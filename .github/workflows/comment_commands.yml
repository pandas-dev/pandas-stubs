name: Comment Commands
on:
  issue_comment:
    types: created

permissions:
  actions: write
  checks: write
  contents: write
  deployments: write
  id-token: write
  issues: write
  discussions: write
  packages: write
  pages: write
  pull-requests: write
  repository-projects: write
  security-events: write
  statuses: write

jobs:
  pandas_nightly:
    runs-on: ubuntu-latest
    timeout-minutes: 10
    if: (github.event.issue.pull_request) && github.event.comment.body == '/nightly'

    steps:
      - uses: actions/checkout@v3

      - name: Install project dependencies
        uses: ./.github/setup
        with:
          os: ubuntu-latest
          python-version: "3.11"

      - name: Run pytest (against pandas nightly)
        id: tests-step
        run: poetry run poe pytest --nightly

      - name: Get head sha and store value
        id: get-sha
        uses: actions/github-script@v3
        with:
          github-token: ${{ secrets.GITHUB_TOKEN }}
          script: |
            const pr = await github.pulls.get({
              owner: context.repo.owner,
              repo: context.repo.repo,
              pull_number: ${{ github.event.issue.number }}
            })
            core.setOutput('sha', pr.data.head.sha)
<<<<<<< HEAD
      - name: Report tests check
        if: ${{ steps.tests-step.outcome }}
=======
          #
      - name: Report results of the tests and publish
>>>>>>> 26893200
        uses: actions/github-script@v3
        with:
          github-token: ${{ secrets.GITHUB_TOKEN }}
          script: |
            github.checks.create({
              name: 'Pandas nightly tests',
              head_sha: '${{ steps.get-sha.outputs.sha }}',
              status: 'completed',
              conclusion: '${{ steps.tests-step.outcome }}',
              output: {
                title: 'Run tests',
                summary: 'Results: ${{ steps.tests-step.outcome }}'
              },
              owner: context.repo.owner,
              repo: context.repo.repo
            })

  mypy_nightly:
    runs-on: ubuntu-latest
    timeout-minutes: 10
    if: (github.event.issue.pull_request) && github.event.comment.body == '/mypy_nightly'

    steps:
      - uses: actions/checkout@v3

      - name: Install project dependencies
        uses: ./.github/setup
        with:
          os: ubuntu-latest
          python-version: "3.11"

      - name: Run mypy tests with mypy nightly
        id: tests-step
        run: poetry run poe mypy --mypy_nightly

      - name: Get head sha and store value
        id: get-sha
        uses: actions/github-script@v3
        with:
          github-token: ${{ secrets.GITHUB_TOKEN }}
          script: |
            const pr = await github.pulls.get({
              owner: context.repo.owner,
              repo: context.repo.repo,
              pull_number: ${{ github.event.issue.number }}
            })
            core.setOutput('sha', pr.data.head.sha)
          #
      - name: Report results of the tests and publish
        uses: actions/github-script@v3
        with:
          github-token: ${{ secrets.GITHUB_TOKEN }}
          script: |
            github.checks.create({
              name: 'Pandas nightly tests',
              head_sha: '${{ steps.get-sha.outputs.sha }}',
              status: 'completed',
              conclusion: '${{ steps.tests-step.outcome }}',
              output: {
                title: 'Run tests',
                summary: 'Results: ${{ steps.tests-step.outcome }}'
              },
              owner: context.repo.owner,
              repo: context.repo.repo
            })

  pyright_strict:
    runs-on: ubuntu-latest
    timeout-minutes: 10
    if: (github.event.issue.pull_request) && github.event.comment.body == '/pyright_strict'

    steps:
      - uses: actions/checkout@v3

      - name: Install project dependencies
        uses: ./.github/setup
        with:
          os: ubuntu-latest
          python-version: "3.11"

      - name: Run pyright tests with full strict mode
        id: tests-step
        run: poetry run poe pyright_strict

      - name: Get head sha and store value
        id: get-sha
        uses: actions/github-script@v3
        with:
          github-token: ${{ secrets.GITHUB_TOKEN }}
          script: |
            const pr = await github.pulls.get({
              owner: context.repo.owner,
              repo: context.repo.repo,
              pull_number: ${{ github.event.issue.number }}
            })
            core.setOutput('sha', pr.data.head.sha)
          #
      - name: Report results of the tests and publish
        uses: actions/github-script@v3
        with:
          github-token: ${{ secrets.GITHUB_TOKEN }}
          script: |
            github.checks.create({
              name: 'Pandas nightly tests',
              head_sha: '${{ steps.get-sha.outputs.sha }}',
              status: 'completed',
              conclusion: '${{ steps.tests-step.outcome }}',
              output: {
                title: 'Run tests',
                summary: 'Results: ${{ steps.tests-step.outcome }}'
              },
              owner: context.repo.owner,
              repo: context.repo.repo
            })<|MERGE_RESOLUTION|>--- conflicted
+++ resolved
@@ -49,13 +49,8 @@
               pull_number: ${{ github.event.issue.number }}
             })
             core.setOutput('sha', pr.data.head.sha)
-<<<<<<< HEAD
-      - name: Report tests check
-        if: ${{ steps.tests-step.outcome }}
-=======
           #
       - name: Report results of the tests and publish
->>>>>>> 26893200
         uses: actions/github-script@v3
         with:
           github-token: ${{ secrets.GITHUB_TOKEN }}
