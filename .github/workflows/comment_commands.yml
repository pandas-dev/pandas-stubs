name: Comment Commands
on:
  issue_comment:
    types: created

permissions:
  contents: read

jobs:
  nightly:
    runs-on: ubuntu-latest
    timeout-minutes: 10
    if: (github.event.issue.pull_request) && github.event.comment.body == '/nightly'

    steps:
      - uses: actions/checkout@v3

      - name: Install project dependencies
        uses: ./.github/setup
        with:
          os: ubuntu-latest
          python-version: "3.11"

      - name: Run pytest (against pandas nightly)
        id: tests-step
        run: poetry run poe pytest --nightly
      - name: Report tests check
        run: |
<<<<<<< HEAD
        echo ${{ github.event.inputs.used-branch }} ${{ steps.tests-step.outcome }}
=======
          echo "Branch ${{ github.event.inputs.used-branch }} Outcome ${{ steps.tests-step.outcome }}"
>>>>>>> 277f33f7

      # - name: Report tests check
      #   if: ${{ github.event.inputs.used-branch && steps.tests-step.outcome }}
      #   uses: actions/github-script@v3
      #   with:
      #     github-token: ${{ secrets.GITHUB_TOKEN }}
      #     script: |
      #       github.checks.create({
      #         name: 'run tests',
      #         head_sha: '${{ github.event.issue.pull_request.head.sha }}',
      #         status: 'completed',
      #         conclusion: '${{ steps.tests-step.outcome }}',
      #         output: {
      #           title: 'Run tests',
      #           summary: 'Results: ${{ steps.tests-step.outcome }}'
      #         },
      #         owner: context.repo.owner,
      #         repo: context.repo.repo
      #       })

  mypy_nightly:
    runs-on: ubuntu-latest
    timeout-minutes: 10
    if: (github.event.issue.pull_request) && github.event.comment.body == '/mypy_nightly'

    steps:
      - uses: actions/checkout@v3

      - name: Install project dependencies
        uses: ./.github/setup
        with:
          os: ubuntu-latest
          python-version: "3.11"

      - name: Run mypy tests with mypy nightly
        run: poetry run poe mypy --mypy_nightly

  pyright_strict:
    runs-on: ubuntu-latest
    timeout-minutes: 10
    if: (github.event.issue.pull_request) && github.event.comment.body == '/pyright_strict'

    steps:
      - uses: actions/checkout@v3

      - name: Install project dependencies
        uses: ./.github/setup
        with:
          os: ubuntu-latest
          python-version: "3.11"

      - name: Run pyright tests with full strict mode
        run: poetry run poe pyright_strict<|MERGE_RESOLUTION|>--- conflicted
+++ resolved
@@ -26,11 +26,7 @@
         run: poetry run poe pytest --nightly
       - name: Report tests check
         run: |
-<<<<<<< HEAD
-        echo ${{ github.event.inputs.used-branch }} ${{ steps.tests-step.outcome }}
-=======
           echo "Branch ${{ github.event.inputs.used-branch }} Outcome ${{ steps.tests-step.outcome }}"
->>>>>>> 277f33f7
 
       # - name: Report tests check
       #   if: ${{ github.event.inputs.used-branch && steps.tests-step.outcome }}
