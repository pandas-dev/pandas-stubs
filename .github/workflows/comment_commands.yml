name: Comment Commands
on:
  issue_comment:
    types: created

permissions:
  contents: read

jobs:
  nightly:
    runs-on: ubuntu-latest
    timeout-minutes: 10
    if: (github.event.issue.pull_request) && github.event.comment.body == '/nightly'

    steps:
      - uses: actions/checkout@v3

      - name: Install project dependencies
        uses: ./.github/setup
        with:
          os: ubuntu-latest
          python-version: "3.11"

      - name: Run pytest (against pandas nightly)
        id: tests-step
        run: poetry run poe pytest --nightly
      - name: Report tests check
        env:
          GITHUB_CONTEXT: ${{ toJson(github) }}
        run: |
          echo "$GITHUB_CONTEXT"

      - name: get sha from PR number and save output
        id: get-sha
        uses: actions/github-script@v3
        with:
          github-token: ${{ secrets.GITHUB_TOKEN }}
          script: |
            console.log('PR number: ' + ${{ github.event.issue.number }})
            const pr = await github.pulls.get({
              owner: context.repo.owner,
              repo: context.repo.repo,
              pull_number: ${{ github.event.issue.number }}
            })
            console.log('PR Head sha: ' + pr.data.head.sha)
            core.setOutput('sha', pr.data.head.sha)
<<<<<<< HEAD
          #
=======

>>>>>>> 614cb07b
      - name: Report tests check
        if: ${{ steps.tests-step.outcome }}
        uses: actions/github-script@v3
        with:
          github-token: ${{ secrets.GITHUB_TOKEN }}
          script: |
            github.checks.create({
              name: 'run tests',
              head_sha: '${{ github.event.issue.pull_request.head.sha }}',
              status: 'completed',
              conclusion: '${{ steps.tests-step.outcome }}',
              output: {
                title: 'Run tests',
                summary: 'Results: ${{ steps.tests-step.outcome }}'
              },
              owner: context.repo.owner,
              repo: context.repo.repo
            })

  mypy_nightly:
    runs-on: ubuntu-latest
    timeout-minutes: 10
    if: (github.event.issue.pull_request) && github.event.comment.body == '/mypy_nightly'

    steps:
      - uses: actions/checkout@v3

      - name: Install project dependencies
        uses: ./.github/setup
        with:
          os: ubuntu-latest
          python-version: "3.11"

      - name: Run mypy tests with mypy nightly
        run: poetry run poe mypy --mypy_nightly

  pyright_strict:
    runs-on: ubuntu-latest
    timeout-minutes: 10
    if: (github.event.issue.pull_request) && github.event.comment.body == '/pyright_strict'

    steps:
      - uses: actions/checkout@v3

      - name: Install project dependencies
        uses: ./.github/setup
        with:
          os: ubuntu-latest
          python-version: "3.11"

      - name: Run pyright tests with full strict mode
        run: poetry run poe pyright_strict<|MERGE_RESOLUTION|>--- conflicted
+++ resolved
@@ -44,11 +44,6 @@
             })
             console.log('PR Head sha: ' + pr.data.head.sha)
             core.setOutput('sha', pr.data.head.sha)
-<<<<<<< HEAD
-          #
-=======
-
->>>>>>> 614cb07b
       - name: Report tests check
         if: ${{ steps.tests-step.outcome }}
         uses: actions/github-script@v3
