# pandas-stubs Type Checking Philosophy

The goal of the pandas-stubs project is to provide type stubs for the public API
that represent the recommended ways of using pandas.  This is opposed to the
philosophy within the pandas source, as described [here](https://pandas.pydata.org/docs/development/contributing_codebase.html?highlight=typing#type-hints), which
is to assist with the development of the pandas source code to ensure type safety within
that source.

Due to the methodology used by Microsoft to develop the original stubs, there are internal
classes, methods and functions that are annotated within the pandas-stubs project
that are incorrect with respect to the pandas source, but that have no effect on type
checking user code that calls the public API.

## Use of Generic Types

There are other differences that are extensions of the pandas API to assist in type
checking.  Two key examples are that `Series` and `Interval` are typed as generic types.

### Series are Generic

`Series` is declared as `Series[S1]` where `S1` is a `TypeVar` consisting of types normally
used within series, if that type can be inferred.  Consider the following example
that compares the values in a `Series` to an integer.

```python
s = pd.Series([1, 2, 3])
lt = s < 3
```

In the pandas source, `lt` is a `Series` with a `dtype` of `bool`.  In the pandas-stubs,
the type of `lt` is `Series[bool]`.  This allows further type checking to occur in other
pandas methods.  Note that in the above example, `s` is just typed as `Series` (which
defaults to `Series[Any]`) because its type cannot be statically inferred.

This also allows type checking for operations on series that contain date/time data.  Consider
the following example that creates two series of datetimes with corresponding arithmetic.

```python
import pandas as pd
<<<<<<< HEAD
=======
from typing import reveal_type
>>>>>>> 8e5c7543

s1 = pd.Series(pd.to_datetime(["2022-05-01", "2022-06-01"]))
reveal_type(s1)
s2 = pd.Series(pd.to_datetime(["2022-05-15", "2022-06-15"]))
reveal_type(s2)
td = s1 - s2
reveal_type(td)
ssum = s1 + s2
```

<<<<<<< HEAD
The above code (without the `reveal_type()` statements) will get a `Never`
on the computation of `ssum` because it is
=======
The above code (without the `reveal_type()` statements) will get an error on the computation of `ssum` because it is
>>>>>>> 8e5c7543
inappropriate to add two series containing `Timestamp` values.  The types will be
revealed by `mypy` as follows:

```text
<<<<<<< HEAD
ttest.py:4: note: Revealed type is "pandas.core.series.Series[pandas._libs.tslibs.timestamps.Timestamp]"
ttest.py:6: note: Revealed type is "pandas.core.series.Series[pandas._libs.tslibs.timestamps.Timestamp]"
ttest.py:8: note: Revealed type is "pandas.core.series.Series[pandas._libs.tslibs.timedeltas.Timedelta]"
ttest.py:9: error: Need type annotation for "ssum"  [var-annotated]
ttest.py:10: note: Revealed type is "Never"
```

The type `Series[Timestamp]` is the result of creating a series from `pd.to_datetime()`, while
the type `Series[Timedelta]` is the result of subtracting two `Series[Timestamp]` as well as
=======
ttest.py:5: note: Revealed type is "pandas.core.series.Series[pandas._libs.tslibs.timestamps.Timestamp]"
ttest.py:7: note: Revealed type is "pandas.core.series.Series[pandas._libs.tslibs.timestamps.Timestamp]"
ttest.py:9: note: Revealed type is "pandas.core.series.TimedeltaSeries"
ttest.py:10: error: Unsupported operand types for + ("Series[Timestamp]" and "Series[Timestamp]")  [operator]
```

The type `Series[Timestamp]` is the result of creating a series from `pd.to_datetime()`, while
the type `TimedeltaSeries` is the result of subtracting two `Series[Timestamp]` as well as
>>>>>>> 8e5c7543
the result of `pd.to_timedelta()`.

### Progressive arithmetic typing for generic Series

Consider the following Series from a DataFrame:

```python
import pandas as pd
from typing_extensions import reveal_type


frame = pd.DataFrame({"timestamp": [pd.Timestamp(2025, 9, 15)], "tag": ["one"], "value": [1.0]})
values = frame["value"]
reveal_type(values)  # type checker: Series[Any], runtime: Series
new_values = values + 2

timestamps = frame["timestamp"]
reveal_type(timestamps - pd.Timestamp(2025, 7, 12))  # type checker: TimedeltaSeries, runtime: Series

tags = frame["tag"]
reveal_type("suffix" + tags)  # type checker: Series[str], runtime: Series
```

Since these Series are taken from a DataFrame, all three of them, `values`, `timestamps`
and `tags`, are recognized by type checkers as `Series[Any]`.  The code snippet
runs fine at runtime.  In the stub for type checking, when there is only one
valid outcome, we provide the typing of this outcome as the result.  For
example, if a `Timestamp` is subtracted from a `Series[Any]`, or a `str`
is added to a `Series[Any]`, valid outcomes can only be `TimedeltaSeries` and
`Series[str]`, respectively, which will be realized when the left operands
are actually `Series[Timestamp]` and `Series[str]`, respectively.

Note that static type checkers cannot determine the contents of a `Series[Any]`
at runtime.  Users are invited to verify the results provided progressivly by the
type checkers and be warned if they are unreasonable.

When there are several possible valid outcomes of an arithmetic expression,
for example numeric types `Series[bool]`, `Series[int]`, etc., `Series[Any]` 
will be given as the resulting type of the arithmetic operation.

### Interval is Generic

A pandas `Interval` can be a time interval, an interval of integers, or an interval of
time, represented as having endpoints with the `Timestamp` class.  pandas-stubs tracks
the type of an `Interval`, based on the arguments passed to the `Interval` constructor.
This allows detecting inappropriate operations, such as adding an integer to an
interval of `Timestamp`s.

## Testing the Type Stubs

A set of (most likely incomplete) tests for testing the type stubs is in the pandas-stubs
repository in the `tests` directory.  The tests are used with `mypy` and `pyright` to
validate correct typing, and also with `pytest` to validate that the provided code
actually executes.  The recent decision for Python 3.11 to include `assert_type()`,
which is supported by `typing_extensions` version 4.2 and beyond makes it easier
to test to validate the return types of functions and methods.  Future work
is intended to expand the use of `assert_type()` in the test code.

## Narrow vs. Wide Arguments

A consideration in creating stubs is to make the set of type annotations for
function arguments "just right", i.e.,
not too narrow and not too wide.  A type annotation to an argument to a function or
method is too narrow if it disallows valid arguments.  A type annotation to
an argument to a function or method is too wide if
it allows invalid arguments.  Testing for type annotations that are too narrow is rather
straightforward.  It is easy to create an example for which the type checker indicates
the argument is incorrect, and add it to the set of tests in the pandas-stubs
repository after fixing the appropriate stub.  However, testing for when type annotations
are too wide is a bit more complicated.
In this case, the test will fail when using `pytest`, but it is also desirable to
have type checkers report errors for code that is expected to fail type checking.

Here is an example that illustrates this concept, from `tests/test_interval.py`:

```python
    i1 = pd.Interval(
        pd.Timestamp("2000-01-01"), pd.Timestamp("2000-01-03"), closed="both"
    )
    if TYPE_CHECKING_INVALID_USAGE:
        i1 + pd.Timestamp("2000-03-03")  # type: ignore[operator] # pyright: ignore[reportGeneralTypeIssues]

```

In this particular example, the stubs consider that `i1` will have the type
`pd.Interval[pd.Timestamp]`.  It is incorrect code to add a `Timestamp` to a
time-based interval.  Without the `if TYPE_CHECKING_INVALID_USAGE` construct, the
code would fail at runtime.  Further, type checkers should report an error for this
incorrect code.  By placing the `# type: ignore[operator] # pyright: ignore[reportGeneralTypeIssues]`
on the line, type checkers are told to ignore the type error.  To ensure that the
pandas-stubs annotations are not too wide (allow adding a `Timestamp` to a
time-based interval), mypy and pyright are configured to report unused ignore
statements.

## Using ignore comments

Type checkers report errors

- when writing negative tests to reject invalid behavior (inside a
  `TYPE_CHECKING_INVALID_USAGE` block),
- when writing `overload`s that return incompatible return values, or
- when type checkers have bugs themselves.

Since mypy and pyright behave slightly differently, we use separate ignore comments
for them.

- If mypy reports an error, please use `# type: ignore[<error code>]`
- If pyright reports an error, please use `# pyright: ignore[<error code>]`

If mypy and pyright report errors, for example, inside a `TYPE_CHECKING_INVALID_USAGE`
block, please ensure that the comment for mypy comes first:
`# type: ignore[<error code>] # pyright: ignore[<error code>]`.<|MERGE_RESOLUTION|>--- conflicted
+++ resolved
@@ -37,10 +37,7 @@
 
 ```python
 import pandas as pd
-<<<<<<< HEAD
-=======
 from typing import reveal_type
->>>>>>> 8e5c7543
 
 s1 = pd.Series(pd.to_datetime(["2022-05-01", "2022-06-01"]))
 reveal_type(s1)
@@ -51,36 +48,19 @@
 ssum = s1 + s2
 ```
 
-<<<<<<< HEAD
-The above code (without the `reveal_type()` statements) will get a `Never`
-on the computation of `ssum` because it is
-=======
 The above code (without the `reveal_type()` statements) will get an error on the computation of `ssum` because it is
->>>>>>> 8e5c7543
 inappropriate to add two series containing `Timestamp` values.  The types will be
 revealed by `mypy` as follows:
 
 ```text
-<<<<<<< HEAD
-ttest.py:4: note: Revealed type is "pandas.core.series.Series[pandas._libs.tslibs.timestamps.Timestamp]"
-ttest.py:6: note: Revealed type is "pandas.core.series.Series[pandas._libs.tslibs.timestamps.Timestamp]"
-ttest.py:8: note: Revealed type is "pandas.core.series.Series[pandas._libs.tslibs.timedeltas.Timedelta]"
-ttest.py:9: error: Need type annotation for "ssum"  [var-annotated]
-ttest.py:10: note: Revealed type is "Never"
+ttest.py:5: note: Revealed type is "pandas.core.series.Series[pandas._libs.tslibs.timestamps.Timestamp]"
+ttest.py:7: note: Revealed type is "pandas.core.series.Series[pandas._libs.tslibs.timestamps.Timestamp]"
+ttest.py:9: note: Revealed type is "pandas.core.series.Series[pandas._libs.tslibs.timestamps.Timedelta]"
+ttest.py:10: error: Unsupported operand types for + ("Series[Timestamp]" and "Series[Timestamp]")  [operator]
 ```
 
 The type `Series[Timestamp]` is the result of creating a series from `pd.to_datetime()`, while
 the type `Series[Timedelta]` is the result of subtracting two `Series[Timestamp]` as well as
-=======
-ttest.py:5: note: Revealed type is "pandas.core.series.Series[pandas._libs.tslibs.timestamps.Timestamp]"
-ttest.py:7: note: Revealed type is "pandas.core.series.Series[pandas._libs.tslibs.timestamps.Timestamp]"
-ttest.py:9: note: Revealed type is "pandas.core.series.TimedeltaSeries"
-ttest.py:10: error: Unsupported operand types for + ("Series[Timestamp]" and "Series[Timestamp]")  [operator]
-```
-
-The type `Series[Timestamp]` is the result of creating a series from `pd.to_datetime()`, while
-the type `TimedeltaSeries` is the result of subtracting two `Series[Timestamp]` as well as
->>>>>>> 8e5c7543
 the result of `pd.to_timedelta()`.
 
 ### Progressive arithmetic typing for generic Series
