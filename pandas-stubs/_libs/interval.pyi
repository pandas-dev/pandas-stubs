--- conflicted
+++ resolved
@@ -13,10 +13,6 @@
     Timedelta,
     Timestamp,
 )
-<<<<<<< HEAD
-=======
-from pandas.core.series import TimedeltaSeries
->>>>>>> 8e5c7543
 
 from pandas._typing import (
     IntervalClosedType,
@@ -176,11 +172,7 @@
     @overload
     def __gt__(
         self,
-<<<<<<< HEAD
         other: Series[int] | Series[float] | Series[Timestamp] | Series[Timedelta],
-=======
-        other: Series[int] | Series[float] | Series[Timestamp] | TimedeltaSeries,
->>>>>>> 8e5c7543
     ) -> Series[bool]: ...
     @overload
     def __lt__(self, other: Interval[_OrderableT]) -> bool: ...
@@ -191,11 +183,7 @@
     @overload
     def __lt__(
         self,
-<<<<<<< HEAD
         other: Series[int] | Series[float] | Series[Timestamp] | Series[Timedelta],
-=======
-        other: Series[int] | Series[float] | Series[Timestamp] | TimedeltaSeries,
->>>>>>> 8e5c7543
     ) -> Series[bool]: ...
     @overload
     def __ge__(self, other: Interval[_OrderableT]) -> bool: ...
@@ -206,11 +194,7 @@
     @overload
     def __ge__(
         self,
-<<<<<<< HEAD
         other: Series[int] | Series[float] | Series[Timestamp] | Series[Timedelta],
-=======
-        other: Series[int] | Series[float] | Series[Timestamp] | TimedeltaSeries,
->>>>>>> 8e5c7543
     ) -> Series[bool]: ...
     @overload
     def __le__(self, other: Interval[_OrderableT]) -> bool: ...
