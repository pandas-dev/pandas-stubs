import datetime
from typing import (
    Literal,
    TypeAlias,
    overload,
)

import numpy as np
from pandas import (
    Index,
    PeriodIndex,
    Series,
    Timedelta,
    TimedeltaIndex,
)
<<<<<<< HEAD
from typing_extensions import (
    Self,
    TypeAlias,
)
=======
>>>>>>> 76fed116

from pandas._libs.tslibs import NaTType
from pandas._libs.tslibs.offsets import BaseOffset
from pandas._libs.tslibs.timestamps import Timestamp
from pandas._typing import (
    ShapeT,
    np_1darray,
    np_ndarray,
)

class IncompatibleFrequency(ValueError): ...

_PeriodAddSub: TypeAlias = (
    Timedelta | datetime.timedelta | np.timedelta64 | np.int64 | int | BaseOffset
)

_PeriodFreqHow: TypeAlias = Literal[
    "S",
    "E",
    "start",
    "end",
]

_PeriodToTimestampHow: TypeAlias = (
    _PeriodFreqHow
    | Literal[
        "Start",
        "Finish",
        "Begin",
        "End",
        "s",
        "e",
        "finish",
        "begin",
    ]
)

class PeriodMixin:
    @property
    def end_time(self) -> Timestamp: ...
    @property
    def start_time(self) -> Timestamp: ...

class Period(PeriodMixin):
    def __init__(
        self,
        value: (
            Period | str | datetime.datetime | datetime.date | Timestamp | None
        ) = ...,
        freq: str | BaseOffset | None = ...,
        ordinal: int | None = ...,
        year: int | None = ...,
        month: int | None = ...,
        quarter: int | None = ...,
        day: int | None = ...,
        hour: int | None = ...,
        minute: int | None = ...,
        second: int | None = ...,
    ) -> None: ...
    @overload
    def __sub__(self, other: _PeriodAddSub) -> Period: ...
    @overload
    def __sub__(self, other: Period) -> BaseOffset: ...
    @overload
    def __sub__(self, other: NaTType) -> NaTType: ...
    @overload
    def __sub__(self, other: PeriodIndex) -> Index: ...
    @overload
    def __sub__(
        self, other: Series[Timedelta]
    ) -> Series[Period]: ...  # pyrefly: ignore[bad-specialization]
    @overload
    def __sub__(self, other: TimedeltaIndex) -> PeriodIndex: ...
    @overload
    def __add__(self, other: _PeriodAddSub) -> Self: ...
    @overload
    def __add__(self, other: NaTType) -> NaTType: ...
    @overload
    def __add__(self, other: Index) -> PeriodIndex: ...
    # Ignored due to indecipherable error from mypy:
    # Forward operator "__add__" is not callable  [misc]
    @overload
    def __radd__(self, other: _PeriodAddSub) -> Self: ...  # type: ignore[misc]
    @overload
    def __radd__(self, other: NaTType) -> NaTType: ...
    # Real signature is -> PeriodIndex, but conflicts with Index.__add__
    # Changing Index is very hard due to Index inheritance
    #   Signatures of "__radd__" of "Period" and "__add__" of "Index"
    #   are unsafely overlapping
    @overload
    def __radd__(self, other: Index) -> PeriodIndex: ...
    #  ignore[misc] here because we know all other comparisons
    #  are False, so we use Literal[False]
    @overload
    def __eq__(self, other: Period) -> bool: ...  # type: ignore[overload-overlap] # pyright: ignore[reportOverlappingOverload]
    @overload
    def __eq__(self, other: Index) -> np_1darray[np.bool]: ...  # type: ignore[overload-overlap]
    @overload
    def __eq__(self, other: Series[Period]) -> Series[bool]: ...  # type: ignore[overload-overlap]
    @overload
    def __eq__(self, other: np_ndarray[ShapeT, np.object_]) -> np_ndarray[ShapeT, np.bool]: ...  # type: ignore[overload-overlap]
    @overload
    def __eq__(self, other: object) -> Literal[False]: ...
    @overload
    def __ge__(self, other: Period) -> bool: ...
    @overload
    def __ge__(self, other: PeriodIndex) -> np_1darray[np.bool]: ...
    @overload
    def __ge__(
        self, other: Series[Period]  # pyrefly: ignore[bad-specialization]
    ) -> Series[bool]: ...
    @overload
    def __ge__(
        self, other: np_ndarray[ShapeT, np.object_]
    ) -> np_ndarray[ShapeT, np.bool]: ...
    @overload
    def __gt__(self, other: Period) -> bool: ...
    @overload
    def __gt__(self, other: PeriodIndex) -> np_1darray[np.bool]: ...
    @overload
    def __gt__(
        self, other: Series[Period]  # pyrefly: ignore[bad-specialization]
    ) -> Series[bool]: ...
    @overload
    def __gt__(
        self, other: np_ndarray[ShapeT, np.object_]
    ) -> np_ndarray[ShapeT, np.bool]: ...
    @overload
    def __le__(self, other: Period) -> bool: ...
    @overload
    def __le__(self, other: PeriodIndex) -> np_1darray[np.bool]: ...
    @overload
    def __le__(
        self, other: Series[Period]  # pyrefly: ignore[bad-specialization]
    ) -> Series[bool]: ...
    @overload
    def __le__(
        self, other: np_ndarray[ShapeT, np.object_]
    ) -> np_ndarray[ShapeT, np.bool]: ...
    @overload
    def __lt__(self, other: Period) -> bool: ...
    @overload
    def __lt__(self, other: PeriodIndex) -> np_1darray[np.bool]: ...
    @overload
    def __lt__(
        self, other: Series[Period]  # pyrefly: ignore[bad-specialization]
    ) -> Series[bool]: ...
    @overload
    def __lt__(
        self, other: np_ndarray[ShapeT, np.object_]
    ) -> np_ndarray[ShapeT, np.bool]: ...
    #  ignore[misc] here because we know all other comparisons
    #  are False, so we use Literal[False]
    @overload
    def __ne__(self, other: Period) -> bool: ...  # type: ignore[overload-overlap] # pyright: ignore[reportOverlappingOverload]
    @overload
    def __ne__(self, other: Index) -> np_1darray[np.bool]: ...  # type: ignore[overload-overlap]
    @overload
    def __ne__(self, other: Series[Period]) -> Series[bool]: ...  # type: ignore[overload-overlap]
    @overload
    def __ne__(self, other: np_ndarray[ShapeT, np.object_]) -> np_ndarray[ShapeT, np.bool]: ...  # type: ignore[overload-overlap]
    @overload
    def __ne__(self, other: object) -> Literal[True]: ...
    @property
    def day(self) -> int: ...
    @property
    def dayofweek(self) -> int: ...
    @property
    def dayofyear(self) -> int: ...
    @property
    def daysinmonth(self) -> int: ...
    @property
    def days_in_month(self) -> int: ...
    @property
    def end_time(self) -> Timestamp: ...
    @property
    def freq(self) -> BaseOffset: ...
    @property
    def freqstr(self) -> str: ...
    @property
    def hour(self) -> int: ...
    @property
    def minute(self) -> int: ...
    @property
    def month(self) -> int: ...
    @property
    def quarter(self) -> int: ...
    @property
    def qyear(self) -> int: ...
    @property
    def second(self) -> int: ...
    @property
    def ordinal(self) -> int: ...
    @property
    def is_leap_year(self) -> bool: ...
    @property
    def start_time(self) -> Timestamp: ...
    @property
    def week(self) -> int: ...
    @property
    def weekday(self) -> int: ...
    @property
    def weekofyear(self) -> int: ...
    @property
    def year(self) -> int: ...
    @property
    def day_of_year(self) -> int: ...
    @property
    def day_of_week(self) -> int: ...
    def asfreq(self, freq: str | BaseOffset, how: _PeriodFreqHow = "end") -> Period: ...
    @classmethod
    def now(cls, freq: str | BaseOffset = ...) -> Period: ...
    def strftime(self, fmt: str) -> str: ...
    def to_timestamp(
        self,
        freq: str | BaseOffset | None = ...,
        how: _PeriodToTimestampHow = "S",
    ) -> Timestamp: ...<|MERGE_RESOLUTION|>--- conflicted
+++ resolved
@@ -13,13 +13,7 @@
     Timedelta,
     TimedeltaIndex,
 )
-<<<<<<< HEAD
-from typing_extensions import (
-    Self,
-    TypeAlias,
-)
-=======
->>>>>>> 76fed116
+from typing_extensions import Self
 
 from pandas._libs.tslibs import NaTType
 from pandas._libs.tslibs.offsets import BaseOffset
