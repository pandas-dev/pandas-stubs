--- conflicted
+++ resolved
@@ -13,10 +13,7 @@
 )
 
 import numpy as np
-<<<<<<< HEAD
 from numpy import typing as npt
-=======
->>>>>>> 42192e09
 from pandas.core.indexes.base import Index
 from pandas.core.indexes.datetimes import DatetimeIndex
 from pandas.core.indexes.period import PeriodIndex
