from builtins import type as type_t
import datetime
from io import (
    BufferedIOBase,
    RawIOBase,
    TextIOBase,
    TextIOWrapper,
)
from mmap import mmap
from os import PathLike
from typing import (
    IO,
    Any,
    AnyStr,
    Callable,
    Hashable,
    Iterator,
    Literal,
    Mapping,
    Optional,
    Protocol,
    Sequence,
    TypedDict,
    TypeVar,
    Union,
)

import numpy as np
from numpy import typing as npt
from pandas.core.arrays import ExtensionArray
from pandas.core.generic import NDFrame
from pandas.core.indexes.base import Index
from pandas.core.series import Series

from pandas._libs.tslibs import (
    Period,
    Timedelta,
    Timestamp,
)

from pandas.core.dtypes.dtypes import ExtensionDtype

from pandas.io.formats.format import EngFormatter

ArrayLike = Union[ExtensionArray, np.ndarray]
AnyArrayLike = Union[Index, Series, np.ndarray]
PythonScalar = Union[str, bool, complex]
DatetimeLikeScalar = TypeVar("DatetimeLikeScalar", Period, Timestamp, Timedelta)
PandasScalar = Union[bytes, datetime.date, datetime.datetime, datetime.timedelta]
# Scalar = Union[PythonScalar, PandasScalar]

DatetimeLike = Union[datetime.date, datetime.datetime, np.datetime64, Timestamp]

# dtypes
NpDtype = Union[str, np.dtype[np.generic], type[Union[str, complex, bool, object]]]
Dtype = Union[ExtensionDtype, NpDtype]
AstypeArg = Union[ExtensionDtype, npt.DTypeLike]
# DtypeArg specifies all allowable dtypes in a functions its dtype argument
DtypeArg = Union[Dtype, dict[Any, Dtype]]
DtypeObj = Union[np.dtype[np.generic], ExtensionDtype]

# filenames and file-like-objects
AnyStr_cov = TypeVar("AnyStr_cov", str, bytes, covariant=True)
AnyStr_con = TypeVar("AnyStr_con", str, bytes, contravariant=True)

class BaseBuffer(Protocol): ...
class ReadBuffer(BaseBuffer, Protocol[AnyStr_cov]): ...
class WriteBuffer(BaseBuffer, Protocol[AnyStr_cov]): ...

class ReadPickleBuffer(ReadBuffer[bytes], Protocol):
    def readline(self, size: int | None = ...) -> bytes: ...

class ReadCsvBuffer(ReadBuffer[AnyStr_cov], Protocol[AnyStr_cov]):
    def __iter__(self) -> Iterator[AnyStr_cov]: ...
    def readline(self) -> AnyStr_cov: ...
    @property
    def closed(self) -> bool: ...

class WriteExcelBuffer(WriteBuffer[bytes], Protocol):
    def truncate(self, size: Union[int, None] = ...) -> int: ...

FilePath = Union[str, PathLike[str]]
FilePathOrBuffer = Union[
    FilePath, IO[AnyStr], RawIOBase, BufferedIOBase, TextIOBase, TextIOWrapper, mmap
]

Axis = Union[str, int]
IndexLabel = Union[Hashable, Sequence[Hashable]]
Label = Optional[Hashable]
Level = Union[Hashable, int]
Ordered = Optional[bool]
JSONSerializable = Union[PythonScalar, list, dict]
Axes = Union[AnyArrayLike, list, dict, range]
Renamer = Union[Mapping[Any, Label], Callable[[Any], Label]]
T = TypeVar("T")
FuncType = Callable[..., Any]
F = TypeVar("F", bound=FuncType)
HashableT = TypeVar("HashableT", bound=Hashable)

AggFuncTypeBase = Union[Callable, str]
AggFuncTypeDict = dict[Hashable, Union[AggFuncTypeBase, list[AggFuncTypeBase]]]
AggFuncType = Union[
    AggFuncTypeBase,
    list[AggFuncTypeBase],
    AggFuncTypeDict,
]

num = complex
SeriesAxisType = Literal["index", 0]  # Restricted subset of _AxisType for series
AxisType = Literal["columns", "index", 0, 1]
DtypeNp = TypeVar("DtypeNp", bound=np.dtype[np.generic])
KeysArgType = Any
ListLike = TypeVar("ListLike", Sequence, np.ndarray, "Series", "Index")
ListLikeU = Union[Sequence, np.ndarray, Series, Index]
StrLike = Union[str, np.str_]
Scalar = Union[
    str,
    bytes,
    datetime.date,
    datetime.datetime,
    datetime.timedelta,
    bool,
    complex,
    Timestamp,
    Timedelta,
]
ScalarT = TypeVar("ScalarT", bound=Scalar)
# Refine the definitions below in 3.9 to use the specialized type.
np_ndarray_int64 = npt.NDArray[np.int64]
np_ndarray_int = npt.NDArray[np.signedinteger]
np_ndarray_anyint = npt.NDArray[np.integer]
np_ndarray_bool = npt.NDArray[np.bool_]
np_ndarray_str = npt.NDArray[np.str_]

IndexType = Union[slice, np_ndarray_int64, Index, list[int], Series[int]]
MaskType = Union[Series[bool], np_ndarray_bool, list[bool]]
# Scratch types for generics
S1 = TypeVar(
    "S1",
    str,
    bytes,
    datetime.date,
    datetime.datetime,
    datetime.time,
    datetime.timedelta,
    bool,
    int,
    float,
    complex,
    Timestamp,
    Timedelta,
    np.datetime64,
    Period,
)
T1 = TypeVar(
    "T1", str, int, np.int64, np.uint64, np.float64, float, np.dtype[np.generic]
)
T2 = TypeVar("T2", str, int)

IndexingInt = Union[
    int, np.int_, np.integer, np.unsignedinteger, np.signedinteger, np.int8
]
TimestampConvertibleTypes = Union[
    Timestamp, datetime.datetime, np.datetime64, np.int64, float, str
]
TimedeltaConvertibleTypes = Union[
    Timedelta, datetime.timedelta, np.timedelta64, np.int64, float, str
]
# NDFrameT is stricter and ensures that the same subclass of NDFrame always is
# used. E.g. `def func(a: NDFrameT) -> NDFrameT: ...` means that if a
# Series is passed into a function, a Series is always returned and if a DataFrame is
# passed in, a DataFrame is always returned.
NDFrameT = TypeVar("NDFrameT", bound=NDFrame)

IndexT = TypeVar("IndexT", bound=Index)

# Interval closed type

IntervalClosedType = Literal["left", "right", "both", "neither"]

DateTimeErrorChoices = Literal["ignore", "raise", "coerce"]

# Shared by functions such as drop and astype
IgnoreRaise = Literal["ignore", "raise"]

# for arbitrary kwargs passed during reading/writing files
StorageOptions = Optional[dict[str, Any]]

# compression keywords and compression
CompressionDict = dict[str, Any]
CompressionOptions = Optional[
    Union[Literal["infer", "gzip", "bz2", "zip", "xz", "zstd"], CompressionDict]
]
FormattersType = Union[
    list[Callable], tuple[Callable, ...], Mapping[Union[str, int], Callable]
]
FloatFormatType = str | Callable | EngFormatter
# converters
ConvertersArg = dict[Hashable, Callable[[Dtype], Dtype]]

# parse_dates
ParseDatesArg = Union[
    bool, list[Hashable], list[list[Hashable]], dict[Hashable, list[Hashable]]
]

# read_xml parsers
XMLParsers = Literal["lxml", "etree"]

# Any plain Python or numpy function
Function = Union[np.ufunc, Callable[..., Any]]
GroupByObjectNonScalar = Union[
    tuple, list[HashableT], Function, Series, np.ndarray, Mapping[Label, Any], Index
]
GroupByObject = Union[Scalar, GroupByObjectNonScalar]

StataDateFormat = Literal[
    "tc",
    "%tc",
    "td",
    "%td",
    "tw",
    "%tw",
    "tm",
    "%tm",
    "tq",
    "%tq",
    "th",
    "%th",
    "ty",
    "%ty",
]

FillnaOptions = Literal["backfill", "bfill", "ffill", "pad"]
ReplaceMethod = Literal["pad", "ffill", "bfill"]
SortKind = Literal["quicksort", "mergesort", "heapsort", "stable"]
NaPosition = Literal["first", "last"]
MergeHow = Literal["left", "right", "outer", "inner"]
JsonFrameOrient = Literal["split", "records", "index", "columns", "values", "table"]
JsonSeriesOrient = Literal["split", "records", "index"]

TimestampConvention = Literal["start", "end", "s", "e"]

CSVEngine = Literal["c", "python", "pyarrow", "python-fwf"]
CSVQuoting = Literal[0, 1, 2, 3]

HDFCompLib = Literal["zlib", "lzo", "bzip2", "blosc"]
ParquetEngine = Literal["auto", "pyarrow", "fastparquet"]
FileWriteMode = Literal[
    "a", "w", "x", "at", "wt", "xt", "ab", "wb", "xb", "w+", "w+b", "a+", "a+b"
]
ColspaceArgType = str | int | Sequence[int | str] | Mapping[Hashable, str | int]

<<<<<<< HEAD
# Windowing rank methods
WindowingRankType = Literal["average", "min", "max"]
=======
class StyleExportDict(TypedDict, total=False):
    apply: Any
    table_attributes: Any
    table_styles: Any
    hide_index: bool
    hide_columns: bool
    hide_index_names: bool
    hide_column_names: bool
    css: dict[str, str | int]
>>>>>>> 48ff2413

__all__ = ["npt", "type_t"]<|MERGE_RESOLUTION|>--- conflicted
+++ resolved
@@ -250,10 +250,9 @@
 ]
 ColspaceArgType = str | int | Sequence[int | str] | Mapping[Hashable, str | int]
 
-<<<<<<< HEAD
 # Windowing rank methods
 WindowingRankType = Literal["average", "min", "max"]
-=======
+
 class StyleExportDict(TypedDict, total=False):
     apply: Any
     table_attributes: Any
@@ -263,6 +262,5 @@
     hide_index_names: bool
     hide_column_names: bool
     css: dict[str, str | int]
->>>>>>> 48ff2413
 
 __all__ = ["npt", "type_t"]