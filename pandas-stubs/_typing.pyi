--- conflicted
+++ resolved
@@ -421,8 +421,6 @@
     | Interval[Timestamp]
     | Interval[Timedelta]
     | tuple,
-<<<<<<< HEAD
-=======
 )
 # Use a distinct SeriesByT when using groupby with Series of known dtype.
 # Essentially, an intersection between Series S1 TypeVar, and ByT TypeVar
@@ -442,7 +440,6 @@
     | Interval[float]
     | Interval[Timestamp]
     | Interval[Timedelta],
->>>>>>> d873a460
 )
 GroupByObjectNonScalar: TypeAlias = (
     tuple
