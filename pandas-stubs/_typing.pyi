from builtins import type as type_t
import datetime
from io import (
    BufferedIOBase,
    RawIOBase,
    TextIOBase,
    TextIOWrapper,
)
from mmap import mmap
from os import PathLike
from typing import (
    IO,
    Any,
    AnyStr,
    Callable,
    Hashable,
    Literal,
    Mapping,
    Optional,
    Protocol,
    Sequence,
    TypeVar,
    Union,
)

import numpy as np
from numpy import typing as npt
from pandas.core.arrays import ExtensionArray
from pandas.core.frame import DataFrame
from pandas.core.generic import NDFrame
from pandas.core.indexes.base import Index
from pandas.core.series import Series

from pandas._libs.tslibs import (
    Period,
    Timedelta,
    Timestamp,
)

from pandas.core.dtypes.dtypes import ExtensionDtype

ArrayLike = Union[ExtensionArray, np.ndarray]
AnyArrayLike = Union[Index, Series, np.ndarray]
PythonScalar = Union[str, bool, complex]
DatetimeLikeScalar = TypeVar("DatetimeLikeScalar", Period, Timestamp, Timedelta)
PandasScalar = Union[bytes, datetime.date, datetime.datetime, datetime.timedelta]
# Scalar = Union[PythonScalar, PandasScalar]
IntStrT = TypeVar("IntStrT", int, str)

DatetimeLike = Union[datetime.date, datetime.datetime, np.datetime64, Timestamp]

# dtypes
NpDtype = Union[str, np.dtype[np.generic], type[Union[str, complex, bool, object]]]
Dtype = Union[ExtensionDtype, NpDtype]
AstypeArg = Union[ExtensionDtype, npt.DTypeLike]
# DtypeArg specifies all allowable dtypes in a functions its dtype argument
DtypeArg = Union[Dtype, dict[Any, Dtype]]
DtypeObj = Union[np.dtype[np.generic], ExtensionDtype]

# filenames and file-like-objects
AnyStr_cov = TypeVar("AnyStr_cov", str, bytes, covariant=True)
AnyStr_con = TypeVar("AnyStr_con", str, bytes, contravariant=True)

class BaseBuffer(Protocol): ...
class ReadBuffer(BaseBuffer, Protocol[AnyStr_cov]): ...
class WriteBuffer(BaseBuffer, Protocol[AnyStr_cov]): ...

FilePath = Union[str, PathLike[str]]

Buffer = Union[IO[AnyStr], RawIOBase, BufferedIOBase, TextIOBase, TextIOWrapper, mmap]
FileOrBuffer = Union[str, Buffer[AnyStr]]
FilePathOrBuffer = Union[PathLike[str], FileOrBuffer[AnyStr]]
FilePathOrBytesBuffer = Union[PathLike[str], WriteBuffer[bytes]]

FrameOrSeries = TypeVar("FrameOrSeries", bound=NDFrame)
FrameOrSeriesUnion = Union[DataFrame, Series]
Axis = Union[str, int]
IndexLabel = Union[Hashable, Sequence[Hashable]]
Label = Optional[Hashable]
Level = Union[Hashable, int]
Ordered = Optional[bool]
JSONSerializable = Union[PythonScalar, list, dict]
Axes = Union[AnyArrayLike, list, dict, range]
Renamer = Union[Mapping[Any, Label], Callable[[Any], Label]]
T = TypeVar("T")
FuncType = Callable[..., Any]
F = TypeVar("F", bound=FuncType)
HashableT = TypeVar("HashableT", bound=Hashable)

AggFuncTypeBase = Union[Callable, str]
AggFuncTypeDict = dict[Hashable, Union[AggFuncTypeBase, list[AggFuncTypeBase]]]
AggFuncType = Union[
    AggFuncTypeBase,
    list[AggFuncTypeBase],
    AggFuncTypeDict,
]

num = complex
SeriesAxisType = Literal["index", 0]  # Restricted subset of _AxisType for series
AxisType = Literal["columns", "index", 0, 1]
DtypeNp = TypeVar("DtypeNp", bound=np.dtype[np.generic])
KeysArgType = Any
ListLike = TypeVar("ListLike", Sequence, np.ndarray, "Series", "Index")
ListLikeU = Union[Sequence, np.ndarray, Series, Index]
StrLike = Union[str, np.str_]
Scalar = Union[
    str,
    bytes,
    datetime.date,
    datetime.datetime,
    datetime.timedelta,
    bool,
    complex,
    Timestamp,
    Timedelta,
]
ScalarT = TypeVar("ScalarT", bound=Scalar)
# Refine the definitions below in 3.9 to use the specialized type.
np_ndarray_int8 = npt.NDArray[np.int8]
np_ndarray_int16 = npt.NDArray[np.int16]
np_ndarray_int32 = npt.NDArray[np.int32]
np_ndarray_int64 = npt.NDArray[np.int64]
np_ndarray_uint8 = npt.NDArray[np.uint8]
np_ndarray_uint16 = npt.NDArray[np.uint16]
np_ndarray_uint32 = npt.NDArray[np.uint32]
np_ndarray_uint64 = npt.NDArray[np.uint64]
np_ndarray_int = Union[
    np_ndarray_int8, np_ndarray_int16, np_ndarray_int32, np_ndarray_int64
]
np_ndarray_uint = Union[
    np_ndarray_uint8, np_ndarray_uint16, np_ndarray_uint32, np_ndarray_uint64
]
np_ndarray_anyint = Union[np_ndarray_int, np_ndarray_uint]
np_ndarray_bool = npt.NDArray[np.bool_]
np_ndarray_str = npt.NDArray[np.str_]

IndexType = Union[slice, np_ndarray_int64, Index, list[int], Series[int]]
MaskType = Union[Series[bool], np_ndarray_bool, list[bool]]
# Scratch types for generics
S1 = TypeVar(
    "S1",
    str,
    bytes,
    datetime.date,
    datetime.datetime,
    datetime.time,
    datetime.timedelta,
    bool,
    int,
    float,
    complex,
    Timestamp,
    Timedelta,
    np.datetime64,
    Period,
)
T1 = TypeVar(
    "T1", str, int, np.int64, np.uint64, np.float64, float, np.dtype[np.generic]
)
T2 = TypeVar("T2", str, int)

IndexingInt = Union[
    int, np.int_, np.integer, np.unsignedinteger, np.signedinteger, np.int8
]

# NDFrameT is stricter and ensures that the same subclass of NDFrame always is
# used. E.g. `def func(a: NDFrameT) -> NDFrameT: ...` means that if a
# Series is passed into a function, a Series is always returned and if a DataFrame is
# passed in, a DataFrame is always returned.
NDFrameT = TypeVar("NDFrameT", bound=NDFrame)

IndexT = TypeVar("IndexT", bound=Index)

# Interval closed type

IntervalClosedType = Literal["left", "right", "both", "neither"]

DateTimeErrorChoices = Literal["ignore", "raise", "coerce"]

# Shared by functions such as drop and astype
IgnoreRaise = Literal["ignore", "raise"]

# for arbitrary kwargs passed during reading/writing files
StorageOptions = Optional[dict[str, Any]]

# compression keywords and compression
CompressionDict = dict[str, Any]
CompressionOptions = Optional[
    Union[Literal["infer", "gzip", "bz2", "zip", "xz", "zstd"], CompressionDict]
]

# converters
ConvertersArg = dict[Hashable, Callable[[Dtype], Dtype]]

# parse_dates
ParseDatesArg = Union[
    bool, list[Hashable], list[list[Hashable]], dict[Hashable, list[Hashable]]
]

# read_xml parsers
XMLParsers = Literal["lxml", "etree"]

# Any plain Python or numpy function
Function = Union[np.ufunc, Callable[..., Any]]
GroupByObjectNonScalar = Union[
    tuple, list[HashableT], Function, Series, np.ndarray, Mapping[Label, Any], Index
]
GroupByObject = Union[Scalar, GroupByObjectNonScalar]

StataDateFormat = Literal[
    "tc",
    "%tc",
    "td",
    "%td",
    "tw",
    "%tw",
    "tm",
    "%tm",
    "tq",
    "%tq",
    "th",
    "%th",
    "ty",
    "%ty",
]

FillnaOptions = Literal["backfill", "bfill", "ffill", "pad"]
ReplaceMethod = Literal["pad", "ffill", "bfill"]
SortKind = Literal["quicksort", "mergesort", "heapsort", "stable"]
NaPosition = Literal["first", "last"]
MergeHow = Literal["left", "right", "outer", "inner"]
JsonFrameOrient = Literal["split", "records", "index", "columns", "values", "table"]
JsonSeriesOrient = Literal["split", "records", "index"]

TimestampConvention = Literal["start", "end", "s", "e"]

CSVEngine = Literal["c", "python", "pyarrow", "python-fwf"]

HDFCompLib = Literal["zlib", "lzo", "bzip2", "blosc"]
ParquetEngine = Literal["auto", "pyarrow", "fastparquet"]
<<<<<<< HEAD
FileWriteMode = Literal[
    "a", "w", "x", "at", "wt", "xt", "ab", "wb", "xb", "w+", "w+b", "a+", "a+b"
]
=======
ColspaceArgType = str | int | Sequence[int | str] | Mapping[Hashable, str | int]

>>>>>>> 426e31d6
__all__ = ["npt", "type_t"]<|MERGE_RESOLUTION|>--- conflicted
+++ resolved
@@ -238,12 +238,9 @@
 
 HDFCompLib = Literal["zlib", "lzo", "bzip2", "blosc"]
 ParquetEngine = Literal["auto", "pyarrow", "fastparquet"]
-<<<<<<< HEAD
 FileWriteMode = Literal[
     "a", "w", "x", "at", "wt", "xt", "ab", "wb", "xb", "w+", "w+b", "a+", "a+b"
 ]
-=======
 ColspaceArgType = str | int | Sequence[int | str] | Mapping[Hashable, str | int]
 
->>>>>>> 426e31d6
 __all__ = ["npt", "type_t"]