from builtins import type as type_t
import datetime
from io import (
    BufferedIOBase,
    RawIOBase,
    TextIOBase,
    TextIOWrapper,
)
from mmap import mmap
from os import PathLike
from typing import (
    IO,
    Any,
    AnyStr,
    Callable,
    Hashable,
    Literal,
    Mapping,
    Optional,
    Protocol,
    Sequence,
    TypeVar,
    Union,
)

import numpy as np
from numpy import typing as npt
from pandas.core.arrays import ExtensionArray
from pandas.core.frame import DataFrame
from pandas.core.generic import NDFrame
from pandas.core.indexes.base import Index
from pandas.core.series import Series

from pandas._libs.tslibs import (
    Period,
    Timedelta,
    Timestamp,
)

from pandas.core.dtypes.dtypes import ExtensionDtype

from pandas.io.formats.format import EngFormatter

ArrayLike = Union[ExtensionArray, np.ndarray]
AnyArrayLike = Union[Index, Series, np.ndarray]
PythonScalar = Union[str, bool, complex]
DatetimeLikeScalar = TypeVar("DatetimeLikeScalar", Period, Timestamp, Timedelta)
PandasScalar = Union[bytes, datetime.date, datetime.datetime, datetime.timedelta]
# Scalar = Union[PythonScalar, PandasScalar]

DatetimeLike = Union[datetime.date, datetime.datetime, np.datetime64, Timestamp]

# dtypes
NpDtype = Union[str, np.dtype[np.generic], type[Union[str, complex, bool, object]]]
Dtype = Union[ExtensionDtype, NpDtype]
AstypeArg = Union[ExtensionDtype, npt.DTypeLike]
# DtypeArg specifies all allowable dtypes in a functions its dtype argument
DtypeArg = Union[Dtype, dict[Any, Dtype]]
DtypeObj = Union[np.dtype[np.generic], ExtensionDtype]

# filenames and file-like-objects
AnyStr_cov = TypeVar("AnyStr_cov", str, bytes, covariant=True)
AnyStr_con = TypeVar("AnyStr_con", str, bytes, contravariant=True)

class BaseBuffer(Protocol): ...
class ReadBuffer(BaseBuffer, Protocol[AnyStr_cov]): ...
class WriteBuffer(BaseBuffer, Protocol[AnyStr_cov]): ...

<<<<<<< HEAD
class ReadPickleBuffer(ReadBuffer[bytes], Protocol):
    def readline(self, size: int | None = ...) -> bytes: ...
=======
class WriteExcelBuffer(WriteBuffer[bytes], Protocol):
    def truncate(self, size: Union[int, None] = ...) -> int: ...
>>>>>>> 6e002f84

FilePath = Union[str, PathLike[str]]

Buffer = Union[IO[AnyStr], RawIOBase, BufferedIOBase, TextIOBase, TextIOWrapper, mmap]
FileOrBuffer = Union[str, Buffer[AnyStr]]
FilePathOrBuffer = Union[PathLike[str], FileOrBuffer[AnyStr]]
FilePathOrBytesBuffer = Union[PathLike[str], WriteBuffer[bytes]]

FrameOrSeries = TypeVar("FrameOrSeries", bound=NDFrame)
FrameOrSeriesUnion = Union[DataFrame, Series]
Axis = Union[str, int]
IndexLabel = Union[Hashable, Sequence[Hashable]]
Label = Optional[Hashable]
Level = Union[Hashable, int]
Ordered = Optional[bool]
JSONSerializable = Union[PythonScalar, list, dict]
Axes = Union[AnyArrayLike, list, dict, range]
Renamer = Union[Mapping[Any, Label], Callable[[Any], Label]]
T = TypeVar("T")
FuncType = Callable[..., Any]
F = TypeVar("F", bound=FuncType)
HashableT = TypeVar("HashableT", bound=Hashable)

AggFuncTypeBase = Union[Callable, str]
AggFuncTypeDict = dict[Hashable, Union[AggFuncTypeBase, list[AggFuncTypeBase]]]
AggFuncType = Union[
    AggFuncTypeBase,
    list[AggFuncTypeBase],
    AggFuncTypeDict,
]

num = complex
SeriesAxisType = Literal["index", 0]  # Restricted subset of _AxisType for series
AxisType = Literal["columns", "index", 0, 1]
DtypeNp = TypeVar("DtypeNp", bound=np.dtype[np.generic])
KeysArgType = Any
ListLike = TypeVar("ListLike", Sequence, np.ndarray, "Series", "Index")
ListLikeU = Union[Sequence, np.ndarray, Series, Index]
StrLike = Union[str, np.str_]
Scalar = Union[
    str,
    bytes,
    datetime.date,
    datetime.datetime,
    datetime.timedelta,
    bool,
    complex,
    Timestamp,
    Timedelta,
]
ScalarT = TypeVar("ScalarT", bound=Scalar)
# Refine the definitions below in 3.9 to use the specialized type.
np_ndarray_int8 = npt.NDArray[np.int8]
np_ndarray_int16 = npt.NDArray[np.int16]
np_ndarray_int32 = npt.NDArray[np.int32]
np_ndarray_int64 = npt.NDArray[np.int64]
np_ndarray_uint8 = npt.NDArray[np.uint8]
np_ndarray_uint16 = npt.NDArray[np.uint16]
np_ndarray_uint32 = npt.NDArray[np.uint32]
np_ndarray_uint64 = npt.NDArray[np.uint64]
np_ndarray_int = Union[
    np_ndarray_int8, np_ndarray_int16, np_ndarray_int32, np_ndarray_int64
]
np_ndarray_uint = Union[
    np_ndarray_uint8, np_ndarray_uint16, np_ndarray_uint32, np_ndarray_uint64
]
np_ndarray_anyint = Union[np_ndarray_int, np_ndarray_uint]
np_ndarray_bool = npt.NDArray[np.bool_]
np_ndarray_str = npt.NDArray[np.str_]

IndexType = Union[slice, np_ndarray_int64, Index, list[int], Series[int]]
MaskType = Union[Series[bool], np_ndarray_bool, list[bool]]
# Scratch types for generics
S1 = TypeVar(
    "S1",
    str,
    bytes,
    datetime.date,
    datetime.datetime,
    datetime.time,
    datetime.timedelta,
    bool,
    int,
    float,
    complex,
    Timestamp,
    Timedelta,
    np.datetime64,
    Period,
)
T1 = TypeVar(
    "T1", str, int, np.int64, np.uint64, np.float64, float, np.dtype[np.generic]
)
T2 = TypeVar("T2", str, int)

IndexingInt = Union[
    int, np.int_, np.integer, np.unsignedinteger, np.signedinteger, np.int8
]

# NDFrameT is stricter and ensures that the same subclass of NDFrame always is
# used. E.g. `def func(a: NDFrameT) -> NDFrameT: ...` means that if a
# Series is passed into a function, a Series is always returned and if a DataFrame is
# passed in, a DataFrame is always returned.
NDFrameT = TypeVar("NDFrameT", bound=NDFrame)

IndexT = TypeVar("IndexT", bound=Index)

# Interval closed type

IntervalClosedType = Literal["left", "right", "both", "neither"]

DateTimeErrorChoices = Literal["ignore", "raise", "coerce"]

# Shared by functions such as drop and astype
IgnoreRaise = Literal["ignore", "raise"]

# for arbitrary kwargs passed during reading/writing files
StorageOptions = Optional[dict[str, Any]]

# compression keywords and compression
CompressionDict = dict[str, Any]
CompressionOptions = Optional[
    Union[Literal["infer", "gzip", "bz2", "zip", "xz", "zstd"], CompressionDict]
]
FormattersType = Union[
    list[Callable], tuple[Callable, ...], Mapping[Union[str, int], Callable]
]
FloatFormatType = str | Callable | EngFormatter
# converters
ConvertersArg = dict[Hashable, Callable[[Dtype], Dtype]]

# parse_dates
ParseDatesArg = Union[
    bool, list[Hashable], list[list[Hashable]], dict[Hashable, list[Hashable]]
]

# read_xml parsers
XMLParsers = Literal["lxml", "etree"]

# Any plain Python or numpy function
Function = Union[np.ufunc, Callable[..., Any]]
GroupByObjectNonScalar = Union[
    tuple, list[HashableT], Function, Series, np.ndarray, Mapping[Label, Any], Index
]
GroupByObject = Union[Scalar, GroupByObjectNonScalar]

StataDateFormat = Literal[
    "tc",
    "%tc",
    "td",
    "%td",
    "tw",
    "%tw",
    "tm",
    "%tm",
    "tq",
    "%tq",
    "th",
    "%th",
    "ty",
    "%ty",
]

FillnaOptions = Literal["backfill", "bfill", "ffill", "pad"]
ReplaceMethod = Literal["pad", "ffill", "bfill"]
SortKind = Literal["quicksort", "mergesort", "heapsort", "stable"]
NaPosition = Literal["first", "last"]
MergeHow = Literal["left", "right", "outer", "inner"]
JsonFrameOrient = Literal["split", "records", "index", "columns", "values", "table"]
JsonSeriesOrient = Literal["split", "records", "index"]

TimestampConvention = Literal["start", "end", "s", "e"]

CSVEngine = Literal["c", "python", "pyarrow", "python-fwf"]

HDFCompLib = Literal["zlib", "lzo", "bzip2", "blosc"]
ParquetEngine = Literal["auto", "pyarrow", "fastparquet"]
FileWriteMode = Literal[
    "a", "w", "x", "at", "wt", "xt", "ab", "wb", "xb", "w+", "w+b", "a+", "a+b"
]
ColspaceArgType = str | int | Sequence[int | str] | Mapping[Hashable, str | int]

__all__ = ["npt", "type_t"]<|MERGE_RESOLUTION|>--- conflicted
+++ resolved
@@ -66,13 +66,11 @@
 class ReadBuffer(BaseBuffer, Protocol[AnyStr_cov]): ...
 class WriteBuffer(BaseBuffer, Protocol[AnyStr_cov]): ...
 
-<<<<<<< HEAD
 class ReadPickleBuffer(ReadBuffer[bytes], Protocol):
     def readline(self, size: int | None = ...) -> bytes: ...
-=======
+
 class WriteExcelBuffer(WriteBuffer[bytes], Protocol):
     def truncate(self, size: Union[int, None] = ...) -> int: ...
->>>>>>> 6e002f84
 
 FilePath = Union[str, PathLike[str]]
 
