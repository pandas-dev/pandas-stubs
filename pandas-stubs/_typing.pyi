--- conflicted
+++ resolved
@@ -18,11 +18,7 @@
     Protocol,
     SupportsIndex,
     TypedDict,
-<<<<<<< HEAD
-=======
-    TypeVar,
     Union,
->>>>>>> 32fdfe4a
     overload,
 )
 
