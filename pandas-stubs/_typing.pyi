from builtins import type as type_t
import datetime
from io import (
    BufferedIOBase,
    RawIOBase,
    TextIOBase,
    TextIOWrapper,
)
from mmap import mmap
from os import PathLike
from typing import (
    IO,
    Any,
    AnyStr,
    Callable,
    Hashable,
    Literal,
    Mapping,
    Optional,
    Protocol,
    Sequence,
    TypeVar,
    Union,
)

import numpy as np
from numpy import typing as npt
from pandas.core.arrays import ExtensionArray
from pandas.core.frame import DataFrame
from pandas.core.generic import NDFrame
from pandas.core.indexes.base import Index
from pandas.core.series import Series

from pandas._libs.tslibs import (
    Period,
    Timedelta,
    Timestamp,
)

from pandas.core.dtypes.dtypes import ExtensionDtype

ArrayLike = Union[ExtensionArray, np.ndarray]
AnyArrayLike = Union[Index, Series, np.ndarray]
PythonScalar = Union[str, bool, complex]
DatetimeLikeScalar = TypeVar("DatetimeLikeScalar", Period, Timestamp, Timedelta)
PandasScalar = Union[bytes, datetime.date, datetime.datetime, datetime.timedelta]
# Scalar = Union[PythonScalar, PandasScalar]
IntStrT = TypeVar("IntStrT", int, str)

# dtypes
NpDtype = Union[str, np.dtype[np.generic], type[Union[str, complex, bool, object]]]
Dtype = Union[ExtensionDtype, NpDtype]
AstypeArg = Union[ExtensionDtype, npt.DTypeLike]
# DtypeArg specifies all allowable dtypes in a functions its dtype argument
DtypeArg = Union[Dtype, dict[Any, Dtype]]
DtypeObj = Union[np.dtype[np.generic], ExtensionDtype]

# filenames and file-like-objects
AnyStr_cov = TypeVar("AnyStr_cov", str, bytes, covariant=True)
AnyStr_con = TypeVar("AnyStr_con", str, bytes, contravariant=True)

class BaseBuffer(Protocol): ...
class ReadBuffer(BaseBuffer, Protocol[AnyStr_cov]): ...
class WriteBuffer(BaseBuffer, Protocol[AnyStr_cov]): ...

FilePath = Union[str, PathLike[str]]

Buffer = Union[IO[AnyStr], RawIOBase, BufferedIOBase, TextIOBase, TextIOWrapper, mmap]
FileOrBuffer = Union[str, Buffer[AnyStr]]
FilePathOrBuffer = Union[PathLike[str], FileOrBuffer[AnyStr]]
FilePathOrBytesBuffer = Union[PathLike[str], WriteBuffer[bytes]]

FrameOrSeries = TypeVar("FrameOrSeries", bound=NDFrame)
FrameOrSeriesUnion = Union[DataFrame, Series]
Axis = Union[str, int]
IndexLabel = Union[Hashable, Sequence[Hashable]]
Label = Optional[Hashable]
Level = Union[Hashable, int]
Ordered = Optional[bool]
JSONSerializable = Union[PythonScalar, list, dict]
Axes = Union[AnyArrayLike, list, dict, range]
Renamer = Union[Mapping[Any, Label], Callable[[Any], Label]]
T = TypeVar("T")
FuncType = Callable[..., Any]
F = TypeVar("F", bound=FuncType)
HashableT = TypeVar("HashableT", bound=Hashable)

AggFuncTypeBase = Union[Callable, str]
AggFuncTypeDict = dict[Hashable, Union[AggFuncTypeBase, list[AggFuncTypeBase]]]
AggFuncType = Union[
    AggFuncTypeBase,
    list[AggFuncTypeBase],
    AggFuncTypeDict,
]

num = complex
SeriesAxisType = Literal["index", 0]  # Restricted subset of _AxisType for series
AxisType = Literal["columns", "index", 0, 1]
DtypeNp = TypeVar("DtypeNp", bound=np.dtype[np.generic])
KeysArgType = Any
ListLike = TypeVar("ListLike", Sequence, np.ndarray, "Series", "Index")
ListLikeU = Union[Sequence, np.ndarray, Series, Index]
StrLike = Union[str, np.str_]
Scalar = Union[
    str,
    bytes,
    datetime.date,
    datetime.datetime,
    datetime.timedelta,
    bool,
    complex,
    Timestamp,
    Timedelta,
]
ScalarT = TypeVar("ScalarT", bound=Scalar)
# Refine the definitions below in 3.9 to use the specialized type.
np_ndarray_int8 = npt.NDArray[np.int8]
np_ndarray_int16 = npt.NDArray[np.int16]
np_ndarray_int32 = npt.NDArray[np.int32]
np_ndarray_int64 = npt.NDArray[np.int64]
np_ndarray_uint8 = npt.NDArray[np.uint8]
np_ndarray_uint16 = npt.NDArray[np.uint16]
np_ndarray_uint32 = npt.NDArray[np.uint32]
np_ndarray_uint64 = npt.NDArray[np.uint64]
np_ndarray_int = Union[
    np_ndarray_int8, np_ndarray_int16, np_ndarray_int32, np_ndarray_int64
]
np_ndarray_uint = Union[
    np_ndarray_uint8, np_ndarray_uint16, np_ndarray_uint32, np_ndarray_uint64
]
np_ndarray_anyint = Union[np_ndarray_int, np_ndarray_uint]
np_ndarray_bool = npt.NDArray[np.bool_]
np_ndarray_str = npt.NDArray[np.str_]

IndexType = Union[slice, np_ndarray_int64, Index, list[int], Series[int]]
MaskType = Union[Series[bool], np_ndarray_bool, list[bool]]
# Scratch types for generics
S1 = TypeVar(
    "S1",
    str,
    bytes,
    datetime.date,
    datetime.datetime,
    datetime.time,
    datetime.timedelta,
    bool,
    int,
    float,
    complex,
    Timestamp,
    Timedelta,
    np.datetime64,
    Period,
)
T1 = TypeVar(
    "T1", str, int, np.int64, np.uint64, np.float64, float, np.dtype[np.generic]
)
T2 = TypeVar("T2", str, int)

IndexingInt = Union[
    int, np.int_, np.integer, np.unsignedinteger, np.signedinteger, np.int8
]

# NDFrameT is stricter and ensures that the same subclass of NDFrame always is
# used. E.g. `def func(a: NDFrameT) -> NDFrameT: ...` means that if a
# Series is passed into a function, a Series is always returned and if a DataFrame is
# passed in, a DataFrame is always returned.
NDFrameT = TypeVar("NDFrameT", bound=NDFrame)

# Interval closed type

IntervalClosedType = Literal["left", "right", "both", "neither"]

DateTimeErrorChoices = Literal["ignore", "raise", "coerce"]

# Shared by functions such as drop and astype
IgnoreRaise = Literal["ignore", "raise"]

# for arbitrary kwargs passed during reading/writing files
StorageOptions = Optional[dict[str, Any]]

# compression keywords and compression
CompressionDict = dict[str, Any]
CompressionOptions = Optional[
    Union[Literal["infer", "gzip", "bz2", "zip", "xz", "zstd"], CompressionDict]
]

# converters
ConvertersArg = dict[Hashable, Callable[[Dtype], Dtype]]

# parse_dates
ParseDatesArg = Union[
    bool, list[Hashable], list[list[Hashable]], dict[Hashable, list[Hashable]]
]

# read_xml parsers
XMLParsers = Literal["lxml", "etree"]

# Any plain Python or numpy function
Function = Union[np.ufunc, Callable[..., Any]]
GroupByObjectNonScalar = Union[
    tuple, list[HashableT], Function, Series, np.ndarray, Mapping[Label, Any], Index
]
GroupByObject = Union[Scalar, GroupByObjectNonScalar]

<<<<<<< HEAD
StataDateFormat = Literal[
    "tc",
    "%tc",
    "td",
    "%td",
    "tw",
    "%tw",
    "tm",
    "%tm",
    "tq",
    "%tq",
    "th",
    "%th",
    "ty",
    "%ty",
]
=======
FillnaOptions = Literal["backfill", "bfill", "ffill", "pad"]
ReplaceMethod = Literal["pad", "ffill", "bfill"]
SortKind = Literal["quicksort", "mergesort", "heapsort", "stable"]
NaPosition = Literal["first", "last"]
MergeHow = Literal["left", "right", "outer", "inner"]
JsonOrient = Literal["split", "records", "index", "columns", "values", "table"]
TimestampConvention = Literal["start", "end", "s", "e"]
>>>>>>> 8fb0a9ba

__all__ = ["npt", "type_t"]<|MERGE_RESOLUTION|>--- conflicted
+++ resolved
@@ -203,7 +203,6 @@
 ]
 GroupByObject = Union[Scalar, GroupByObjectNonScalar]
 
-<<<<<<< HEAD
 StataDateFormat = Literal[
     "tc",
     "%tc",
@@ -220,7 +219,7 @@
     "ty",
     "%ty",
 ]
-=======
+
 FillnaOptions = Literal["backfill", "bfill", "ffill", "pad"]
 ReplaceMethod = Literal["pad", "ffill", "bfill"]
 SortKind = Literal["quicksort", "mergesort", "heapsort", "stable"]
@@ -228,6 +227,5 @@
 MergeHow = Literal["left", "right", "outer", "inner"]
 JsonOrient = Literal["split", "records", "index", "columns", "values", "table"]
 TimestampConvention = Literal["start", "end", "s", "e"]
->>>>>>> 8fb0a9ba
 
 __all__ = ["npt", "type_t"]