from builtins import type as type_t
import datetime
from io import (
    BufferedIOBase,
    RawIOBase,
    TextIOBase,
    TextIOWrapper,
)
from mmap import mmap
from os import PathLike
from typing import (
    IO,
    Any,
    AnyStr,
    Callable,
    Hashable,
    Iterator,
    Literal,
    Mapping,
    Optional,
    Protocol,
    Sequence,
    TypeVar,
    Union,
)

import numpy as np
from numpy import typing as npt
from pandas.core.arrays import ExtensionArray
from pandas.core.frame import DataFrame
from pandas.core.generic import NDFrame
from pandas.core.indexes.base import Index
from pandas.core.series import Series

from pandas._libs.tslibs import (
    Period,
    Timedelta,
    Timestamp,
)

from pandas.core.dtypes.dtypes import ExtensionDtype

from pandas.io.formats.format import EngFormatter

ArrayLike = Union[ExtensionArray, np.ndarray]
AnyArrayLike = Union[Index, Series, np.ndarray]
PythonScalar = Union[str, bool, complex]
DatetimeLikeScalar = TypeVar("DatetimeLikeScalar", Period, Timestamp, Timedelta)
PandasScalar = Union[bytes, datetime.date, datetime.datetime, datetime.timedelta]
# Scalar = Union[PythonScalar, PandasScalar]

DatetimeLike = Union[datetime.date, datetime.datetime, np.datetime64, Timestamp]

# dtypes
NpDtype = Union[str, np.dtype[np.generic], type[Union[str, complex, bool, object]]]
Dtype = Union[ExtensionDtype, NpDtype]
AstypeArg = Union[ExtensionDtype, npt.DTypeLike]
# DtypeArg specifies all allowable dtypes in a functions its dtype argument
DtypeArg = Union[Dtype, dict[Any, Dtype]]
DtypeObj = Union[np.dtype[np.generic], ExtensionDtype]

# filenames and file-like-objects
AnyStr_cov = TypeVar("AnyStr_cov", str, bytes, covariant=True)
AnyStr_con = TypeVar("AnyStr_con", str, bytes, contravariant=True)

class BaseBuffer(Protocol): ...
class ReadBuffer(BaseBuffer, Protocol[AnyStr_cov]): ...
class WriteBuffer(BaseBuffer, Protocol[AnyStr_cov]): ...

<<<<<<< HEAD
class ReadCsvBuffer(ReadBuffer[AnyStr_cov], Protocol[AnyStr_cov]):
    def __iter__(self) -> Iterator[AnyStr_cov]: ...
    def readline(self) -> AnyStr_cov: ...
    @property
    def closed(self) -> bool: ...
=======
class WriteExcelBuffer(WriteBuffer[bytes], Protocol):
    def truncate(self, size: Union[int, None] = ...) -> int: ...
>>>>>>> 15d2775d

FilePath = Union[str, PathLike[str]]

Buffer = Union[IO[AnyStr], RawIOBase, BufferedIOBase, TextIOBase, TextIOWrapper, mmap]
FileOrBuffer = Union[str, Buffer[AnyStr]]
FilePathOrBuffer = Union[PathLike[str], FileOrBuffer[AnyStr]]
FilePathOrBytesBuffer = Union[PathLike[str], WriteBuffer[bytes]]

FrameOrSeries = TypeVar("FrameOrSeries", bound=NDFrame)
FrameOrSeriesUnion = Union[DataFrame, Series]
Axis = Union[str, int]
IndexLabel = Union[Hashable, Sequence[Hashable]]
Label = Optional[Hashable]
Level = Union[Hashable, int]
Ordered = Optional[bool]
JSONSerializable = Union[PythonScalar, list, dict]
Axes = Union[AnyArrayLike, list, dict, range]
Renamer = Union[Mapping[Any, Label], Callable[[Any], Label]]
T = TypeVar("T")
FuncType = Callable[..., Any]
F = TypeVar("F", bound=FuncType)
HashableT = TypeVar("HashableT", bound=Hashable)

AggFuncTypeBase = Union[Callable, str]
AggFuncTypeDict = dict[Hashable, Union[AggFuncTypeBase, list[AggFuncTypeBase]]]
AggFuncType = Union[
    AggFuncTypeBase,
    list[AggFuncTypeBase],
    AggFuncTypeDict,
]

num = complex
SeriesAxisType = Literal["index", 0]  # Restricted subset of _AxisType for series
AxisType = Literal["columns", "index", 0, 1]
DtypeNp = TypeVar("DtypeNp", bound=np.dtype[np.generic])
KeysArgType = Any
ListLike = TypeVar("ListLike", Sequence, np.ndarray, "Series", "Index")
ListLikeU = Union[Sequence, np.ndarray, Series, Index]
StrLike = Union[str, np.str_]
Scalar = Union[
    str,
    bytes,
    datetime.date,
    datetime.datetime,
    datetime.timedelta,
    bool,
    complex,
    Timestamp,
    Timedelta,
]
ScalarT = TypeVar("ScalarT", bound=Scalar)
# Refine the definitions below in 3.9 to use the specialized type.
np_ndarray_int8 = npt.NDArray[np.int8]
np_ndarray_int16 = npt.NDArray[np.int16]
np_ndarray_int32 = npt.NDArray[np.int32]
np_ndarray_int64 = npt.NDArray[np.int64]
np_ndarray_uint8 = npt.NDArray[np.uint8]
np_ndarray_uint16 = npt.NDArray[np.uint16]
np_ndarray_uint32 = npt.NDArray[np.uint32]
np_ndarray_uint64 = npt.NDArray[np.uint64]
np_ndarray_int = Union[
    np_ndarray_int8, np_ndarray_int16, np_ndarray_int32, np_ndarray_int64
]
np_ndarray_uint = Union[
    np_ndarray_uint8, np_ndarray_uint16, np_ndarray_uint32, np_ndarray_uint64
]
np_ndarray_anyint = Union[np_ndarray_int, np_ndarray_uint]
np_ndarray_bool = npt.NDArray[np.bool_]
np_ndarray_str = npt.NDArray[np.str_]

IndexType = Union[slice, np_ndarray_int64, Index, list[int], Series[int]]
MaskType = Union[Series[bool], np_ndarray_bool, list[bool]]
# Scratch types for generics
S1 = TypeVar(
    "S1",
    str,
    bytes,
    datetime.date,
    datetime.datetime,
    datetime.time,
    datetime.timedelta,
    bool,
    int,
    float,
    complex,
    Timestamp,
    Timedelta,
    np.datetime64,
    Period,
)
T1 = TypeVar(
    "T1", str, int, np.int64, np.uint64, np.float64, float, np.dtype[np.generic]
)
T2 = TypeVar("T2", str, int)

IndexingInt = Union[
    int, np.int_, np.integer, np.unsignedinteger, np.signedinteger, np.int8
]

# NDFrameT is stricter and ensures that the same subclass of NDFrame always is
# used. E.g. `def func(a: NDFrameT) -> NDFrameT: ...` means that if a
# Series is passed into a function, a Series is always returned and if a DataFrame is
# passed in, a DataFrame is always returned.
NDFrameT = TypeVar("NDFrameT", bound=NDFrame)

IndexT = TypeVar("IndexT", bound=Index)

# Interval closed type

IntervalClosedType = Literal["left", "right", "both", "neither"]

DateTimeErrorChoices = Literal["ignore", "raise", "coerce"]

# Shared by functions such as drop and astype
IgnoreRaise = Literal["ignore", "raise"]

# for arbitrary kwargs passed during reading/writing files
StorageOptions = Optional[dict[str, Any]]

# compression keywords and compression
CompressionDict = dict[str, Any]
CompressionOptions = Optional[
    Union[Literal["infer", "gzip", "bz2", "zip", "xz", "zstd"], CompressionDict]
]
FormattersType = Union[
    list[Callable], tuple[Callable, ...], Mapping[Union[str, int], Callable]
]
FloatFormatType = str | Callable | EngFormatter
# converters
ConvertersArg = dict[Hashable, Callable[[Dtype], Dtype]]

# parse_dates
ParseDatesArg = Union[
    bool, list[Hashable], list[list[Hashable]], dict[Hashable, list[Hashable]]
]

# read_xml parsers
XMLParsers = Literal["lxml", "etree"]

# Any plain Python or numpy function
Function = Union[np.ufunc, Callable[..., Any]]
GroupByObjectNonScalar = Union[
    tuple, list[HashableT], Function, Series, np.ndarray, Mapping[Label, Any], Index
]
GroupByObject = Union[Scalar, GroupByObjectNonScalar]

StataDateFormat = Literal[
    "tc",
    "%tc",
    "td",
    "%td",
    "tw",
    "%tw",
    "tm",
    "%tm",
    "tq",
    "%tq",
    "th",
    "%th",
    "ty",
    "%ty",
]

FillnaOptions = Literal["backfill", "bfill", "ffill", "pad"]
ReplaceMethod = Literal["pad", "ffill", "bfill"]
SortKind = Literal["quicksort", "mergesort", "heapsort", "stable"]
NaPosition = Literal["first", "last"]
MergeHow = Literal["left", "right", "outer", "inner"]
JsonFrameOrient = Literal["split", "records", "index", "columns", "values", "table"]
JsonSeriesOrient = Literal["split", "records", "index"]

TimestampConvention = Literal["start", "end", "s", "e"]

CSVEngine = Literal["c", "python", "pyarrow", "python-fwf"]
CSVQuoting = Literal[0, 1, 2, 3]

HDFCompLib = Literal["zlib", "lzo", "bzip2", "blosc"]
ParquetEngine = Literal["auto", "pyarrow", "fastparquet"]
FileWriteMode = Literal[
    "a", "w", "x", "at", "wt", "xt", "ab", "wb", "xb", "w+", "w+b", "a+", "a+b"
]
ColspaceArgType = str | int | Sequence[int | str] | Mapping[Hashable, str | int]

__all__ = ["npt", "type_t"]<|MERGE_RESOLUTION|>--- conflicted
+++ resolved
@@ -67,16 +67,14 @@
 class ReadBuffer(BaseBuffer, Protocol[AnyStr_cov]): ...
 class WriteBuffer(BaseBuffer, Protocol[AnyStr_cov]): ...
 
-<<<<<<< HEAD
 class ReadCsvBuffer(ReadBuffer[AnyStr_cov], Protocol[AnyStr_cov]):
     def __iter__(self) -> Iterator[AnyStr_cov]: ...
     def readline(self) -> AnyStr_cov: ...
     @property
     def closed(self) -> bool: ...
-=======
+
 class WriteExcelBuffer(WriteBuffer[bytes], Protocol):
     def truncate(self, size: Union[int, None] = ...) -> int: ...
->>>>>>> 15d2775d
 
 FilePath = Union[str, PathLike[str]]
 
