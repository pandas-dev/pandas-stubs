<<<<<<< HEAD
from typing import (
    Sequence,
    Union,
    overload,
)

import numpy as np
import pandas as pd
from pandas.core.arrays import (
    ExtensionArray,
    PandasArray,
)
from typing_extensions import TypeAlias

from pandas._libs.missing import NAType
from pandas._typing import (
    npt,
    type_t,
)
=======
from typing import Literal

from pandas.core.arrays import PandasArray

from pandas._libs.missing import NAType
>>>>>>> 82f89944

from pandas.core.dtypes.base import ExtensionDtype

class StringDtype(ExtensionDtype):
    def __init__(self, storage: Literal["python", "pyarrow"] | None = None) -> None: ...
    @property
    def na_value(self) -> NAType: ...

_ScalarType: TypeAlias = Union[str, NAType, None]
_ArrayKey: TypeAlias = Union[Sequence[int], npt.NDArray[np.integer], slice]

class StringArray(PandasArray):
    def __init__(
        self,
        values: npt.NDArray[np.str_]
        | npt.NDArray[np.string_]
        | npt.NDArray[np.object_],
        copy: bool = ...,
    ) -> None: ...
    @property
    def na_value(self) -> NAType: ...
    def __arrow_array__(self, type=...): ...
    @overload  # type: ignore[override]
    def __setitem__(self, key: int, value: _ScalarType) -> None: ...
    @overload
    def __setitem__(
        self,
        key: _ArrayKey,
        value: _ScalarType
        | Sequence[str | NAType | None]
        | npt.NDArray[np.str_]
        | npt.NDArray[np.string_]
        | StringArray,
    ) -> None: ...
    @overload  # type: ignore[override]
    def __getitem__(self, item: int) -> str | NAType: ...
    @overload
    def __getitem__(self, item: _ArrayKey) -> StringArray: ...
    @overload
    def astype(self, dtype: npt.DTypeLike, copy: bool = ...) -> np.ndarray: ...
    @overload
    def astype(self, dtype: ExtensionDtype, copy: bool = ...) -> ExtensionArray: ...
    def min(
        self, axis: int | None = ..., skipna: bool = ..., **kwargs
    ) -> str | NAType: ...
    def max(
        self, axis: int | None = ..., skipna: bool = ..., **kwargs
    ) -> str | NAType: ...
    def value_counts(self, dropna: bool = ...) -> pd.Series[int]: ...
    def memory_usage(self, deep: bool = ...) -> int: ...<|MERGE_RESOLUTION|>--- conflicted
+++ resolved
@@ -1,7 +1,6 @@
-<<<<<<< HEAD
 from typing import (
+    Literal,
     Sequence,
-    Union,
     overload,
 )
 
@@ -14,17 +13,7 @@
 from typing_extensions import TypeAlias
 
 from pandas._libs.missing import NAType
-from pandas._typing import (
-    npt,
-    type_t,
-)
-=======
-from typing import Literal
-
-from pandas.core.arrays import PandasArray
-
-from pandas._libs.missing import NAType
->>>>>>> 82f89944
+from pandas._typing import npt
 
 from pandas.core.dtypes.base import ExtensionDtype
 
@@ -33,8 +22,8 @@
     @property
     def na_value(self) -> NAType: ...
 
-_ScalarType: TypeAlias = Union[str, NAType, None]
-_ArrayKey: TypeAlias = Union[Sequence[int], npt.NDArray[np.integer], slice]
+_ScalarType: TypeAlias = str | NAType | None
+_ArrayKey: TypeAlias = Sequence[int] | npt.NDArray[np.integer] | slice
 
 class StringArray(PandasArray):
     def __init__(
