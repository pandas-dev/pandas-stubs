import datetime as dt
import sys
from typing import (
    Any,
    Literal,
)

import numpy as np
from pandas.core.indexes.base import Index
from pandas.core.series import Series

from pandas._libs import NaTType
from pandas._libs.tslibs import BaseOffset
from pandas._libs.tslibs.offsets import (
    RelativeDeltaOffset,
    SingleConstructorOffset,
)
from pandas._typing import (
    Ordered,
    TimeZones,
    npt,
)

from pandas.core.dtypes.base import (
    ExtensionDtype as ExtensionDtype,
    register_extension_dtype as register_extension_dtype,
)

class BaseMaskedDtype(ExtensionDtype): ...
class PandasExtensionDtype(ExtensionDtype): ...

class CategoricalDtype(PandasExtensionDtype, ExtensionDtype):
    def __init__(
        self,
        categories: Series | Index | list[Any] | None = ...,
        ordered: Ordered = ...,
    ) -> None: ...
    @property
    def categories(self) -> Index: ...
    @property
    def ordered(self) -> Ordered: ...

class DatetimeTZDtype(PandasExtensionDtype):
    def __init__(self, unit: Literal["ns"] = ..., tz: TimeZones = ...) -> None: ...
    @property
    def unit(self) -> Literal["ns"]: ...
    @property
    def tz(self) -> dt.tzinfo: ...
    @property
    def na_value(self) -> NaTType: ...

class PeriodDtype(PandasExtensionDtype):
    def __init__(
        self, freq: str | SingleConstructorOffset | RelativeDeltaOffset = ...
    ) -> None: ...
    @property
    def freq(self) -> BaseOffset: ...
    @property
    def na_value(self) -> NaTType: ...

class IntervalDtype(PandasExtensionDtype):
    def __init__(self, subtype: str | npt.DTypeLike | None = ...) -> None: ...
<<<<<<< HEAD
    @property
    def subtype(self) -> np.dtype | None: ...

class SparseDtype(ExtensionDtype): ...
=======
    if sys.version_info >= (3, 11):
        @property
        def subtype(self) -> np.dtype | None: ...
    else:
        @property
        def subtype(self) -> np.dtype[Any] | None: ...
>>>>>>> 409875cc
<|MERGE_RESOLUTION|>--- conflicted
+++ resolved
@@ -60,16 +60,12 @@
 
 class IntervalDtype(PandasExtensionDtype):
     def __init__(self, subtype: str | npt.DTypeLike | None = ...) -> None: ...
-<<<<<<< HEAD
-    @property
-    def subtype(self) -> np.dtype | None: ...
 
-class SparseDtype(ExtensionDtype): ...
-=======
     if sys.version_info >= (3, 11):
         @property
         def subtype(self) -> np.dtype | None: ...
     else:
         @property
         def subtype(self) -> np.dtype[Any] | None: ...
->>>>>>> 409875cc
+
+class SparseDtype(ExtensionDtype): ...