--- conflicted
+++ resolved
@@ -76,19 +76,13 @@
     ScalarT,
     SeriesAxisType,
     SortKind,
-<<<<<<< HEAD
-=======
     StataDateFormat,
->>>>>>> a45600d8
     StorageOptions,
     StrLike,
     T as TType,
     TimestampConvention,
     WriteBuffer,
-<<<<<<< HEAD
     XMLParsers,
-=======
->>>>>>> a45600d8
     np_ndarray_bool,
     np_ndarray_str,
     num,
