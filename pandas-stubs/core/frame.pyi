--- conflicted
+++ resolved
@@ -89,16 +89,7 @@
     @overload
     def __getitem__(
         self,
-<<<<<<< HEAD
-        idx: Union[
-            IndexType,
-            MaskType,
-            Tuple[Union[IndexType, MaskType], Union[IndexType, MaskType]],
-            Tuple[slice],
-        ],
-=======
-        idx: IndexType | MaskType | tuple[IndexType | MaskType, IndexType | MaskType],
->>>>>>> c915a8b3
+        idx: IndexType | MaskType | tuple[IndexType | MaskType, IndexType | MaskType] | tuple[slice],
     ) -> DataFrame: ...
     def __setitem__(
         self,
