--- conflicted
+++ resolved
@@ -297,33 +297,17 @@
     ) -> None: ...
 
 class _iAtIndexerFrame(_iAtIndexer):
-<<<<<<< HEAD
-    def __getitem__(self, key: tuple[int, int]) -> Scalar: ...
-    def __setitem__(self, key: tuple[int, int], value: ScalarOrNA) -> None: ...
-=======
     def __getitem__(self, key: tuple[int, int]) -> Scalar: ...  # type: ignore[override] # pyright: ignore[reportIncompatibleMethodOverride]
     def __setitem__(  # type: ignore[override] # pyright: ignore[reportIncompatibleMethodOverride]
-        self,
-        key: tuple[int, int],
-        value: Scalar | NAType | NaTType | None,
-    ) -> None: ...
->>>>>>> 72388277
+        self, key: tuple[int, int], value: ScalarOrNA
+    ) -> None: ...
 
 class _AtIndexerFrame(_AtIndexer):
     def __getitem__(  # type: ignore[override] # pyright: ignore[reportIncompatibleMethodOverride]
         self, key: tuple[Hashable, Hashable]
     ) -> Scalar: ...
     def __setitem__(  # type: ignore[override] # pyright: ignore[reportIncompatibleMethodOverride]
-        self,
-<<<<<<< HEAD
-        key: (
-            MaskType | StrLike | _IndexSliceTuple | list[ScalarT] | IndexingInt | slice
-        ),
-        value: _SetItemValueNotDataFrame | DataFrame,
-=======
-        key: tuple[Hashable, Hashable],
-        value: Scalar | NAType | NaTType | None,
->>>>>>> 72388277
+        self, key: tuple[Hashable, Hashable], value: ScalarOrNA
     ) -> None: ...
 
 # With python 3.12+, the second overload needs a type-ignore statement
