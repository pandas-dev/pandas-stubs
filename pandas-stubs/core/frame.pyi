--- conflicted
+++ resolved
@@ -77,11 +77,8 @@
     SortKind,
     StrLike,
     T as TType,
-<<<<<<< HEAD
+    TimestampConvention,
     WriteBuffer,
-=======
-    TimestampConvention,
->>>>>>> aab8e669
     np_ndarray_bool,
     np_ndarray_str,
     num,
