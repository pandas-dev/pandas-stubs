--- conflicted
+++ resolved
@@ -74,17 +74,12 @@
     Scalar,
     ScalarT,
     SeriesAxisType,
-<<<<<<< HEAD
+    SortKind,
     StorageOptions,
     StrLike,
     T as TType,
+    TimestampConvention,
     WriteBuffer,
-=======
-    SortKind,
-    StrLike,
-    T as TType,
-    TimestampConvention,
->>>>>>> aab8e669
     np_ndarray_bool,
     np_ndarray_str,
     num,
@@ -1887,11 +1882,7 @@
     ) -> _str: ...
     def to_pickle(
         self,
-<<<<<<< HEAD
         path: FilePath | WriteBuffer[bytes],
-=======
-        path: _str,
->>>>>>> aab8e669
         compression: CompressionOptions = ...,
         protocol: int = ...,
         storage_options: StorageOptions = ...,
