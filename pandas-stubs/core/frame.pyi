--- conflicted
+++ resolved
@@ -540,25 +540,7 @@
         *,
         into: type[dict] = ...,
         index: bool = ...,
-<<<<<<< HEAD
     ) -> dict[str, list]: ...
-    def to_gbq(
-        self,
-        destination_table: str,
-        project_id: str | None = ...,
-        chunksize: int | None = ...,
-        reauth: bool = ...,
-        if_exists: Literal["fail", "replace", "append"] = ...,
-        auth_local_webserver: bool = ...,
-        table_schema: list[dict[str, str]] | None = ...,
-        location: str | None = ...,
-        progress_bar: bool = ...,
-        # Google type, not available
-        credentials: Any = ...,
-    ) -> None: ...
-=======
-    ) -> dict[Hashable, Any]: ...
->>>>>>> 0ecc8ea7
     @classmethod
     def from_records(
         cls,
