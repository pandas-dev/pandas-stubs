--- conflicted
+++ resolved
@@ -310,17 +310,10 @@
         self, key: tuple[Hashable, Hashable], value: ScalarOrNA
     ) -> None: ...
 
-<<<<<<< HEAD
-# With python 3.12+, the second overload needs a type-ignore statement
-class _GetItemHack:
-    @overload
-    def __getitem__(self, key: Scalar | tuple[Hashable, ...]) -> Series: ...  # type: ignore[overload-overlap] # pyright: ignore[reportOverlappingOverload]
-=======
 class _GetItemHack:
     @overload
     def __getitem__(self, key: Scalar | tuple[Hashable, ...]) -> Series: ...  # type: ignore[overload-overlap] # pyright: ignore[reportOverlappingOverload]
     # With python 3.12+, the second overload needs a type-ignore statement
->>>>>>> 4339fbb7
     if sys.version_info >= (3, 12):
         @overload
         def __getitem__(  # type: ignore[overload-overlap] # pyright: ignore[reportOverlappingOverload]
