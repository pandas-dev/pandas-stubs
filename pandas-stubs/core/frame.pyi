from builtins import (
    bool as _bool,
    str as _str,
)
from collections import (
    OrderedDict,
    defaultdict,
)
from collections.abc import (
    Callable,
    Hashable,
    Iterable,
    Iterator,
    Mapping,
    MutableMapping,
    Sequence,
)
import datetime as dt
import sys
from typing import (
    Any,
    ClassVar,
    Generic,
    Literal,
    NoReturn,
    TypeVar,
    final,
    overload,
)

from matplotlib.axes import Axes as PlotAxes
import numpy as np
from pandas import (
    Period,
    Timedelta,
    Timestamp,
)
from pandas.core.arraylike import OpsMixin
from pandas.core.generic import NDFrame
from pandas.core.groupby.generic import DataFrameGroupBy
from pandas.core.indexers import BaseIndexer
from pandas.core.indexes.base import Index
from pandas.core.indexes.category import CategoricalIndex
from pandas.core.indexes.datetimes import DatetimeIndex
from pandas.core.indexes.interval import IntervalIndex
from pandas.core.indexes.multi import MultiIndex
from pandas.core.indexes.period import PeriodIndex
from pandas.core.indexes.timedeltas import TimedeltaIndex
from pandas.core.indexing import (
    _AtIndexer,
    _iAtIndexer,
    _iLocIndexer,
    _IndexSliceTuple,
    _LocIndexer,
)
from pandas.core.interchange.dataframe_protocol import DataFrame as DataFrameXchg
from pandas.core.reshape.pivot import (
    _PivotTableColumnsTypes,
    _PivotTableIndexTypes,
    _PivotTableValuesTypes,
)
from pandas.core.series import (
    Series,
)
from pandas.core.window import (
    Expanding,
    ExponentialMovingWindow,
)
from pandas.core.window.rolling import (
    Rolling,
    Window,
)
from typing_extensions import (
    Never,
    Self,
    TypeAlias,
)
import xarray as xr

from pandas._libs.lib import _NoDefaultDoNotUse
from pandas._libs.missing import NAType
from pandas._libs.tslibs import BaseOffset
from pandas._libs.tslibs.nattype import NaTType
from pandas._libs.tslibs.offsets import DateOffset
from pandas._typing import (
    S2,
    AggFuncTypeBase,
    AggFuncTypeDictFrame,
    AggFuncTypeDictSeries,
    AggFuncTypeFrame,
    AlignJoin,
    AnyAll,
    AnyArrayLike,
    ArrayLike,
    AstypeArg,
    Axes,
    Axis,
    AxisColumn,
    AxisIndex,
    CalculationMethod,
    ColspaceArgType,
    CompressionOptions,
    DropKeep,
    Dtype,
    FilePath,
    FillnaOptions,
    FloatFormatType,
    FormattersType,
    GroupByObjectNonScalar,
    HashableT,
    HashableT1,
    HashableT2,
    HashableT3,
    IgnoreRaise,
    IndexingInt,
    IndexKeyFunc,
    IndexLabel,
    IndexType,
    InterpolateOptions,
    IntervalClosedType,
    IntervalT,
    IntoColumn,
    JoinValidate,
    JsonFrameOrient,
    JSONSerializable,
    Label,
    Level,
    ListLike,
    ListLikeExceptSeriesAndStr,
    ListLikeU,
    MaskType,
    MergeHow,
    MergeValidate,
    NaPosition,
    NDFrameT,
    NsmallestNlargestKeep,
    ParquetEngine,
    QuantileInterpolation,
    RandomState,
    ReadBuffer,
    ReindexMethod,
    Renamer,
    ReplaceValue,
    Scalar,
    ScalarT,
    SequenceNotStr,
    SeriesByT,
    SortKind,
    StataDateFormat,
    StorageOptions,
    StrDtypeArg,
    StrLike,
    Suffixes,
    T as _T,
    TimeAmbiguous,
    TimeNonexistent,
    TimeUnit,
    TimeZones,
    ToStataByteorder,
    ToTimestampHow,
    UpdateJoin,
    ValueKeyFunc,
    WriteBuffer,
    XMLParsers,
    np_2darray,
    npt,
    num,
)

from pandas.io.formats.style import Styler
from pandas.plotting import PlotAccessor

_T_MUTABLE_MAPPING = TypeVar("_T_MUTABLE_MAPPING", bound=MutableMapping, covariant=True)

class _iLocIndexerFrame(_iLocIndexer, Generic[_T]):
    @overload
    def __getitem__(self, idx: tuple[int, int]) -> Scalar: ...
    @overload
    def __getitem__(self, idx: IndexingInt) -> Series: ...
    @overload
    def __getitem__(self, idx: tuple[IndexType | MaskType, int]) -> Series: ...
    @overload
    def __getitem__(self, idx: tuple[int, IndexType | MaskType]) -> Series: ...
    @overload
    def __getitem__(
        self,
        idx: (
            IndexType
            | MaskType
            | tuple[IndexType | MaskType, IndexType | MaskType]
            | tuple[slice]
        ),
    ) -> _T: ...
    def __setitem__(
        self,
        idx: (
            int
            | IndexType
            | tuple[int, int]
            | tuple[IndexType, int]
            | tuple[IndexType, IndexType]
            | tuple[int, IndexType]
        ),
        value: (
            Scalar
            | Series
            | DataFrame
            | np.ndarray
            | NAType
            | NaTType
            | Mapping[Hashable, Scalar | NAType | NaTType]
            | None
        ),
    ) -> None: ...

class _LocIndexerFrame(_LocIndexer, Generic[_T]):
    @overload
    def __getitem__(self, idx: Scalar) -> Series | _T: ...
    @overload
    def __getitem__(  # type: ignore[overload-overlap]
        self,
        idx: (
            IndexType
            | MaskType
            | Callable[[DataFrame], IndexType | MaskType | Sequence[Hashable]]
            | list[HashableT]
            | tuple[
                IndexType
                | MaskType
                | list[HashableT]
                | slice
                | _IndexSliceTuple
                | Callable,
                MaskType | list[HashableT] | IndexType | Callable,
            ]
        ),
    ) -> _T: ...
    @overload
    def __getitem__(  # type: ignore[overload-overlap] # pyright: ignore[reportOverlappingOverload]
        self,
        idx: tuple[
            int
            | StrLike
            | Timestamp
            | tuple[Scalar, ...]
            | Callable[[DataFrame], ScalarT],
            int | StrLike | tuple[Scalar, ...],
        ],
    ) -> Scalar: ...
    @overload
    def __getitem__(
        self,
        idx: (
            Callable[[DataFrame], ScalarT]
            | tuple[
                IndexType
                | MaskType
                | _IndexSliceTuple
                | SequenceNotStr[float | str | Timestamp]
                | Callable[
                    [DataFrame], ScalarT | list[HashableT] | IndexType | MaskType
                ],
                ScalarT | None,
            ]
            | None
        ),
    ) -> Series: ...
    @overload
    def __getitem__(self, idx: tuple[Scalar, slice]) -> Series | _T: ...
    @overload
    def __setitem__(
        self,
        idx: (
            MaskType | StrLike | _IndexSliceTuple | list[ScalarT] | IndexingInt | slice
        ),
        value: (
            Scalar
            | NAType
            | NaTType
            | ArrayLike
            | Series
            | DataFrame
            | list
            | Mapping[Hashable, Scalar | NAType | NaTType]
            | None
        ),
    ) -> None: ...
    @overload
    def __setitem__(
        self,
        idx: tuple[_IndexSliceTuple, Hashable],
        value: Scalar | NAType | NaTType | ArrayLike | Series | list | dict | None,
    ) -> None: ...

class _iAtIndexerFrame(_iAtIndexer):
    def __getitem__(self, idx: tuple[int, int]) -> Scalar: ...
    def __setitem__(
        self,
        idx: tuple[int, int],
        value: Scalar | NAType | NaTType | None,
    ) -> None: ...

class _AtIndexerFrame(_AtIndexer):
    def __getitem__(
        self,
        idx: tuple[
            int
            | StrLike
            | Timestamp
            | tuple[Scalar, ...]
            | Callable[[DataFrame], ScalarT],
            int | StrLike | tuple[Scalar, ...],
        ],
    ) -> Scalar: ...
    def __setitem__(
        self,
        idx: (
            MaskType | StrLike | _IndexSliceTuple | list[ScalarT] | IndexingInt | slice
        ),
        value: (
            Scalar
            | NAType
            | NaTType
            | ArrayLike
            | Series
            | DataFrame
            | list
            | Mapping[Hashable, Scalar | NAType | NaTType]
            | None
        ),
    ) -> None: ...

# With mypy 1.14.1 and python 3.12, the second overload needs a type-ignore statement
if sys.version_info >= (3, 12):
    class _GetItemHack:
        @overload
        def __getitem__(self, key: Scalar | tuple[Hashable, ...]) -> Series: ...  # type: ignore[overload-overlap] # pyright: ignore[reportOverlappingOverload]
        @overload
        def __getitem__(  # type: ignore[overload-overlap] # pyright: ignore[reportOverlappingOverload]
            self, key: Iterable[Hashable] | slice
        ) -> Self: ...
        @overload
        def __getitem__(self, key: Hashable) -> Series: ...

else:
    class _GetItemHack:
        @overload
        def __getitem__(self, key: Scalar | tuple[Hashable, ...]) -> Series: ...  # type: ignore[overload-overlap] # pyright: ignore[reportOverlappingOverload]
        @overload
        def __getitem__(  # pyright: ignore[reportOverlappingOverload]
            self, key: Iterable[Hashable] | slice
        ) -> Self: ...
        @overload
        def __getitem__(self, key: Hashable) -> Series: ...

_AstypeArgExt: TypeAlias = (
    AstypeArg
    | Literal[
        "number",
        "datetime64",
        "datetime",
        "integer",
        "timedelta",
        "timedelta64",
        "datetimetz",
        "datetime64[ns]",
    ]
)
_AstypeArgExtList: TypeAlias = _AstypeArgExt | list[_AstypeArgExt]

class DataFrame(NDFrame, OpsMixin, _GetItemHack):

    __hash__: ClassVar[None]  # type: ignore[assignment] # pyright: ignore[reportIncompatibleMethodOverride]

    @overload
    def __new__(
        cls,
        data: (
            ListLikeU
            | DataFrame
            | dict[Any, Any]
            | Iterable[ListLikeU | tuple[Hashable, ListLikeU] | dict[Any, Any]]
            | None
        ) = ...,
        index: Axes | None = ...,
        columns: Axes | None = ...,
        dtype=...,
        copy: _bool = ...,
    ) -> Self: ...
    @overload
    def __new__(
        cls,
        data: Scalar,
        index: Axes,
        columns: Axes,
        dtype=...,
        copy: _bool = ...,
    ) -> Self: ...
    def __dataframe__(
        self, nan_as_null: bool = ..., allow_copy: bool = ...
    ) -> DataFrameXchg: ...
    def __arrow_c_stream__(self, requested_schema: object | None = None) -> object: ...
    @property
    def axes(self) -> list[Index]: ...
    @property
    def shape(self) -> tuple[int, int]: ...
    @property
    def style(self) -> Styler: ...
    def items(self) -> Iterator[tuple[Hashable, Series]]: ...
    def iterrows(self) -> Iterator[tuple[Hashable, Series]]: ...
    @overload
    def itertuples(
        self, index: _bool = ..., name: _str = ...
    ) -> Iterator[_PandasNamedTuple]: ...
    @overload
    def itertuples(
        self, index: _bool = ..., name: None = None
    ) -> Iterator[tuple[Any, ...]]: ...
    def __len__(self) -> int: ...
    @overload
    def dot(self, other: DataFrame | ArrayLike) -> Self: ...
    @overload
    def dot(self, other: Series) -> Series: ...
    @overload
    def __matmul__(self, other: DataFrame) -> Self: ...
    @overload
    def __matmul__(self, other: Series) -> Series: ...
    @overload
    def __matmul__(self, other: np.ndarray) -> Self: ...
    def __rmatmul__(self, other): ...
    @overload
    @classmethod
    def from_dict(
        cls,
        data: dict[Any, Any],
        orient: Literal["index"],
        dtype: AstypeArg | None = ...,
        columns: Axes | None = ...,
    ) -> Self: ...
    @overload
    @classmethod
    def from_dict(
        cls,
        data: dict[Any, Any],
        orient: Literal["columns", "tight"] = ...,
        dtype: AstypeArg | None = ...,
    ) -> Self: ...
    def to_numpy(
        self,
        dtype: npt.DTypeLike | None = ...,
        copy: bool = False,
        na_value: Scalar = ...,
    ) -> np_2darray: ...
    @overload
    def to_dict(
        self,
        orient: str = ...,
        *,
        into: type[defaultdict],
        index: Literal[True] = ...,
    ) -> Never: ...
    @overload
    def to_dict(
        self,
        orient: Literal["records"],
        *,
        into: _T_MUTABLE_MAPPING | type[_T_MUTABLE_MAPPING],
        index: Literal[True] = ...,
    ) -> list[_T_MUTABLE_MAPPING]: ...
    @overload
    def to_dict(
        self,
        orient: Literal["records"],
        *,
        into: type[dict] = ...,
        index: Literal[True] = ...,
    ) -> list[dict[Hashable, Any]]: ...
    @overload
    def to_dict(
        self,
        orient: Literal["index"],
        *,
        into: defaultdict,
        index: Literal[True] = ...,
    ) -> defaultdict[Hashable, dict[Hashable, Any]]: ...
    @overload
    def to_dict(
        self,
        orient: Literal["index"],
        *,
        into: OrderedDict | type[OrderedDict],
        index: Literal[True] = ...,
    ) -> OrderedDict[Hashable, dict[Hashable, Any]]: ...
    @overload
    def to_dict(
        self,
        orient: Literal["index"],
        *,
        into: type[MutableMapping],
        index: Literal[True] = ...,
    ) -> MutableMapping[Hashable, dict[Hashable, Any]]: ...
    @overload
    def to_dict(
        self,
        orient: Literal["index"],
        *,
        into: type[dict] = ...,
        index: Literal[True] = ...,
    ) -> dict[Hashable, dict[Hashable, Any]]: ...
    @overload
    def to_dict(
        self,
        orient: Literal["dict", "list", "series"] = ...,
        *,
        into: _T_MUTABLE_MAPPING | type[_T_MUTABLE_MAPPING],
        index: Literal[True] = ...,
    ) -> _T_MUTABLE_MAPPING: ...
    @overload
    def to_dict(
        self,
        orient: Literal["dict", "list", "series"] = ...,
        *,
        into: type[dict] = ...,
        index: Literal[True] = ...,
    ) -> dict[Hashable, Any]: ...
    @overload
    def to_dict(
        self,
        orient: Literal["split", "tight"],
        *,
        into: MutableMapping | type[MutableMapping],
        index: bool = ...,
    ) -> MutableMapping[str, list]: ...
    @overload
    def to_dict(
        self,
        orient: Literal["split", "tight"],
        *,
        into: type[dict] = ...,
        index: bool = ...,
    ) -> dict[str, list]: ...
    @classmethod
    def from_records(
        cls,
        data: (
            np_2darray
            | Sequence[SequenceNotStr]
            | Sequence[Mapping[str, Any]]
            | Mapping[str, Any]
            | Mapping[str, SequenceNotStr[Any]]
        ),
        index: str | SequenceNotStr[Hashable] | None = None,
        columns: ListLike | None = None,
        exclude: ListLike | None = None,
        coerce_float: bool = False,
        nrows: int | None = None,
    ) -> Self: ...
    def to_records(
        self,
        index: _bool = True,
        column_dtypes: (
            _str | npt.DTypeLike | Mapping[HashableT1, npt.DTypeLike] | None
        ) = None,
        index_dtypes: (
            _str | npt.DTypeLike | Mapping[HashableT2, npt.DTypeLike] | None
        ) = None,
    ) -> np.recarray: ...
    @overload
    def to_stata(
        self,
        path: FilePath | WriteBuffer[bytes],
        *,
        convert_dates: dict[HashableT1, StataDateFormat] | None = ...,
        write_index: _bool = ...,
        byteorder: ToStataByteorder | None = ...,
        time_stamp: dt.datetime | None = ...,
        data_label: _str | None = ...,
        variable_labels: dict[HashableT2, str] | None = ...,
        version: Literal[117, 118, 119],
        convert_strl: SequenceNotStr[Hashable] | None = ...,
        compression: CompressionOptions = ...,
        storage_options: StorageOptions = ...,
        value_labels: dict[Hashable, dict[float, str]] | None = ...,
    ) -> None: ...
    @overload
    def to_stata(
        self,
        path: FilePath | WriteBuffer[bytes],
        *,
        convert_dates: dict[HashableT1, StataDateFormat] | None = ...,
        write_index: _bool = ...,
        byteorder: Literal["<", ">", "little", "big"] | None = ...,
        time_stamp: dt.datetime | None = ...,
        data_label: _str | None = ...,
        variable_labels: dict[HashableT2, str] | None = ...,
        version: Literal[114, 117, 118, 119] | None = ...,
        convert_strl: None = ...,
        compression: CompressionOptions = ...,
        storage_options: StorageOptions = ...,
        value_labels: dict[Hashable, dict[float, str]] | None = ...,
    ) -> None: ...
    def to_feather(
        self, path: FilePath | WriteBuffer[bytes], **kwargs: Any
    ) -> None: ...
    @overload
    def to_parquet(
        self,
        path: FilePath | WriteBuffer[bytes],
        *,
        engine: ParquetEngine = ...,
        compression: Literal["snappy", "gzip", "brotli", "lz4", "zstd"] | None = ...,
        index: bool | None = ...,
        partition_cols: Sequence[Hashable] | None = ...,
        storage_options: StorageOptions = ...,
        **kwargs: Any,
    ) -> None: ...
    @overload
    def to_parquet(
        self,
        path: None = ...,
        *,
        engine: ParquetEngine = ...,
        compression: Literal["snappy", "gzip", "brotli", "lz4", "zstd"] | None = ...,
        index: bool | None = ...,
        partition_cols: Sequence[Hashable] | None = ...,
        storage_options: StorageOptions = ...,
        **kwargs: Any,
    ) -> bytes: ...
    @overload
    def to_orc(
        self,
        path: FilePath | WriteBuffer[bytes],
        *,
        engine: Literal["pyarrow"] = ...,
        index: bool | None = ...,
        engine_kwargs: dict[str, Any] | None = ...,
    ) -> None: ...
    @overload
    def to_orc(
        self,
        path: None = ...,
        *,
        engine: Literal["pyarrow"] = ...,
        index: bool | None = ...,
        engine_kwargs: dict[str, Any] | None = ...,
    ) -> bytes: ...
    @overload
    def to_html(
        self,
        buf: FilePath | WriteBuffer[str],
        *,
        columns: SequenceNotStr[Hashable] | Index | Series | None = ...,
        col_space: ColspaceArgType | None = ...,
        header: _bool = ...,
        index: _bool = ...,
        na_rep: _str = ...,
        formatters: (
            list[Callable[[object], str]]
            | tuple[Callable[[object], str], ...]
            | Mapping[Hashable, Callable[[object], str]]
            | None
        ) = ...,
        float_format: Callable[[float], str] | None = ...,
        sparsify: _bool | None = ...,
        index_names: _bool = ...,
        justify: (
            Literal[
                "left",
                "right",
                "center",
                "justify",
                "justify-all",
                "start",
                "end",
                "inherit",
                "match-parent",
                "initial",
                "unset",
            ]
            | None
        ) = ...,
        max_rows: int | None = ...,
        max_cols: int | None = ...,
        show_dimensions: _bool = ...,
        decimal: _str = ...,
        bold_rows: _bool = ...,
        classes: Sequence[str] | None = ...,
        escape: _bool = ...,
        notebook: _bool = ...,
        border: int | None = ...,
        table_id: _str | None = ...,
        render_links: _bool = ...,
        encoding: _str | None = ...,
    ) -> None: ...
    @overload
    def to_html(
        self,
        buf: None = ...,
        *,
        columns: Sequence[Hashable] | None = ...,
        col_space: ColspaceArgType | None = ...,
        header: _bool = ...,
        index: _bool = ...,
        na_rep: _str = ...,
        formatters: (
            list[Callable[[object], str]]
            | tuple[Callable[[object], str], ...]
            | Mapping[Hashable, Callable[[object], str]]
            | None
        ) = ...,
        float_format: Callable[[float], str] | None = ...,
        sparsify: _bool | None = ...,
        index_names: _bool = ...,
        justify: (
            Literal[
                "left",
                "right",
                "center",
                "justify",
                "justify-all",
                "start",
                "end",
                "inherit",
                "match-parent",
                "initial",
                "unset",
            ]
            | None
        ) = ...,
        max_rows: int | None = ...,
        max_cols: int | None = ...,
        show_dimensions: _bool = ...,
        decimal: _str = ...,
        bold_rows: _bool = ...,
        classes: Sequence[str] | None = ...,
        escape: _bool = ...,
        notebook: _bool = ...,
        border: int | None = ...,
        table_id: _str | None = ...,
        render_links: _bool = ...,
        encoding: _str | None = ...,
    ) -> _str: ...
    @overload
    def to_xml(
        self,
        path_or_buffer: FilePath | WriteBuffer[bytes] | WriteBuffer[str],
        index: bool = ...,
        root_name: str = ...,
        row_name: str = ...,
        na_rep: str | None = ...,
        attr_cols: SequenceNotStr[Hashable] | None = ...,
        elem_cols: SequenceNotStr[Hashable] | None = ...,
        namespaces: dict[str | None, str] | None = ...,
        prefix: str | None = ...,
        encoding: str = ...,
        xml_declaration: bool = ...,
        pretty_print: bool = ...,
        parser: XMLParsers = ...,
        stylesheet: FilePath | ReadBuffer[str] | ReadBuffer[bytes] | None = ...,
        compression: CompressionOptions = ...,
        storage_options: StorageOptions = ...,
    ) -> None: ...
    @overload
    def to_xml(
        self,
        path_or_buffer: Literal[None] = ...,
        index: bool = ...,
        root_name: str | None = ...,
        row_name: str | None = ...,
        na_rep: str | None = ...,
        attr_cols: list[Hashable] | None = ...,
        elem_cols: list[Hashable] | None = ...,
        namespaces: dict[str | None, str] | None = ...,
        prefix: str | None = ...,
        encoding: str = ...,
        xml_declaration: bool | None = ...,
        pretty_print: bool | None = ...,
        parser: str | None = ...,
        stylesheet: FilePath | ReadBuffer[str] | ReadBuffer[bytes] | None = ...,
        compression: CompressionOptions = ...,
        storage_options: StorageOptions = ...,
    ) -> str: ...
    def info(
        self,
        verbose: bool | None = ...,
        buf: WriteBuffer[str] | None = ...,
        max_cols: int | None = ...,
        memory_usage: bool | Literal["deep"] | None = ...,
        show_counts: bool | None = ...,
    ) -> None: ...
    def memory_usage(self, index: _bool = True, deep: _bool = False) -> Series: ...
    def transpose(self, *args: Any, copy: _bool = ...) -> Self: ...
    @property
    def T(self) -> Self: ...
    @final
    def __getattr__(self, name: str) -> Series: ...
    def isetitem(
        self, loc: int | Sequence[int], value: Scalar | ArrayLike | list[Any]
    ) -> None: ...
    def __setitem__(self, key, value) -> None: ...
    @overload
    def query(
        self,
        expr: _str,
        *,
        parser: Literal["pandas", "python"] = ...,
        engine: Literal["python", "numexpr"] | None = ...,
        local_dict: dict[_str, Any] | None = ...,
        global_dict: dict[_str, Any] | None = ...,
        resolvers: list[Mapping] | None = ...,
        level: int = ...,
        target: object | None = ...,
        inplace: Literal[True],
    ) -> None: ...
    @overload
    def query(
        self,
        expr: _str,
        *,
        inplace: Literal[False] = ...,
        parser: Literal["pandas", "python"] = ...,
        engine: Literal["python", "numexpr"] | None = ...,
        local_dict: dict[_str, Any] | None = ...,
        global_dict: dict[_str, Any] | None = ...,
        resolvers: list[Mapping] | None = ...,
        level: int = ...,
        target: object | None = ...,
    ) -> Self: ...
    @overload
    def eval(self, expr: _str, *, inplace: Literal[True], **kwargs: Any) -> None: ...
    @overload
    def eval(
        self, expr: _str, *, inplace: Literal[False] = ..., **kwargs: Any
    ) -> Scalar | np.ndarray | Self | Series: ...
    @overload
    def select_dtypes(
        self, include: StrDtypeArg, exclude: _AstypeArgExtList | None = ...
    ) -> Never: ...
    @overload
    def select_dtypes(
        self, include: _AstypeArgExtList | None, exclude: StrDtypeArg
    ) -> Never: ...
    @overload
    def select_dtypes(self, exclude: StrDtypeArg) -> Never: ...
    @overload
    def select_dtypes(self, include: list[Never], exclude: list[Never]) -> Never: ...
    @overload
    def select_dtypes(
        self,
        include: _AstypeArgExtList,
        exclude: _AstypeArgExtList | None = ...,
    ) -> Self: ...
    @overload
    def select_dtypes(
        self,
        include: _AstypeArgExtList | None,
        exclude: _AstypeArgExtList,
    ) -> Self: ...
    @overload
    def select_dtypes(
        self,
        exclude: _AstypeArgExtList,
    ) -> Self: ...
    def insert(
        self,
        loc: int,
        column: Hashable,
        value: Scalar | ListLikeU | None,
        allow_duplicates: _bool = ...,
    ) -> None: ...
    def assign(self, **kwargs: IntoColumn) -> Self: ...
    @final
    def align(
        self,
        other: NDFrameT,
        join: AlignJoin = "outer",
        axis: Axis | None = None,
        level: Level | None = None,
        copy: _bool = True,
        fill_value: Scalar | NAType | None = ...,
    ) -> tuple[Self, NDFrameT]: ...
    def reindex(
        self,
        labels: Axes | None = ...,
        *,
        index: Axes | None = ...,
        columns: Axes | None = ...,
        axis: Axis | None = ...,
        method: ReindexMethod | None = ...,
        copy: bool = True,
        level: int | _str = ...,
        fill_value: Scalar | None = ...,
        limit: int | None = None,
        tolerance: float | Timedelta | None = ...,
    ) -> Self: ...
    @overload
    def rename(
        self,
        mapper: Renamer | None = ...,
        *,
        index: Renamer | None = ...,
        columns: Renamer | None = ...,
        axis: Axis | None = ...,
        copy: bool = ...,
        inplace: Literal[True],
        level: Level | None = ...,
        errors: IgnoreRaise = ...,
    ) -> None: ...
    @overload
    def rename(
        self,
        mapper: Renamer | None = ...,
        *,
        index: Renamer | None = ...,
        columns: Renamer | None = ...,
        axis: Axis | None = ...,
        copy: bool = ...,
        inplace: Literal[False] = ...,
        level: Level | None = ...,
        errors: IgnoreRaise = ...,
    ) -> Self: ...
    @overload
    def fillna(
        self,
        value: Scalar | NAType | dict | Series | DataFrame | None = ...,
        *,
        axis: Axis | None = ...,
        limit: int = ...,
        inplace: Literal[True],
    ) -> None: ...
    @overload
    def fillna(
        self,
        value: Scalar | NAType | dict | Series | DataFrame | None = ...,
        *,
        axis: Axis | None = ...,
        limit: int = ...,
        inplace: Literal[False] = ...,
    ) -> Self: ...
    @overload
    def replace(
        self,
        to_replace: ReplaceValue | Mapping[HashableT2, ReplaceValue] = ...,
        value: ReplaceValue | Mapping[HashableT3, ReplaceValue] = ...,
        *,
        inplace: Literal[True],
        regex: ReplaceValue | Mapping[HashableT3, ReplaceValue] = ...,
    ) -> None: ...
    @overload
    def replace(
        self,
        to_replace: ReplaceValue | Mapping[HashableT2, ReplaceValue] = ...,
        value: ReplaceValue | Mapping[HashableT3, ReplaceValue] = ...,
        *,
        inplace: Literal[False] = ...,
        regex: ReplaceValue | Mapping[HashableT3, ReplaceValue] = ...,
    ) -> Self: ...
    def shift(
        self,
        periods: int | Sequence[int] = ...,
        freq: BaseOffset | dt.timedelta | _str | None = ...,
        axis: Axis | None = None,
        fill_value: Scalar | NAType | None = ...,
    ) -> Self: ...
    @overload
    def set_index(
        self,
        keys: (
            Label
            | Series
            | Index
            | np.ndarray
            | Iterator[Hashable]
            | Sequence[Hashable]
        ),
        *,
        drop: _bool = ...,
        append: _bool = ...,
        verify_integrity: _bool = ...,
        inplace: Literal[True],
    ) -> None: ...
    @overload
    def set_index(
        self,
        keys: (
            Label
            | Series
            | Index
            | np.ndarray
            | Iterator[Hashable]
            | Sequence[Hashable]
        ),
        *,
        drop: _bool = ...,
        append: _bool = ...,
        verify_integrity: _bool = ...,
        inplace: Literal[False] = ...,
    ) -> Self: ...
    @overload
    def reset_index(
        self,
        level: Level | Sequence[Level] = ...,
        *,
        drop: _bool = ...,
        col_level: int | _str = ...,
        col_fill: Hashable = ...,
        inplace: Literal[True],
        allow_duplicates: _bool = ...,
        names: Hashable | Sequence[Hashable] = ...,
    ) -> None: ...
    @overload
    def reset_index(
        self,
        level: Level | Sequence[Level] = ...,
        *,
        col_level: int | _str = ...,
        col_fill: Hashable = ...,
        drop: _bool = ...,
        inplace: Literal[False] = ...,
        allow_duplicates: _bool = ...,
        names: Hashable | Sequence[Hashable] = ...,
    ) -> Self: ...
    def isna(self) -> Self: ...
    def isnull(self) -> Self: ...
    def notna(self) -> Self: ...
    def notnull(self) -> Self: ...
    @overload
    def dropna(
        self,
        *,
        axis: Axis = ...,
        how: AnyAll = ...,
        thresh: int | None = ...,
        subset: ListLikeU | Scalar | None = ...,
        inplace: Literal[True],
        ignore_index: _bool = ...,
    ) -> None: ...
    @overload
    def dropna(
        self,
        *,
        axis: Axis = ...,
        how: AnyAll = ...,
        thresh: int | None = ...,
        subset: ListLikeU | Scalar | None = ...,
        inplace: Literal[False] = ...,
        ignore_index: _bool = ...,
    ) -> Self: ...
    @overload
    def drop_duplicates(
        self,
        subset: Hashable | Iterable[Hashable] | None = ...,
        *,
        keep: DropKeep = ...,
        inplace: Literal[True],
        ignore_index: _bool = ...,
    ) -> None: ...
    @overload
    def drop_duplicates(
        self,
        subset: Hashable | Iterable[Hashable] | None = ...,
        *,
        keep: DropKeep = ...,
        inplace: Literal[False] = ...,
        ignore_index: _bool = ...,
    ) -> Self: ...
    def duplicated(
        self,
        subset: Hashable | Iterable[Hashable] | None = ...,
        keep: DropKeep = "first",
    ) -> Series: ...
    @overload
    def sort_values(
        self,
        by: _str | Sequence[_str],
        *,
        axis: Axis = ...,
        ascending: _bool | Sequence[_bool] = ...,
        kind: SortKind = ...,
        na_position: NaPosition = ...,
        ignore_index: _bool = ...,
        inplace: Literal[True],
        key: ValueKeyFunc = ...,
    ) -> None: ...
    @overload
    def sort_values(
        self,
        by: _str | Sequence[_str],
        *,
        axis: Axis = ...,
        ascending: _bool | Sequence[_bool] = ...,
        kind: SortKind = ...,
        na_position: NaPosition = ...,
        ignore_index: _bool = ...,
        inplace: Literal[False] = ...,
        key: ValueKeyFunc = ...,
    ) -> Self: ...
    @overload
    def sort_index(
        self,
        *,
        axis: Axis = ...,
        level: Level | None = ...,
        ascending: _bool | Sequence[_bool] = ...,
        kind: SortKind = ...,
        na_position: NaPosition = ...,
        sort_remaining: _bool = ...,
        ignore_index: _bool = ...,
        inplace: Literal[True],
        key: IndexKeyFunc = ...,
    ) -> None: ...
    @overload
    def sort_index(
        self,
        *,
        axis: Axis = ...,
        level: Level | list[int] | list[_str] | None = ...,
        ascending: _bool | Sequence[_bool] = ...,
        kind: SortKind = ...,
        na_position: NaPosition = ...,
        sort_remaining: _bool = ...,
        ignore_index: _bool = ...,
        inplace: Literal[False] = ...,
        key: IndexKeyFunc = ...,
    ) -> Self: ...
    @overload
    def value_counts(
        self,
        subset: Sequence[Hashable] | None = ...,
        normalize: Literal[False] = ...,
        sort: _bool = ...,
        ascending: _bool = ...,
        dropna: _bool = ...,
    ) -> Series[int]: ...
    @overload
    def value_counts(
        self,
        normalize: Literal[True],
        subset: Sequence[Hashable] | None = ...,
        sort: _bool = ...,
        ascending: _bool = ...,
        dropna: _bool = ...,
    ) -> Series[float]: ...
    def nlargest(
        self,
        n: int,
        columns: _str | list[_str],
        keep: NsmallestNlargestKeep = "first",
    ) -> Self: ...
    def nsmallest(
        self,
        n: int,
        columns: _str | list[_str],
        keep: NsmallestNlargestKeep = "first",
    ) -> Self: ...
    def swaplevel(self, i: Level = ..., j: Level = ..., axis: Axis = 0) -> Self: ...
    def reorder_levels(self, order: list, axis: Axis = 0) -> Self: ...
    def compare(
        self,
        other: DataFrame,
        align_axis: Axis = 1,
        keep_shape: bool = False,
        keep_equal: bool = False,
        result_names: Suffixes = ...,
    ) -> Self: ...
    def combine(
        self,
        other: DataFrame,
        func: Callable,
        fill_value: Scalar | None = None,
        overwrite: _bool = True,
    ) -> Self: ...
    def combine_first(self, other: DataFrame) -> Self: ...
    def update(
        self,
        other: DataFrame | Series,
        join: UpdateJoin = "left",
        overwrite: _bool = True,
        filter_func: Callable | None = ...,
        errors: IgnoreRaise = "ignore",
    ) -> None: ...
    @overload
    def groupby(  # pyright: ignore reportOverlappingOverload
        self,
        by: Scalar,
        level: IndexLabel | None = ...,
        as_index: Literal[True] = True,
        sort: _bool = ...,
        group_keys: _bool = ...,
        observed: _bool | _NoDefaultDoNotUse = ...,
        dropna: _bool = ...,
    ) -> DataFrameGroupBy[Scalar, Literal[True]]: ...
    @overload
    def groupby(
        self,
        by: Scalar,
        level: IndexLabel | None = ...,
        as_index: Literal[False] = ...,
        sort: _bool = ...,
        group_keys: _bool = ...,
        observed: _bool | _NoDefaultDoNotUse = ...,
        dropna: _bool = ...,
    ) -> DataFrameGroupBy[Scalar, Literal[False]]: ...
    @overload
    def groupby(  # pyright: ignore reportOverlappingOverload
        self,
        by: DatetimeIndex,
        level: IndexLabel | None = ...,
        as_index: Literal[True] = True,
        sort: _bool = ...,
        group_keys: _bool = ...,
        observed: _bool | _NoDefaultDoNotUse = ...,
        dropna: _bool = ...,
    ) -> DataFrameGroupBy[Timestamp, Literal[True]]: ...
    @overload
    def groupby(  # pyright: ignore reportOverlappingOverload
        self,
        by: DatetimeIndex,
        level: IndexLabel | None = ...,
        as_index: Literal[False] = ...,
        sort: _bool = ...,
        group_keys: _bool = ...,
        observed: _bool | _NoDefaultDoNotUse = ...,
        dropna: _bool = ...,
    ) -> DataFrameGroupBy[Timestamp, Literal[False]]: ...
    @overload
    def groupby(  # pyright: ignore reportOverlappingOverload
        self,
        by: TimedeltaIndex,
        level: IndexLabel | None = ...,
        as_index: Literal[True] = True,
        sort: _bool = ...,
        group_keys: _bool = ...,
        observed: _bool | _NoDefaultDoNotUse = ...,
        dropna: _bool = ...,
    ) -> DataFrameGroupBy[Timedelta, Literal[True]]: ...
    @overload
    def groupby(
        self,
        by: TimedeltaIndex,
        level: IndexLabel | None = ...,
        as_index: Literal[False] = ...,
        sort: _bool = ...,
        group_keys: _bool = ...,
        observed: _bool | _NoDefaultDoNotUse = ...,
        dropna: _bool = ...,
    ) -> DataFrameGroupBy[Timedelta, Literal[False]]: ...
    @overload
    def groupby(  # pyright: ignore reportOverlappingOverload
        self,
        by: PeriodIndex,
        level: IndexLabel | None = ...,
        as_index: Literal[True] = True,
        sort: _bool = ...,
        group_keys: _bool = ...,
        observed: _bool | _NoDefaultDoNotUse = ...,
        dropna: _bool = ...,
    ) -> DataFrameGroupBy[Period, Literal[True]]: ...
    @overload
    def groupby(
        self,
        by: PeriodIndex,
        level: IndexLabel | None = ...,
        as_index: Literal[False] = ...,
        sort: _bool = ...,
        group_keys: _bool = ...,
        observed: _bool | _NoDefaultDoNotUse = ...,
        dropna: _bool = ...,
    ) -> DataFrameGroupBy[Period, Literal[False]]: ...
    @overload
    def groupby(  # pyright: ignore reportOverlappingOverload
        self,
        by: IntervalIndex[IntervalT],
        level: IndexLabel | None = ...,
        as_index: Literal[True] = True,
        sort: _bool = ...,
        group_keys: _bool = ...,
        observed: _bool | _NoDefaultDoNotUse = ...,
        dropna: _bool = ...,
    ) -> DataFrameGroupBy[IntervalT, Literal[True]]: ...
    @overload
    def groupby(
        self,
        by: IntervalIndex[IntervalT],
        level: IndexLabel | None = ...,
        as_index: Literal[False] = ...,
        sort: _bool = ...,
        group_keys: _bool = ...,
        observed: _bool | _NoDefaultDoNotUse = ...,
        dropna: _bool = ...,
    ) -> DataFrameGroupBy[IntervalT, Literal[False]]: ...
    @overload
    def groupby(  # type: ignore[overload-overlap] # pyright: ignore reportOverlappingOverload
        self,
        by: MultiIndex | GroupByObjectNonScalar | None = ...,
        level: IndexLabel | None = ...,
        as_index: Literal[True] = True,
        sort: _bool = ...,
        group_keys: _bool = ...,
        observed: _bool | _NoDefaultDoNotUse = ...,
        dropna: _bool = ...,
    ) -> DataFrameGroupBy[tuple, Literal[True]]: ...
    @overload
    def groupby(  # type: ignore[overload-overlap]
        self,
        by: MultiIndex | GroupByObjectNonScalar | None = ...,
        level: IndexLabel | None = ...,
        as_index: Literal[False] = ...,
        sort: _bool = ...,
        group_keys: _bool = ...,
        observed: _bool | _NoDefaultDoNotUse = ...,
        dropna: _bool = ...,
    ) -> DataFrameGroupBy[tuple, Literal[False]]: ...
    @overload
    def groupby(  # pyright: ignore reportOverlappingOverload
        self,
        by: Series[SeriesByT],
        level: IndexLabel | None = ...,
        as_index: Literal[True] = True,
        sort: _bool = ...,
        group_keys: _bool = ...,
        observed: _bool | _NoDefaultDoNotUse = ...,
        dropna: _bool = ...,
    ) -> DataFrameGroupBy[SeriesByT, Literal[True]]: ...
    @overload
    def groupby(
        self,
        by: Series[SeriesByT],
        level: IndexLabel | None = ...,
        as_index: Literal[False] = ...,
        sort: _bool = ...,
        group_keys: _bool = ...,
        observed: _bool | _NoDefaultDoNotUse = ...,
        dropna: _bool = ...,
    ) -> DataFrameGroupBy[SeriesByT, Literal[False]]: ...
    @overload
    def groupby(
        self,
        by: CategoricalIndex | Index | Series,
        level: IndexLabel | None = ...,
        as_index: Literal[True] = True,
        sort: _bool = ...,
        group_keys: _bool = ...,
        observed: _bool | _NoDefaultDoNotUse = ...,
        dropna: _bool = ...,
    ) -> DataFrameGroupBy[Any, Literal[True]]: ...
    @overload
    def groupby(
        self,
        by: CategoricalIndex | Index | Series,
        level: IndexLabel | None = ...,
        as_index: Literal[False] = ...,
        sort: _bool = ...,
        group_keys: _bool = ...,
        observed: _bool | _NoDefaultDoNotUse = ...,
        dropna: _bool = ...,
    ) -> DataFrameGroupBy[Any, Literal[False]]: ...
    def pivot(
        self,
        *,
        columns: IndexLabel,
        index: IndexLabel = ...,
        values: IndexLabel = ...,
    ) -> Self: ...
    def pivot_table(
        self,
        values: _PivotTableValuesTypes = ...,
        index: _PivotTableIndexTypes = ...,
        columns: _PivotTableColumnsTypes = ...,
        aggfunc="mean",
        fill_value: Scalar | None = None,
        margins: _bool = False,
        dropna: _bool = True,
        margins_name: _str = "All",
        observed: _bool = True,
        sort: _bool = True,
    ) -> Self: ...
    @overload
    def stack(
        self,
        level: IndexLabel = ...,
        *,
        future_stack: Literal[True],
    ) -> Self | Series: ...
    @overload
    def stack(
        self,
        level: IndexLabel = ...,
        dropna: _bool = ...,
        sort: _bool = ...,
        future_stack: Literal[False] = ...,
    ) -> Self | Series: ...
    def explode(
        self, column: Sequence[Hashable], ignore_index: _bool = False
    ) -> Self: ...
    def unstack(
        self,
        level: IndexLabel = -1,
        fill_value: Scalar | None = None,
        sort: _bool = True,
    ) -> Self | Series: ...
    def melt(
        self,
        id_vars: tuple | Sequence | np.ndarray | None = ...,
        value_vars: tuple | Sequence | np.ndarray | None = ...,
        var_name: Scalar | None = None,
        value_name: Scalar = "value",
        col_level: int | _str | None = ...,
        ignore_index: _bool = True,
    ) -> Self: ...
    def diff(self, periods: int = 1, axis: Axis = 0) -> Self: ...
    @overload
    def agg(  # pyright: ignore[reportOverlappingOverload]
        self,
        func: AggFuncTypeBase | AggFuncTypeDictSeries,
        axis: Axis = ...,
        **kwargs: Any,
    ) -> Series: ...
    @overload
    def agg(
        self,
        func: list[AggFuncTypeBase] | AggFuncTypeDictFrame = ...,
        axis: Axis = ...,
        **kwargs: Any,
    ) -> Self: ...
    @overload
    def aggregate(  # pyright: ignore[reportOverlappingOverload]
        self,
        func: AggFuncTypeBase | AggFuncTypeDictSeries,
        axis: Axis = ...,
        **kwargs: Any,
    ) -> Series: ...
    @overload
    def aggregate(
        self,
        func: list[AggFuncTypeBase] | AggFuncTypeDictFrame,
        axis: Axis = ...,
        **kwargs: Any,
    ) -> Self: ...
    def transform(
        self,
        func: AggFuncTypeFrame,
        axis: Axis = 0,
        *args: Any,
        **kwargs: Any,
    ) -> Self: ...

    # apply() overloads with default result_type of None, and is indifferent to axis
    @overload
    def apply(
        self,
        f: Callable[..., ListLikeExceptSeriesAndStr | Series],
        axis: AxisIndex = ...,
        raw: _bool = ...,
        result_type: None = ...,
        args: Any = ...,
        **kwargs: Any,
    ) -> Self: ...
    @overload
    def apply(
        self,
        # Use S2 (TypeVar without `default=Any`) instead of S1 due to https://github.com/python/mypy/issues/19182.
        f: Callable[..., S2 | NAType],
        axis: AxisIndex = ...,
        raw: _bool = ...,
        result_type: None = ...,
        args: Any = ...,
        **kwargs: Any,
    ) -> Series[S2]: ...
    # Since non-scalar type T is not supported in Series[T],
    # we separate this overload from the above one
    @overload
    def apply(
        self,
        f: Callable[..., Mapping[Any, Any]],
        axis: AxisIndex = ...,
        raw: _bool = ...,
        result_type: None = ...,
        args: Any = ...,
        **kwargs: Any,
    ) -> Series: ...

    # apply() overloads with keyword result_type, and axis does not matter
    @overload
    def apply(
        self,
        # Use S2 (TypeVar without `default=Any`) instead of S1 due to https://github.com/python/mypy/issues/19182.
        f: Callable[..., S2 | NAType],
        axis: Axis = ...,
        raw: _bool = ...,
        args: Any = ...,
        *,
        result_type: Literal["expand", "reduce"],
        **kwargs: Any,
    ) -> Series[S2]: ...
    @overload
    def apply(
        self,
        f: Callable[..., ListLikeExceptSeriesAndStr | Series | Mapping[Any, Any]],
        axis: Axis = ...,
        raw: _bool = ...,
        args: Any = ...,
        *,
        result_type: Literal["expand"],
        **kwargs: Any,
    ) -> Self: ...
    @overload
    def apply(
        self,
        f: Callable[..., ListLikeExceptSeriesAndStr | Mapping[Any, Any]],
        axis: Axis = ...,
        raw: _bool = ...,
        args: Any = ...,
        *,
        result_type: Literal["reduce"],
        **kwargs: Any,
    ) -> Series: ...
    @overload
    def apply(
        self,
        f: Callable[
            ..., ListLikeExceptSeriesAndStr | Series | Scalar | Mapping[Any, Any]
        ],
        axis: Axis = ...,
        raw: _bool = ...,
        args: Any = ...,
        *,
        result_type: Literal["broadcast"],
        **kwargs: Any,
    ) -> Self: ...

    # apply() overloads with keyword result_type, and axis does matter
    @overload
    def apply(
        self,
        f: Callable[..., Series],
        axis: AxisIndex = ...,
        raw: _bool = ...,
        args: Any = ...,
        *,
        result_type: Literal["reduce"],
        **kwargs: Any,
    ) -> Series: ...

    # apply() overloads with default result_type of None, and keyword axis=1 matters
    @overload
    def apply(
        self,
        # Use S2 (TypeVar without `default=Any`) instead of S1 due to https://github.com/python/mypy/issues/19182.
        f: Callable[..., S2 | NAType],
        raw: _bool = ...,
        result_type: None = ...,
        args: Any = ...,
        *,
        axis: AxisColumn,
        **kwargs: Any,
    ) -> Series[S2]: ...
    @overload
    def apply(
        self,
        f: Callable[..., ListLikeExceptSeriesAndStr | Mapping[Any, Any]],
        raw: _bool = ...,
        result_type: None = ...,
        args: Any = ...,
        *,
        axis: AxisColumn,
        **kwargs: Any,
    ) -> Series: ...
    @overload
    def apply(
        self,
        f: Callable[..., Series],
        raw: _bool = ...,
        result_type: None = ...,
        args: Any = ...,
        *,
        axis: AxisColumn,
        **kwargs: Any,
    ) -> Self: ...

    # apply() overloads with keyword axis=1 and keyword result_type
    @overload
    def apply(
        self,
        f: Callable[..., Series],
        raw: _bool = ...,
        args: Any = ...,
        *,
        axis: AxisColumn,
        result_type: Literal["reduce"],
        **kwargs: Any,
    ) -> Self: ...

    # Add spacing between apply() overloads and remaining annotations
    def map(
        self, func: Callable, na_action: Literal["ignore"] | None = None, **kwargs: Any
    ) -> Self: ...
    def join(
        self,
        other: DataFrame | Series | list[DataFrame | Series],
        on: _str | list[_str] | None = ...,
        how: MergeHow = "left",
        lsuffix: _str = "",
        rsuffix: _str = "",
        sort: _bool = False,
        validate: JoinValidate | None = ...,
    ) -> Self: ...
    def merge(
        self,
        right: DataFrame | Series,
        how: MergeHow = "inner",
        on: IndexLabel | AnyArrayLike | None = ...,
        left_on: IndexLabel | AnyArrayLike | None = ...,
        right_on: IndexLabel | AnyArrayLike | None = ...,
        left_index: _bool = False,
        right_index: _bool = False,
        sort: _bool = False,
        suffixes: Suffixes = ...,
        copy: _bool = True,
        indicator: _bool | _str = False,
        validate: MergeValidate | None = None,
    ) -> Self: ...
    def round(
        self, decimals: int | dict | Series = ..., *args: Any, **kwargs: Any
    ) -> Self: ...
    def corr(
        self,
        method: Literal["pearson", "kendall", "spearman"] = "pearson",
        min_periods: int = ...,
        numeric_only: _bool = False,
    ) -> Self: ...
    def cov(
        self,
        min_periods: int | None = None,
        ddof: int = 1,
        numeric_only: _bool = False,
    ) -> Self: ...
    def corrwith(
        self,
        other: DataFrame | Series,
        axis: Axis | None = 0,
        drop: _bool = False,
        method: Literal["pearson", "kendall", "spearman"] = "pearson",
        numeric_only: _bool = False,
    ) -> Series: ...
    def count(self, axis: Axis = 0, numeric_only: _bool = False) -> Series[int]: ...
    def nunique(self, axis: Axis = 0, dropna: bool = True) -> Series[int]: ...
    def idxmax(
        self,
        axis: Axis = 0,
        skipna: _bool = True,
        numeric_only: _bool = False,
    ) -> Series[int]: ...
    def idxmin(
        self,
        axis: Axis = 0,
        skipna: _bool = True,
        numeric_only: _bool = False,
    ) -> Series[int]: ...
    def mode(
        self,
        axis: Axis = 0,
        numeric_only: _bool = False,
        dropna: _bool = True,
    ) -> Series: ...
    @overload
    def quantile(
        self,
        q: float = ...,
        axis: Axis = ...,
        numeric_only: _bool = ...,
        interpolation: QuantileInterpolation = ...,
        method: CalculationMethod = ...,
    ) -> Series: ...
    @overload
    def quantile(
        self,
        q: list[float] | np.ndarray,
        axis: Axis = ...,
        numeric_only: _bool = ...,
        interpolation: QuantileInterpolation = ...,
        method: CalculationMethod = ...,
    ) -> Self: ...
    def to_timestamp(
        self,
        freq=...,
        how: ToTimestampHow = ...,
        axis: Axis = 0,
        copy: _bool = True,
    ) -> Self: ...
    def to_period(
        self,
        freq: _str | None = None,
        axis: Axis = 0,
        copy: _bool = True,
    ) -> Self: ...
    def isin(self, values: Iterable | Series | DataFrame | dict) -> Self: ...
    @property
    def plot(self) -> PlotAccessor: ...
    def hist(
        self,
        column: _str | list[_str] | None = None,
        by: _str | ListLike | None = None,
        grid: _bool = True,
        xlabelsize: float | str | None = None,
        xrot: float | None = None,
        ylabelsize: float | str | None = None,
        yrot: float | None = None,
        ax: PlotAxes | None = None,
        sharex: _bool = False,
        sharey: _bool = False,
        figsize: tuple[float, float] | None = None,
        layout: tuple[int, int] | None = None,
        bins: int | list = 10,
        backend: _str | None = None,
        **kwargs: Any,
    ): ...
    def boxplot(
        self,
        column: _str | list[_str] | None = None,
        by: _str | ListLike | None = None,
        ax: PlotAxes | None = None,
        fontsize: float | _str | None = None,
        rot: float = 0,
        grid: _bool = True,
        figsize: tuple[float, float] | None = None,
        layout: tuple[int, int] | None = None,
        return_type: Literal["axes", "dict", "both"] | None = None,
        backend: _str | None = None,
        **kwargs: Any,
    ): ...
    sparse = ...

    # The rest of these are remnants from the
    # stubs shipped at preview. They may belong in
    # base classes, or stubgen just failed to generate
    # these.

    Name: _str
    #
    # dunder methods
    def __iter__(self) -> Iterator[Hashable]: ...
    # properties
    @property
    def at(self) -> _AtIndexerFrame: ...
    @property
    def columns(self) -> Index[str]: ...
    @columns.setter  # setter needs to be right next to getter; otherwise mypy complains
    def columns(
        self, cols: AnyArrayLike | SequenceNotStr[Hashable] | tuple[Hashable, ...]
    ) -> None: ...
    @property
    def dtypes(self) -> Series: ...
    @property
    def empty(self) -> _bool: ...
    @property
    def iat(self) -> _iAtIndexerFrame: ...
    @property
    def iloc(self) -> _iLocIndexerFrame[Self]: ...
    @property
    def index(self) -> Index: ...
    @index.setter
    def index(self, idx: Index) -> None: ...
    @property
    def loc(self) -> _LocIndexerFrame[Self]: ...
    @property
    def ndim(self) -> int: ...
    @property
    def size(self) -> int: ...
    @property
    def values(self) -> np_2darray: ...
    # methods
    @final
    def abs(self) -> Self: ...
    def __add__(self, other: Any) -> Self: ...
    def add(
        self,
        other: num | ListLike | DataFrame,
        axis: Axis | None = "columns",
        level: Level | None = None,
        fill_value: float | None = None,
    ) -> Self: ...
    def __radd__(self, other: Any) -> Self: ...
    def radd(
        self,
        other,
        axis: Axis = "columns",
        level: Level | None = None,
        fill_value: float | None = None,
    ) -> Self: ...
    def __sub__(self, other: Any) -> Self: ...
    def sub(
        self,
        other: num | ListLike | DataFrame,
        axis: Axis | None = ...,
        level: Level | None = ...,
        fill_value: float | None = None,
    ) -> Self: ...
    def __rsub__(self, other: Any) -> Self: ...
    def rsub(
        self,
        other,
        axis: Axis = ...,
        level: Level | None = ...,
        fill_value: float | None = None,
    ) -> Self: ...
    @final
    def add_prefix(self, prefix: _str, axis: Axis | None = None) -> Self: ...
    @final
    def add_suffix(self, suffix: _str, axis: Axis | None = None) -> Self: ...
    @overload
    def all(
        self,
        axis: None,
        bool_only: _bool | None = ...,
        skipna: _bool = ...,
        **kwargs: Any,
    ) -> np.bool: ...
    @overload
    def all(
        self,
        axis: Axis = ...,
        bool_only: _bool | None = ...,
        skipna: _bool = ...,
        **kwargs: Any,
    ) -> Series[_bool]: ...
    @overload
    def any(
        self,
        *,
        axis: None,
        bool_only: _bool | None = ...,
        skipna: _bool = ...,
        **kwargs: Any,
    ) -> np.bool: ...
    @overload
    def any(
        self,
        *,
        axis: Axis = ...,
        bool_only: _bool | None = ...,
        skipna: _bool = ...,
        **kwargs: Any,
    ) -> Series[_bool]: ...
    @final
    def asof(self, where, subset: _str | list[_str] | None = None) -> Self: ...
    @final
    def asfreq(
        self,
        freq,
        method: FillnaOptions | None = None,
        how: Literal["start", "end"] | None = ...,
        normalize: _bool = False,
        fill_value: Scalar | None = ...,
    ) -> Self: ...
    @final
    def astype(
        self,
        dtype: AstypeArg | Mapping[Any, Dtype] | Series,
        copy: _bool = True,
        errors: IgnoreRaise = "raise",
    ) -> Self: ...
    @final
    def at_time(
        self,
        time: _str | dt.time,
        asof: _bool = False,
        axis: Axis | None = 0,
    ) -> Self: ...
    @final
    def between_time(
        self,
        start_time: _str | dt.time,
        end_time: _str | dt.time,
        inclusive: IntervalClosedType = "both",
        axis: Axis | None = 0,
    ) -> Self: ...
    @overload
    def bfill(
        self,
        *,
        axis: Axis | None = ...,
        inplace: Literal[True],
        limit: int | None = ...,
        limit_area: Literal["inside", "outside"] | None = ...,
    ) -> None: ...
    @overload
    def bfill(
        self,
        *,
        axis: Axis | None = ...,
        inplace: Literal[False] = ...,
        limit: int | None = ...,
        limit_area: Literal["inside", "outside"] | None = ...,
    ) -> Self: ...
    @overload
    def clip(
        self,
        lower: float | None = ...,
        upper: float | None = ...,
        *,
        axis: Axis | None = ...,
        inplace: Literal[False] = ...,
        **kwargs: Any,
    ) -> Self: ...
    @overload
    def clip(
        self,
        lower: AnyArrayLike = ...,
        upper: AnyArrayLike | None = ...,
        *,
        axis: Axis = ...,
        inplace: Literal[False] = ...,
        **kwargs: Any,
    ) -> Self: ...
    @overload
    def clip(
        self,
        lower: AnyArrayLike | None = ...,
        upper: AnyArrayLike = ...,
        *,
        axis: Axis = ...,
        inplace: Literal[False] = ...,
        **kwargs: Any,
    ) -> Self: ...
    @overload
    def clip(  # pyright: ignore[reportOverlappingOverload]
        self,
        lower: None = ...,
        upper: None = ...,
        *,
        axis: Axis | None = ...,
        inplace: Literal[True],
        **kwargs: Any,
    ) -> Self: ...
    @overload
    def clip(
        self,
        lower: float | None = ...,
        upper: float | None = ...,
        *,
        axis: Axis | None = ...,
        inplace: Literal[True],
        **kwargs: Any,
    ) -> None: ...
    @overload
    def clip(
        self,
        lower: AnyArrayLike = ...,
        upper: AnyArrayLike | None = ...,
        *,
        axis: Axis = ...,
        inplace: Literal[True],
        **kwargs: Any,
    ) -> None: ...
    @overload
    def clip(
        self,
        lower: AnyArrayLike | None = ...,
        upper: AnyArrayLike = ...,
        *,
        axis: Axis = ...,
        inplace: Literal[True],
        **kwargs: Any,
    ) -> None: ...
    @final
    def copy(self, deep: _bool = True) -> Self: ...
    def cummax(
        self,
        axis: Axis | None = None,
        skipna: _bool = True,
        *args: Any,
        **kwargs: Any,
    ) -> Self: ...
    def cummin(
        self,
        axis: Axis | None = None,
        skipna: _bool = True,
        *args: Any,
        **kwargs: Any,
    ) -> Self: ...
    def cumprod(
        self,
        axis: Axis | None = None,
        skipna: _bool = True,
        *args: Any,
        **kwargs: Any,
    ) -> Self: ...
    def cumsum(
        self,
        axis: Axis | None = None,
        skipna: _bool = True,
        *args: Any,
        **kwargs: Any,
    ) -> Self: ...
    @final
    def describe(
        self,
        percentiles: list[float] | None = ...,
        include: Literal["all"] | list[Dtype] | None = ...,
        exclude: list[Dtype] | None = ...,
    ) -> Self: ...
    def div(
        self,
        other: num | ListLike | DataFrame,
        axis: Axis | None = ...,
        level: Level | None = ...,
        fill_value: float | None = None,
    ) -> Self: ...
    def divide(
        self,
        other: num | ListLike | DataFrame,
        axis: Axis | None = ...,
        level: Level | None = ...,
        fill_value: float | None = None,
    ) -> Self: ...
    @final
    def droplevel(self, level: Level | list[Level], axis: Axis = 0) -> Self: ...
    def eq(self, other, axis: Axis = "columns", level: Level | None = ...) -> Self: ...
    @final
    def equals(self, other: Series | DataFrame) -> _bool: ...
    @final
    def ewm(
        self,
        com: float | None = ...,
        span: float | None = ...,
        halflife: float | None = ...,
        alpha: float | None = ...,
        min_periods: int = 0,
        adjust: _bool = True,
        ignore_na: _bool = False,
        axis: Axis = 0,
    ) -> ExponentialMovingWindow[Self]: ...
    @final
    def expanding(
        self,
        min_periods: int = 1,
        axis: AxisIndex = 0,
        method: CalculationMethod = "single",
    ) -> Expanding[Self]: ...
    @overload
    def ffill(
        self,
        *,
        axis: Axis | None = ...,
        inplace: Literal[True],
        limit: int | None = ...,
        limit_area: Literal["inside", "outside"] | None = ...,
    ) -> None: ...
    @overload
    def ffill(
        self,
        *,
        axis: Axis | None = ...,
        inplace: Literal[False] = ...,
        limit: int | None = ...,
        limit_area: Literal["inside", "outside"] | None = ...,
    ) -> Self: ...
    def filter(
        self,
        items: ListLike | None = ...,
        like: _str | None = ...,
        regex: _str | None = ...,
        axis: Axis | None = None,
    ) -> Self: ...
    @final
    def first(self, offset) -> Self: ...
    @final
    def first_valid_index(self) -> Scalar: ...
    def floordiv(
        self,
        other: num | ListLike | DataFrame,
        axis: Axis | None = ...,
        level: Level | None = ...,
        fill_value: float | None = None,
    ) -> Self: ...
    def ge(self, other, axis: Axis = "columns", level: Level | None = ...) -> Self: ...
    @overload
    def get(self, key: Hashable, default: None = ...) -> Series | None: ...
    @overload
    def get(self, key: Hashable, default: _T) -> Series | _T: ...
    @overload
    def get(self, key: list[Hashable], default: None = ...) -> Self | None: ...
    @overload
    def get(self, key: list[Hashable], default: _T) -> Self | _T: ...
    def gt(self, other, axis: Axis = "columns", level: Level | None = ...) -> Self: ...
    @final
    def head(self, n: int = 5) -> Self: ...
    @final
    def infer_objects(self, copy: _bool | None = ...) -> Self: ...
    @overload
    def interpolate(
        self,
        method: InterpolateOptions = ...,
        *,
        axis: Axis = ...,
        limit: int | None = ...,
        limit_direction: Literal["forward", "backward", "both"] = ...,
        limit_area: Literal["inside", "outside"] | None = ...,
        inplace: Literal[True],
        **kwargs: Any,
    ) -> None: ...
    @overload
    def interpolate(
        self,
        method: InterpolateOptions = ...,
        *,
        axis: Axis = ...,
        limit: int | None = ...,
        limit_direction: Literal["forward", "backward", "both"] = ...,
        limit_area: Literal["inside", "outside"] | None = ...,
        inplace: Literal[False] = ...,
        **kwargs: Any,
    ) -> Self: ...
    def keys(self) -> Index: ...
    def kurt(
        self,
        axis: Axis | None = ...,
        skipna: _bool | None = True,
        numeric_only: _bool = False,
        **kwargs: Any,
    ) -> Series: ...
    def kurtosis(
        self,
        axis: Axis | None = ...,
        skipna: _bool | None = True,
        numeric_only: _bool = False,
        **kwargs: Any,
    ) -> Series: ...
    @final
    def last(self, offset) -> Self: ...
    @final
    def last_valid_index(self) -> Scalar: ...
    def le(self, other, axis: Axis = "columns", level: Level | None = ...) -> Self: ...
    def lt(self, other, axis: Axis = "columns", level: Level | None = ...) -> Self: ...
    @overload
    def mask(
        self,
        cond: (
            Series
            | DataFrame
            | np.ndarray
            | Callable[[DataFrame], DataFrame]
            | Callable[[Any], _bool]
        ),
        other: Scalar | Series | DataFrame | Callable | NAType | None = ...,
        *,
        inplace: Literal[True],
        axis: Axis | None = ...,
        level: Level | None = ...,
    ) -> None: ...
    @overload
    def mask(
        self,
        cond: (
            Series
            | DataFrame
            | np.ndarray
            | Callable[[DataFrame], DataFrame]
            | Callable[[Any], _bool]
        ),
        other: Scalar | Series | DataFrame | Callable | NAType | None = ...,
        *,
        inplace: Literal[False] = ...,
        axis: Axis | None = ...,
        level: Level | None = ...,
    ) -> Self: ...
    def max(
        self,
        axis: Axis | None = ...,
        skipna: _bool | None = True,
        numeric_only: _bool = False,
        **kwargs: Any,
    ) -> Series: ...
    def mean(
        self,
        axis: Axis | None = ...,
        skipna: _bool | None = True,
        numeric_only: _bool = False,
        **kwargs: Any,
    ) -> Series: ...
    def median(
        self,
        axis: Axis | None = ...,
        skipna: _bool | None = True,
        numeric_only: _bool = False,
        **kwargs: Any,
    ) -> Series: ...
    def min(
        self,
        axis: Axis | None = ...,
        skipna: _bool | None = True,
        numeric_only: _bool = False,
        **kwargs: Any,
    ) -> Series: ...
    def mod(
        self,
        other: num | ListLike | DataFrame,
        axis: Axis | None = ...,
        level: Level | None = ...,
        fill_value: float | None = None,
    ) -> Self: ...
    def mul(
        self,
        other: num | ListLike | DataFrame,
        axis: Axis | None = ...,
        level: Level | None = ...,
        fill_value: float | None = None,
    ) -> Self: ...
    def multiply(
        self,
        other: num | ListLike | DataFrame,
        axis: Axis | None = ...,
        level: Level | None = ...,
        fill_value: float | None = None,
    ) -> Self: ...
    def ne(self, other, axis: Axis = "columns", level: Level | None = ...) -> Self: ...
    @final
    def pct_change(
        self,
        periods: int = 1,
        fill_method: None = None,
        freq: DateOffset | dt.timedelta | _str | None = ...,
        fill_value: Scalar | NAType | None = ...,
    ) -> Self: ...
    def pop(self, item: _str) -> Series: ...
    def pow(
        self,
        other: num | ListLike | DataFrame,
        axis: Axis | None = ...,
        level: Level | None = ...,
        fill_value: float | None = None,
    ) -> Self: ...
    def prod(
        self,
        axis: Axis | None = ...,
        skipna: _bool | None = True,
        numeric_only: _bool = False,
        min_count: int = 0,
        **kwargs: Any,
    ) -> Series: ...
    def product(
        self,
        axis: Axis | None = ...,
        skipna: _bool = True,
        numeric_only: _bool = False,
        min_count: int = 0,
        **kwargs: Any,
    ) -> Series: ...
    @final
    def rank(
        self,
        axis: Axis = 0,
        method: Literal["average", "min", "max", "first", "dense"] = "average",
        numeric_only: _bool = False,
        na_option: Literal["keep", "top", "bottom"] = "keep",
        ascending: _bool = True,
        pct: _bool = False,
    ) -> Self: ...
    def rdiv(
        self,
        other,
        axis: Axis = ...,
        level: Level | None = ...,
        fill_value: float | None = None,
    ) -> Self: ...
    @final
    def reindex_like(
        self,
        other: DataFrame,
        method: FillnaOptions | Literal["nearest"] | None = ...,
        copy: _bool = True,
        limit: int | None = None,
        tolerance: Scalar | AnyArrayLike | Sequence[Scalar] = ...,
    ) -> Self: ...
    # Rename axis with `mapper`, `axis`, and `inplace=True`
    @overload
    def rename_axis(
        self,
        mapper: Scalar | ListLike | None = ...,
        *,
        axis: Axis | None = ...,
        copy: _bool = ...,
        inplace: Literal[True],
    ) -> None: ...
    # Rename axis with `mapper`, `axis`, and `inplace=False`
    @overload
    def rename_axis(
        self,
        mapper: Scalar | ListLike | None = ...,
        *,
        axis: Axis | None = ...,
        copy: _bool = ...,
        inplace: Literal[False] = ...,
    ) -> Self: ...
    # Rename axis with `index` and/or `columns` and `inplace=True`
    @overload
    def rename_axis(
        self,
        *,
        index: _str | Sequence[_str] | dict[_str | int, _str] | Callable | None = ...,
        columns: _str | Sequence[_str] | dict[_str | int, _str] | Callable | None = ...,
        copy: _bool = ...,
        inplace: Literal[True],
    ) -> None: ...
    # Rename axis with `index` and/or `columns` and `inplace=False`
    @overload
    def rename_axis(
        self,
        *,
        index: _str | Sequence[_str] | dict[_str | int, _str] | Callable | None = ...,
        columns: _str | Sequence[_str] | dict[_str | int, _str] | Callable | None = ...,
        copy: _bool = ...,
        inplace: Literal[False] = ...,
    ) -> Self: ...
    def rfloordiv(
        self,
        other,
        axis: Axis = ...,
        level: Level | None = ...,
        fill_value: float | None = None,
    ) -> Self: ...
    def rmod(
        self,
        other,
        axis: Axis = ...,
        level: Level | None = ...,
        fill_value: float | None = None,
    ) -> Self: ...
    def rmul(
        self,
        other,
        axis: Axis = ...,
        level: Level | None = ...,
        fill_value: float | None = None,
    ) -> Self: ...
    @overload
    def rolling(
        self,
        window: int | str | dt.timedelta | BaseOffset | BaseIndexer,
        min_periods: int | None = ...,
        center: _bool = ...,
        on: Hashable | None = ...,
        axis: AxisIndex = ...,
        closed: IntervalClosedType | None = ...,
        step: int | None = ...,
        method: CalculationMethod = ...,
        *,
        win_type: _str,
    ) -> Window[Self]: ...
    @overload
    def rolling(
        self,
        window: int | str | dt.timedelta | BaseOffset | BaseIndexer,
        min_periods: int | None = ...,
        center: _bool = ...,
        on: Hashable | None = ...,
        axis: AxisIndex = ...,
        closed: IntervalClosedType | None = ...,
        step: int | None = ...,
        method: CalculationMethod = ...,
        *,
        win_type: None = ...,
    ) -> Rolling[Self]: ...
    def rpow(
        self,
        other,
        axis: Axis = ...,
        level: Level | None = ...,
        fill_value: float | None = None,
    ) -> Self: ...
    def rtruediv(
        self,
        other,
        axis: Axis = "columns",
        level: Level | None = None,
        fill_value: float | None = None,
    ) -> Self: ...
    @final
    def sample(
        self,
        n: int | None = ...,
        frac: float | None = ...,
        replace: _bool = False,
        weights: _str | ListLike | None = ...,
        random_state: RandomState | None = ...,
        axis: Axis | None = None,
        ignore_index: _bool = False,
    ) -> Self: ...
    def sem(
        self,
        axis: Axis | None = ...,
        skipna: _bool | None = True,
        ddof: int = 1,
        numeric_only: _bool = False,
        **kwargs: Any,
    ) -> Series: ...
    # Not actually positional, but used to handle removal of deprecated
    def set_axis(self, labels, *, axis: Axis = ..., copy: _bool = ...) -> Self: ...
    def skew(
        self,
        axis: Axis | None = ...,
        skipna: _bool | None = True,
        numeric_only: _bool = False,
        **kwargs: Any,
    ) -> Series: ...
    @final
    def squeeze(self, axis: Axis | None = None) -> DataFrame | Series | Scalar: ...
    def std(
        self,
        axis: Axis = ...,
        skipna: _bool = True,
        ddof: int = 1,
        numeric_only: _bool = False,
        **kwargs: Any,
    ) -> Series: ...
<<<<<<< HEAD
    def __sub__(self, other: Any) -> Self: ...
    def __rsub__(self, other: Any) -> Self: ...
    def sub(
        self,
        other: num | ListLike | DataFrame,
        axis: Axis | None = ...,
        level: Level | None = ...,
        fill_value: float | None = None,
    ) -> Self: ...
=======
>>>>>>> 928df7b4
    def sum(
        self,
        axis: Axis = 0,
        skipna: _bool | None = True,
        numeric_only: _bool = False,
        min_count: int = 0,
        **kwargs: Any,
    ) -> Series: ...
    @final
    def swapaxes(self, axis1: Axis, axis2: Axis, copy: _bool = ...) -> Self: ...
    @final
    def tail(self, n: int = 5) -> Self: ...
    @overload
    def to_json(
        self,
        path_or_buf: FilePath | WriteBuffer[str],
        *,
        orient: Literal["records"],
        date_format: Literal["epoch", "iso"] | None = ...,
        double_precision: int = ...,
        force_ascii: _bool = ...,
        date_unit: TimeUnit = ...,
        default_handler: Callable[[Any], JSONSerializable] | None = ...,
        lines: Literal[True],
        compression: CompressionOptions = ...,
        index: _bool | None = ...,
        indent: int | None = ...,
        storage_options: dict | None = ...,
        mode: Literal["a"],
    ) -> None: ...
    @overload
    def to_json(
        self,
        path_or_buf: None = ...,
        *,
        orient: Literal["records"],
        date_format: Literal["epoch", "iso"] | None = ...,
        double_precision: int = ...,
        force_ascii: _bool = ...,
        date_unit: TimeUnit = ...,
        default_handler: Callable[[Any], JSONSerializable] | None = ...,
        lines: Literal[True],
        compression: CompressionOptions = ...,
        index: _bool | None = ...,
        indent: int | None = ...,
        storage_options: dict | None = ...,
        mode: Literal["a"],
    ) -> _str: ...
    @overload
    def to_json(
        self,
        path_or_buf: None = ...,
        *,
        orient: JsonFrameOrient | None = ...,
        date_format: Literal["epoch", "iso"] | None = ...,
        double_precision: int = ...,
        force_ascii: _bool = ...,
        date_unit: TimeUnit = ...,
        default_handler: Callable[[Any], JSONSerializable] | None = ...,
        lines: _bool = ...,
        compression: CompressionOptions = ...,
        index: _bool | None = ...,
        indent: int | None = ...,
        storage_options: dict | None = ...,
        mode: Literal["w"] = ...,
    ) -> _str: ...
    @overload
    def to_json(
        self,
        path_or_buf: FilePath | WriteBuffer[str] | WriteBuffer[bytes],
        *,
        orient: JsonFrameOrient | None = ...,
        date_format: Literal["epoch", "iso"] | None = ...,
        double_precision: int = ...,
        force_ascii: _bool = ...,
        date_unit: TimeUnit = ...,
        default_handler: Callable[[Any], JSONSerializable] | None = ...,
        lines: _bool = ...,
        compression: CompressionOptions = ...,
        index: _bool | None = ...,
        indent: int | None = ...,
        storage_options: dict | None = ...,
        mode: Literal["w"] = ...,
    ) -> None: ...
    @overload
    def to_string(
        self,
        buf: FilePath | WriteBuffer[str],
        *,
        columns: SequenceNotStr[Hashable] | Index | Series | None = ...,
        col_space: int | list[int] | dict[HashableT, int] | None = ...,
        header: _bool | list[_str] | tuple[str, ...] = ...,
        index: _bool = ...,
        na_rep: _str = ...,
        formatters: FormattersType | None = ...,
        float_format: FloatFormatType | None = ...,
        sparsify: _bool | None = ...,
        index_names: _bool = ...,
        justify: _str | None = ...,
        max_rows: int | None = ...,
        max_cols: int | None = ...,
        show_dimensions: _bool = ...,
        decimal: _str = ...,
        line_width: int | None = ...,
        min_rows: int | None = ...,
        max_colwidth: int | None = ...,
        encoding: _str | None = ...,
    ) -> None: ...
    @overload
    def to_string(
        self,
        buf: None = ...,
        *,
        columns: Sequence[Hashable] | Index | Series | None = ...,
        col_space: int | list[int] | dict[Hashable, int] | None = ...,
        header: _bool | Sequence[_str] = ...,
        index: _bool = ...,
        na_rep: _str = ...,
        formatters: FormattersType | None = ...,
        float_format: FloatFormatType | None = ...,
        sparsify: _bool | None = ...,
        index_names: _bool = ...,
        justify: _str | None = ...,
        max_rows: int | None = ...,
        max_cols: int | None = ...,
        show_dimensions: _bool = ...,
        decimal: _str = ...,
        line_width: int | None = ...,
        min_rows: int | None = ...,
        max_colwidth: int | None = ...,
        encoding: _str | None = ...,
    ) -> _str: ...
    @final
    def to_xarray(self) -> xr.Dataset: ...
    def truediv(
        self,
        other: num | ListLike | DataFrame,
        axis: Axis | None = "columns",
        level: Level | None = None,
        fill_value: float | None = None,
    ) -> Self: ...
    @final
    def truncate(
        self,
        before: dt.date | _str | int | None = ...,
        after: dt.date | _str | int | None = ...,
        axis: Axis | None = ...,
        copy: _bool = ...,
    ) -> Self: ...
    @final
    def tz_convert(
        self,
        tz: TimeZones,
        axis: Axis = 0,
        level: Level | None = None,
        copy: _bool = True,
    ) -> Self: ...
    @final
    def tz_localize(
        self,
        tz: TimeZones,
        axis: Axis = 0,
        level: Level | None = None,
        copy: _bool = True,
        ambiguous: TimeAmbiguous = "raise",
        nonexistent: TimeNonexistent = "raise",
    ) -> Self: ...
    def var(
        self,
        axis: Axis = ...,
        skipna: _bool | None = True,
        ddof: int = 1,
        numeric_only: _bool = False,
        **kwargs: Any,
    ) -> Series: ...
    @overload
    def where(
        self,
        cond: (
            Series
            | DataFrame
            | np.ndarray
            | Callable[[DataFrame], DataFrame]
            | Callable[[Any], _bool]
        ),
        other=...,
        *,
        inplace: Literal[True],
        axis: Axis | None = ...,
        level: Level | None = ...,
    ) -> None: ...
    @overload
    def where(
        self,
        cond: (
            Series
            | DataFrame
            | np.ndarray
            | Callable[[DataFrame], DataFrame]
            | Callable[[Any], _bool]
        ),
        other=...,
        *,
        inplace: Literal[False] = ...,
        axis: Axis | None = ...,
        level: Level | None = ...,
    ) -> Self: ...
    # Move from generic because Series is Generic and it returns Series[bool] there
    @final
    def __invert__(self) -> Self: ...
    @final
    def xs(
        self,
        key: Hashable,
        axis: Axis = 0,
        level: Level | None = ...,
        drop_level: _bool = True,
    ) -> Self | Series: ...
    # floordiv overload
    def __floordiv__(
        self, other: float | DataFrame | Series[int] | Series[float] | Sequence[float]
    ) -> Self: ...
    def __rfloordiv__(
        self, other: float | DataFrame | Series[int] | Series[float] | Sequence[float]
    ) -> Self: ...
    def __truediv__(self, other: float | DataFrame | Series | Sequence) -> Self: ...
    def __rtruediv__(self, other: float | DataFrame | Series | Sequence) -> Self: ...
    @final
    def __bool__(self) -> NoReturn: ...

class _PandasNamedTuple(tuple[Any, ...]):
    def __getattr__(self, field: str) -> Scalar: ...<|MERGE_RESOLUTION|>--- conflicted
+++ resolved
@@ -2414,18 +2414,6 @@
         numeric_only: _bool = False,
         **kwargs: Any,
     ) -> Series: ...
-<<<<<<< HEAD
-    def __sub__(self, other: Any) -> Self: ...
-    def __rsub__(self, other: Any) -> Self: ...
-    def sub(
-        self,
-        other: num | ListLike | DataFrame,
-        axis: Axis | None = ...,
-        level: Level | None = ...,
-        fill_value: float | None = None,
-    ) -> Self: ...
-=======
->>>>>>> 928df7b4
     def sum(
         self,
         axis: Axis = 0,
