import sqlite3
from typing import (
    Any,
    Callable,
    ClassVar,
    Hashable,
    Iterable,
    Literal,
    Mapping,
    Sequence,
    overload,
)

import numpy as np
from pandas.core.base import PandasObject
from pandas.core.indexes.base import Index
import pandas.core.indexing as indexing
import sqlalchemy.engine

from pandas._typing import (
    S1,
    ArrayLike,
    Axis,
    CompressionOptions,
    Dtype,
    DtypeArg,
    FilePath,
    FilePathOrBuffer,
    FileWriteMode,
    FillnaOptions,
    FrameOrSeries,
    FrameOrSeriesUnion,
    HashableT,
    HDFCompLib,
    IgnoreRaise,
    IndexLabel,
    Level,
    NDFrameT,
    ReplaceMethod,
    SeriesAxisType,
    SortKind,
    StorageOptions,
    T,
)

from pandas.io.pytables import HDFStore
from pandas.io.sql import SQLTable

_bool = bool
_str = str

class NDFrame(PandasObject, indexing.IndexingMixin):
    __hash__: ClassVar[None]  # type: ignore[assignment]

    def set_flags(
        self: FrameOrSeries,
        *,
        copy: bool = ...,
        allows_duplicate_labels: bool | None = ...,
    ) -> FrameOrSeries: ...
    @property
    def attrs(self) -> dict[Hashable | None, Any]: ...
    @attrs.setter
    def attrs(self, value: Mapping[Hashable | None, Any]) -> None: ...
    @property
    def shape(self) -> tuple[int, ...]: ...
    @property
    def axes(self) -> list[Index]: ...
    @property
    def ndim(self) -> int: ...
    @property
    def size(self) -> int: ...
    def swapaxes(
        self, axis1: SeriesAxisType, axis2: SeriesAxisType, copy: _bool = ...
    ) -> NDFrame: ...
    def droplevel(self, level: Level, axis: SeriesAxisType = ...) -> NDFrame: ...
    def pop(self, item: _str) -> NDFrame: ...
    def squeeze(self, axis=...): ...
    def equals(self, other: Series[S1]) -> _bool: ...
    def __neg__(self: NDFrameT) -> NDFrameT: ...
    def __pos__(self: NDFrameT) -> NDFrameT: ...
    def __nonzero__(self) -> None: ...
    def bool(self) -> _bool: ...
    def __abs__(self) -> NDFrame: ...
    def __round__(self, decimals: int = ...) -> NDFrame: ...
    def keys(self): ...
    def iteritems(self): ...
    def __len__(self) -> int: ...
    def __contains__(self, key) -> _bool: ...
    @property
    def empty(self) -> _bool: ...
    __array_priority__: int = ...
    def __array__(self, dtype=...) -> np.ndarray: ...
    def __array_wrap__(self, result, context=...): ...
    def to_excel(
        self,
        excel_writer,
        sheet_name: _str = ...,
        na_rep: _str = ...,
        float_format: _str | None = ...,
        columns: _str | Sequence[_str] | None = ...,
        header: _bool | list[_str] = ...,
        index: _bool = ...,
        index_label: _str | Sequence[_str] | None = ...,
        startrow: int = ...,
        startcol: int = ...,
        engine: _str | None = ...,
        merge_cells: _bool = ...,
        encoding: _str | None = ...,
        inf_rep: _str = ...,
        verbose: _bool = ...,
        freeze_panes: tuple[int, int] | None = ...,
    ) -> None: ...
    def to_hdf(
        self,
        path_or_buf: FilePath | HDFStore,
        key: _str,
        mode: Literal["a", "w", "r+"] = ...,
        complevel: int | None = ...,
        complib: HDFCompLib | None = ...,
        append: _bool = ...,
        format: Literal["t", "table", "f", "fixed"] | None = ...,
        index: _bool = ...,
        min_itemsize: int | dict[HashableT, int] | None = ...,
        nan_rep: _str | None = ...,
        dropna: _bool | None = ...,
        data_columns: Literal[True] | list[HashableT] | None = ...,
        errors: Literal[
            "strict",
            "ignore",
            "replace",
            "surrogateescape",
            "xmlcharrefreplace",
            "backslashreplace",
            "namereplace",
        ] = ...,
        encoding: _str = ...,
    ) -> None: ...
    @overload
    def to_markdown(
        self,
        buf: FilePathOrBuffer,
        mode: FileWriteMode | None = ...,
        index: _bool = ...,
        storage_options: StorageOptions = ...,
        **kwargs: Any,
    ) -> None: ...
    @overload
    def to_markdown(
        self,
        buf: None = ...,
        mode: FileWriteMode | None = ...,
        index: _bool = ...,
        storage_options: StorageOptions = ...,
        **kwargs: Any,
    ) -> _str: ...
    def to_sql(
        self,
        name: _str,
        con: str | sqlalchemy.engine.Connection | sqlite3.Connection,
        schema: _str | None = ...,
        if_exists: Literal["fail", "replace", "append"] = ...,
        index: _bool = ...,
        index_label: IndexLabel = ...,
        chunksize: int | None = ...,
        dtype: DtypeArg | None = ...,
        method: Literal["multi"]
        | Callable[[SQLTable, Any, list[str], Iterable], int | None]
        | None = ...,
    ) -> int | None: ...
    def to_pickle(
        self,
        path: _str,
        compression: CompressionOptions = ...,
        protocol: int = ...,
    ) -> None: ...
    def to_clipboard(
        self, excel: _bool = ..., sep: _str | None = ..., **kwargs
    ) -> None: ...
    @overload
    def to_latex(
        self,
        buf: FilePathOrBuffer | None,
        columns: list[_str] | None = ...,
        col_space: int | None = ...,
        header: _bool | list[_str] = ...,
        index: _bool = ...,
        na_rep: _str = ...,
        formatters=...,
        float_format=...,
        sparsify: _bool | None = ...,
        index_names: _bool = ...,
        bold_rows: _bool = ...,
        column_format: _str | None = ...,
        longtable: _bool | None = ...,
        escape: _bool | None = ...,
        encoding: _str | None = ...,
        decimal: _str = ...,
        multicolumn: _bool | None = ...,
        multicolumn_format: _str | None = ...,
        multirow: _bool | None = ...,
        caption: _str | tuple[_str, _str] | None = ...,
        label: _str | None = ...,
        position: _str | None = ...,
    ) -> None: ...
    @overload
    def to_latex(
        self,
        columns: list[_str] | None = ...,
        col_space: int | None = ...,
        header: _bool | list[_str] = ...,
        index: _bool = ...,
        na_rep: _str = ...,
        formatters=...,
        float_format=...,
        sparsify: _bool | None = ...,
        index_names: _bool = ...,
        bold_rows: _bool = ...,
        column_format: _str | None = ...,
        longtable: _bool | None = ...,
        escape: _bool | None = ...,
        encoding: _str | None = ...,
        decimal: _str = ...,
        multicolumn: _bool | None = ...,
        multicolumn_format: _str | None = ...,
        multirow: _bool | None = ...,
        caption: _str | tuple[_str, _str] | None = ...,
        label: _str | None = ...,
        position: _str | None = ...,
    ) -> _str: ...
    @overload
    def to_csv(
        self,
        path_or_buf: FilePathOrBuffer,
        sep: _str = ...,
        na_rep: _str = ...,
        float_format: _str | Callable | None = ...,
        columns: list[HashableT] | None = ...,
        header: _bool | list[_str] = ...,
        index: _bool = ...,
        index_label: Literal[False] | _str | list[HashableT] | None = ...,
        mode: FileWriteMode = ...,
        encoding: _str | None = ...,
<<<<<<< HEAD
        compression: CompressionOptions = ...,
        quoting: int | None = ...,
=======
        compression: _str | Mapping[_str, _str] = ...,
        quoting: Literal[0, 1, 2, 3] | None = ...,
>>>>>>> 4890dba8
        quotechar: _str = ...,
        line_terminator: _str | None = ...,
        chunksize: int | None = ...,
        date_format: _str | None = ...,
        doublequote: _bool = ...,
        escapechar: _str | None = ...,
        decimal: _str = ...,
        errors: _str = ...,
        storage_options: StorageOptions = ...,
    ) -> None: ...
    @overload
    def to_csv(
        self,
        path_or_buf: None = ...,
        sep: _str = ...,
        na_rep: _str = ...,
        float_format: _str | Callable | None = ...,
        columns: list[HashableT] | None = ...,
        header: _bool | list[_str] = ...,
        index: _bool = ...,
        index_label: Literal[False] | _str | list[HashableT] | None = ...,
        mode: FileWriteMode = ...,
        encoding: _str | None = ...,
<<<<<<< HEAD
        compression: CompressionOptions = ...,
        quoting: int | None = ...,
=======
        compression: _str | Mapping[_str, _str] = ...,
        quoting: Literal[0, 1, 2, 3] | None = ...,
>>>>>>> 4890dba8
        quotechar: _str = ...,
        line_terminator: _str | None = ...,
        chunksize: int | None = ...,
        date_format: _str | None = ...,
        doublequote: _bool = ...,
        escapechar: _str | None = ...,
        decimal: _str = ...,
        errors: _str = ...,
        storage_options: StorageOptions = ...,
    ) -> _str: ...
    def take(
        self, indices, axis=..., is_copy: _bool | None = ..., **kwargs
    ) -> NDFrame: ...
    def xs(
        self,
        key: _str | tuple[_str],
        axis: SeriesAxisType = ...,
        level: Level | None = ...,
        drop_level: _bool = ...,
    ) -> FrameOrSeriesUnion: ...
    def __delitem__(self, idx: Hashable): ...
    def get(self, key: object, default: Dtype | None = ...) -> Dtype: ...
    def reindex_like(
        self,
        other,
        method: _str | None = ...,
        copy: _bool = ...,
        limit=...,
        tolerance=...,
    ) -> NDFrame: ...
    @overload
    def drop(
        self,
        labels: Hashable | Sequence[Hashable] = ...,
        *,
        axis: Axis = ...,
        index: Hashable | Sequence[Hashable] = ...,
        columns: Hashable | Sequence[Hashable] = ...,
        level: Level | None = ...,
        inplace: Literal[True],
        errors: IgnoreRaise = ...,
    ) -> None: ...
    @overload
    def drop(
        self: NDFrame,
        labels: Hashable | Sequence[Hashable] = ...,
        *,
        axis: Axis = ...,
        index: Hashable | Sequence[Hashable] = ...,
        columns: Hashable | Sequence[Hashable] = ...,
        level: Level | None = ...,
        inplace: Literal[False] = ...,
        errors: IgnoreRaise = ...,
    ) -> NDFrame: ...
    @overload
    def drop(
        self: NDFrame,
        labels: Hashable | Sequence[Hashable] = ...,
        *,
        axis: Axis = ...,
        index: Hashable | Sequence[Hashable] = ...,
        columns: Hashable | Sequence[Hashable] = ...,
        level: Level | None = ...,
        inplace: _bool = ...,
        errors: IgnoreRaise = ...,
    ) -> NDFrame | None: ...
    def add_prefix(self, prefix: _str) -> NDFrame: ...
    def add_suffix(self, suffix: _str) -> NDFrame: ...
    def sort_index(
        self,
        axis: Literal["columns", "index", 0, 1] = ...,
        level=...,
        ascending: _bool = ...,
        inplace: _bool = ...,
        kind: SortKind = ...,
        na_position: Literal["first", "last"] = ...,
        sort_remaining: _bool = ...,
        ignore_index: _bool = ...,
    ): ...
    def filter(
        self,
        items=...,
        like: _str | None = ...,
        regex: _str | None = ...,
        axis=...,
    ) -> NDFrame: ...
    def head(self: FrameOrSeries, n: int = ...) -> FrameOrSeries: ...
    def tail(self: FrameOrSeries, n: int = ...) -> FrameOrSeries: ...
    def pipe(
        self, func: Callable[..., T] | tuple[Callable[..., T], str], *args, **kwargs
    ) -> T: ...
    def __finalize__(self, other, method=..., **kwargs) -> NDFrame: ...
    def __getattr__(self, name: _str): ...
    def __setattr__(self, name: _str, value) -> None: ...
    @property
    def values(self) -> ArrayLike: ...
    @property
    def dtypes(self): ...
    def astype(
        self: FrameOrSeries,
        dtype,
        copy: _bool = ...,
        errors: IgnoreRaise = ...,
    ) -> FrameOrSeries: ...
    def copy(self: FrameOrSeries, deep: _bool = ...) -> FrameOrSeries: ...
    def __copy__(self, deep: _bool = ...) -> NDFrame: ...
    def __deepcopy__(self, memo=...) -> NDFrame: ...
    def infer_objects(self) -> NDFrame: ...
    def convert_dtypes(
        self: FrameOrSeries,
        infer_objects: _bool = ...,
        convert_string: _bool = ...,
        convert_integer: _bool = ...,
        convert_boolean: _bool = ...,
    ) -> FrameOrSeries: ...
    def fillna(
        self,
        value=...,
        method=...,
        axis=...,
        inplace: _bool = ...,
        limit=...,
        downcast=...,
    ) -> NDFrame | None: ...
    def replace(
        self,
        to_replace=...,
        value=...,
        inplace: _bool = ...,
        limit=...,
        regex: _bool = ...,
        method: ReplaceMethod = ...,
    ): ...
    def asof(self, where, subset=...): ...
    def isna(self) -> NDFrame: ...
    def isnull(self) -> NDFrame: ...
    def notna(self) -> NDFrame: ...
    def notnull(self) -> NDFrame: ...
    def clip(
        self, lower=..., upper=..., axis=..., inplace: _bool = ..., *args, **kwargs
    ) -> NDFrame: ...
    def asfreq(
        self,
        freq,
        method: FillnaOptions | None = ...,
        how: Literal["start", "end"] | None = ...,
        normalize: _bool = ...,
        fill_value=...,
    ) -> NDFrame: ...
    def at_time(self, time, asof: _bool = ..., axis=...) -> NDFrame: ...
    def between_time(
        self,
        start_time,
        end_time,
        include_start: _bool = ...,
        include_end: _bool = ...,
        axis=...,
    ) -> NDFrame: ...
    def first(self, offset) -> NDFrame: ...
    def last(self, offset) -> NDFrame: ...
    def rank(
        self,
        axis=...,
        method: Literal["average", "min", "max", "first", "dense"] = ...,
        numeric_only: _bool | None = ...,
        na_option: Literal["keep", "top", "bottom"] = ...,
        ascending: _bool = ...,
        pct: _bool = ...,
    ) -> NDFrame: ...
    def where(
        self,
        cond,
        other=...,
        inplace: _bool = ...,
        axis=...,
        level=...,
        errors: _str = ...,
        try_cast: _bool = ...,
    ): ...
    def mask(
        self,
        cond,
        other=...,
        inplace: _bool = ...,
        axis=...,
        level=...,
        errors: IgnoreRaise = ...,
        try_cast: _bool = ...,
    ): ...
    def shift(self, periods=..., freq=..., axis=..., fill_value=...) -> NDFrame: ...
    def slice_shift(self, periods: int = ..., axis=...) -> NDFrame: ...
    def tshift(self, periods: int = ..., freq=..., axis=...) -> NDFrame: ...
    def truncate(
        self, before=..., after=..., axis=..., copy: _bool = ...
    ) -> NDFrame: ...
    def tz_convert(self, tz, axis=..., level=..., copy: _bool = ...) -> NDFrame: ...
    def tz_localize(
        self,
        tz,
        axis=...,
        level=...,
        copy: _bool = ...,
        ambiguous=...,
        nonexistent: str = ...,
    ) -> NDFrame: ...
    def abs(self) -> NDFrame: ...
    def describe(
        self,
        percentiles=...,
        include=...,
        exclude=...,
        datetime_is_numeric: _bool | None = ...,
    ) -> NDFrame: ...
    def pct_change(
        self, periods=..., fill_method=..., limit=..., freq=..., **kwargs
    ) -> NDFrame: ...
    def first_valid_index(self): ...
    def last_valid_index(self): ...

from pandas.core.series import Series<|MERGE_RESOLUTION|>--- conflicted
+++ resolved
@@ -241,13 +241,8 @@
         index_label: Literal[False] | _str | list[HashableT] | None = ...,
         mode: FileWriteMode = ...,
         encoding: _str | None = ...,
-<<<<<<< HEAD
         compression: CompressionOptions = ...,
-        quoting: int | None = ...,
-=======
-        compression: _str | Mapping[_str, _str] = ...,
         quoting: Literal[0, 1, 2, 3] | None = ...,
->>>>>>> 4890dba8
         quotechar: _str = ...,
         line_terminator: _str | None = ...,
         chunksize: int | None = ...,
@@ -271,13 +266,8 @@
         index_label: Literal[False] | _str | list[HashableT] | None = ...,
         mode: FileWriteMode = ...,
         encoding: _str | None = ...,
-<<<<<<< HEAD
         compression: CompressionOptions = ...,
-        quoting: int | None = ...,
-=======
-        compression: _str | Mapping[_str, _str] = ...,
         quoting: Literal[0, 1, 2, 3] | None = ...,
->>>>>>> 4890dba8
         quotechar: _str = ...,
         line_terminator: _str | None = ...,
         chunksize: int | None = ...,
