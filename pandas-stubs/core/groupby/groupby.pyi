from collections.abc import (
    Callable,
    Hashable,
    Iterable,
    Iterator,
    Sequence,
)
import datetime as dt
from typing import (
    Any,
    Generic,
    Literal,
    TypeVar,
    final,
    overload,
)

import numpy as np
from pandas.core.base import SelectionMixin
from pandas.core.frame import DataFrame
from pandas.core.groupby import (
    generic,
)
from pandas.core.groupby.indexing import (
    GroupByIndexingMixin,
    GroupByNthSelector,
)
from pandas.core.indexers import BaseIndexer
from pandas.core.indexes.api import Index
from pandas.core.resample import (
    DatetimeIndexResamplerGroupby,
    PeriodIndexResamplerGroupby,
    TimedeltaIndexResamplerGroupby,
)
from pandas.core.series import Series
from pandas.core.window import (
    ExpandingGroupby,
    ExponentialMovingWindowGroupby,
    RollingGroupby,
)
from typing_extensions import (
    Concatenate,
    Self,
    TypeAlias,
)

from pandas._libs.lib import _NoDefaultDoNotUse
from pandas._libs.tslibs import BaseOffset
from pandas._typing import (
    S1,
    AnyArrayLike,
    Axis,
    AxisInt,
    CalculationMethod,
    Dtype,
    Frequency,
    IndexLabel,
    IntervalClosedType,
    MaskType,
    NDFrameT,
    P,
    RandomState,
    Scalar,
    T,
    TimedeltaConvertibleTypes,
    TimeGrouperOrigin,
    TimestampConvention,
    TimestampConvertibleTypes,
    WindowingEngine,
    WindowingEngineKwargs,
    npt,
)

from pandas.plotting import PlotAccessor

_ResamplerGroupBy: TypeAlias = (
<<<<<<< HEAD
    DatetimeIndexResamplerGroupby[NDFrameT]  # ty: ignore
    | PeriodIndexResamplerGroupby[NDFrameT]  # ty: ignore
    | TimedeltaIndexResamplerGroupby[NDFrameT]  # ty: ignore
=======
    DatetimeIndexResamplerGroupby[NDFrameT]  # ty: ignore[invalid-argument-type]
    | PeriodIndexResamplerGroupby[NDFrameT]  # ty: ignore[invalid-argument-type]
    | TimedeltaIndexResamplerGroupby[NDFrameT]  # ty: ignore[invalid-argument-type]
>>>>>>> 766cc1dd
)

class GroupBy(BaseGroupBy[NDFrameT]):
    def __getattr__(self, attr: str) -> Any: ...
    def apply(self, func: Callable | str, *args, **kwargs) -> NDFrameT: ...
    @final
    @overload
    def any(self: GroupBy[Series], skipna: bool = ...) -> Series[bool]: ...
    @overload
    def any(self: GroupBy[DataFrame], skipna: bool = ...) -> DataFrame: ...
    @final
    @overload
    def all(self: GroupBy[Series], skipna: bool = ...) -> Series[bool]: ...
    @overload
    def all(self: GroupBy[DataFrame], skipna: bool = ...) -> DataFrame: ...
    @final
    @overload
    def count(self: GroupBy[Series]) -> Series[int]: ...
    @overload
    def count(self: GroupBy[DataFrame]) -> DataFrame: ...
    @final
    def mean(
        self,
        numeric_only: bool = False,
        engine: WindowingEngine = None,
        engine_kwargs: WindowingEngineKwargs = None,
    ) -> NDFrameT: ...
    @final
    def median(self, numeric_only: bool = False) -> NDFrameT: ...
    @final
    @overload
    def std(
        self: GroupBy[Series],
        ddof: int = ...,
        engine: WindowingEngine = ...,
        engine_kwargs: WindowingEngineKwargs = ...,
        numeric_only: bool = ...,
    ) -> Series[float]: ...
    @overload
    def std(
        self: GroupBy[DataFrame],
        ddof: int = ...,
        engine: WindowingEngine = ...,
        engine_kwargs: WindowingEngineKwargs = ...,
        numeric_only: bool = ...,
    ) -> DataFrame: ...
    @final
    @overload
    def var(
        self: GroupBy[Series],
        ddof: int = ...,
        engine: WindowingEngine = ...,
        engine_kwargs: WindowingEngineKwargs = ...,
        numeric_only: bool = ...,
    ) -> Series[float]: ...
    @overload
    def var(
        self: GroupBy[DataFrame],
        ddof: int = ...,
        engine: WindowingEngine = ...,
        engine_kwargs: WindowingEngineKwargs = ...,
        numeric_only: bool = ...,
    ) -> DataFrame: ...
    @final
    @overload
    def sem(
        self: GroupBy[Series], ddof: int = ..., numeric_only: bool = ...
    ) -> Series[float]: ...
    @overload
    def sem(
        self: GroupBy[DataFrame], ddof: int = ..., numeric_only: bool = ...
    ) -> DataFrame: ...
    def size(self: GroupBy[Series]) -> Series[int]: ...
    @final
    def sum(
        self,
        numeric_only: bool = False,
        min_count: int = 0,
        engine: WindowingEngine = None,
        engine_kwargs: WindowingEngineKwargs = None,
    ) -> NDFrameT: ...
    @final
    def prod(self, numeric_only: bool = False, min_count: int = 0) -> NDFrameT: ...
    @final
    def min(
        self,
        numeric_only: bool = False,
        min_count: int = -1,
        engine: WindowingEngine = None,
        engine_kwargs: WindowingEngineKwargs = None,
    ) -> NDFrameT: ...
    @final
    def max(
        self,
        numeric_only: bool = False,
        min_count: int = -1,
        engine: WindowingEngine = None,
        engine_kwargs: WindowingEngineKwargs = None,
    ) -> NDFrameT: ...
    @final
    def first(
        self, numeric_only: bool = False, min_count: int = -1, skipna: bool = True
    ) -> NDFrameT: ...
    @final
    def last(
        self, numeric_only: bool = False, min_count: int = -1, skipna: bool = True
    ) -> NDFrameT: ...
    @final
    def ohlc(self) -> DataFrame: ...
    def describe(
        self,
        percentiles: Iterable[float] | None = ...,
        include: Literal["all"] | list[Dtype] | None = ...,
        exclude: list[Dtype] | None = ...,
    ) -> DataFrame: ...
    @final
    def resample(
        self,
        rule: Frequency | dt.timedelta,
        how: str | None = ...,
        fill_method: str | None = ...,
        limit: int | None = ...,
        kind: str | None = ...,
        on: Hashable | None = ...,
        *,
        closed: Literal["left", "right"] | None = ...,
        label: Literal["left", "right"] | None = ...,
        axis: Axis = ...,
        convention: TimestampConvention | None = ...,
        origin: TimeGrouperOrigin | TimestampConvertibleTypes = ...,
        offset: TimedeltaConvertibleTypes | None = ...,
        group_keys: bool = ...,
        **kwargs,
    ) -> _ResamplerGroupBy[NDFrameT]: ...
    @final
    def rolling(
        self,
        window: int | dt.timedelta | str | BaseOffset | BaseIndexer | None = ...,
        min_periods: int | None = None,
        center: bool | None = False,
        win_type: str | None = None,
        axis: Axis = 0,
        on: str | Index | None = None,
        closed: IntervalClosedType | None = None,
        method: CalculationMethod = "single",
        *,
        selection: IndexLabel | None = None,
    ) -> RollingGroupby[NDFrameT]: ...
    @final
    def expanding(
        self,
        min_periods: int = ...,
        axis: Axis = ...,
        method: CalculationMethod = ...,
        selection: IndexLabel | None = ...,
    ) -> ExpandingGroupby[NDFrameT]: ...
    @final
    def ewm(
        self,
        com: float | None = ...,
        span: float | None = ...,
        halflife: TimedeltaConvertibleTypes | None = ...,
        alpha: float | None = ...,
        min_periods: int | None = ...,
        adjust: bool = ...,
        ignore_na: bool = ...,
        axis: Axis = ...,
        times: str | np.ndarray | Series | np.timedelta64 | None = ...,
        method: CalculationMethod = ...,
        *,
        selection: IndexLabel | None = ...,
    ) -> ExponentialMovingWindowGroupby[NDFrameT]: ...
    @final
    def ffill(self, limit: int | None = ...) -> NDFrameT: ...
    @final
    def bfill(self, limit: int | None = ...) -> NDFrameT: ...
    @final
    @property
    def nth(self) -> GroupByNthSelector[Self]: ...
    @final
    def quantile(
        self,
        q: float | AnyArrayLike = 0.5,
        interpolation: str = "linear",
        numeric_only: bool = False,
    ) -> NDFrameT: ...
    @final
    def ngroup(self, ascending: bool = True) -> Series[int]: ...
    @final
    def cumcount(self, ascending: bool = True) -> Series[int]: ...
    @final
    def rank(
        self,
        method: str = "average",
        ascending: bool = True,
        na_option: str = "keep",
        pct: bool = False,
        axis: AxisInt | _NoDefaultDoNotUse = 0,
    ) -> NDFrameT: ...
    @final
    def cumprod(
        self, axis: Axis | _NoDefaultDoNotUse = ..., *args, **kwargs
    ) -> NDFrameT: ...
    @final
    def cumsum(
        self, axis: Axis | _NoDefaultDoNotUse = ..., *args, **kwargs
    ) -> NDFrameT: ...
    @final
    def cummin(
        self,
        axis: AxisInt | _NoDefaultDoNotUse = ...,
        numeric_only: bool = ...,
        **kwargs,
    ) -> NDFrameT: ...
    @final
    def cummax(
        self,
        axis: AxisInt | _NoDefaultDoNotUse = ...,
        numeric_only: bool = ...,
        **kwargs,
    ) -> NDFrameT: ...
    @final
    def shift(
        self,
        periods: int | Sequence[int] = 1,
        freq: Frequency | None = ...,
        axis: Axis | _NoDefaultDoNotUse = 0,
        fill_value=...,
        suffix: str | None = ...,
    ) -> NDFrameT: ...
    @final
    def diff(
        self, periods: int = 1, axis: AxisInt | _NoDefaultDoNotUse = 0
    ) -> NDFrameT: ...
    @final
    def pct_change(
        self,
        periods: int = ...,
        fill_method: Literal["bfill", "ffill"] | None | _NoDefaultDoNotUse = ...,
        limit: int | None | _NoDefaultDoNotUse = ...,
        freq=...,
        axis: Axis | _NoDefaultDoNotUse = ...,
    ) -> NDFrameT: ...
    @final
    def head(self, n: int = ...) -> NDFrameT: ...
    @final
    def tail(self, n: int = ...) -> NDFrameT: ...
    @final
    def sample(
        self,
        n: int | None = None,
        frac: float | None = None,
        replace: bool = False,
        weights: Sequence | Series | None = ...,
        random_state: RandomState | None = ...,
    ) -> NDFrameT: ...

_GroupByT = TypeVar("_GroupByT", bound=GroupBy)

# GroupByPlot does not really inherit from PlotAccessor but it delegates
# to it using __call__ and __getattr__. We lie here to avoid repeating the
# whole stub of PlotAccessor
@final
class GroupByPlot(PlotAccessor, Generic[_GroupByT]):
    def __init__(self, groupby: _GroupByT) -> None: ...
    # The following methods are inherited from the fake parent class PlotAccessor
    # def __call__(self, *args, **kwargs): ...
    # def __getattr__(self, name: str): ...

class BaseGroupBy(SelectionMixin[NDFrameT], GroupByIndexingMixin):
    @final
    def __len__(self) -> int: ...
    @final
    def __repr__(self) -> str: ...  # noqa: PYI029 __repr__ here is final
    @final
    @property
    def groups(self) -> dict[Hashable, Index]: ...
    @final
    @property
    def ngroups(self) -> int: ...
    @final
    @property
    def indices(self) -> dict[Hashable, Index | npt.NDArray[np.int_] | list[int]]: ...
    @overload
    def pipe(
        self,
        func: Callable[Concatenate[Self, P], T],
        *args: P.args,
        **kwargs: P.kwargs,
    ) -> T: ...
    @overload
    def pipe(
        self,
        func: tuple[Callable[..., T], str],
        *args: Any,
        **kwargs: Any,
    ) -> T: ...
    @final
    def get_group(self, name) -> NDFrameT: ...
    @final
    def __iter__(self) -> Iterator[tuple[Hashable, NDFrameT]]: ...
    @overload
    def __getitem__(self: BaseGroupBy[DataFrame], key: Scalar) -> generic.SeriesGroupBy: ...  # type: ignore[overload-overlap] # pyright: ignore[reportOverlappingOverload]
    @overload
    def __getitem__(
        self: BaseGroupBy[DataFrame], key: Iterable[Hashable]
    ) -> generic.DataFrameGroupBy: ...
    @overload
    def __getitem__(
        self: BaseGroupBy[Series[S1]],
        idx: list[str] | Index | Series[S1] | MaskType | tuple[Hashable | slice, ...],
    ) -> generic.SeriesGroupBy: ...
    @overload
    def __getitem__(self: BaseGroupBy[Series[S1]], idx: Scalar) -> S1: ...<|MERGE_RESOLUTION|>--- conflicted
+++ resolved
@@ -74,15 +74,9 @@
 from pandas.plotting import PlotAccessor
 
 _ResamplerGroupBy: TypeAlias = (
-<<<<<<< HEAD
-    DatetimeIndexResamplerGroupby[NDFrameT]  # ty: ignore
-    | PeriodIndexResamplerGroupby[NDFrameT]  # ty: ignore
-    | TimedeltaIndexResamplerGroupby[NDFrameT]  # ty: ignore
-=======
     DatetimeIndexResamplerGroupby[NDFrameT]  # ty: ignore[invalid-argument-type]
     | PeriodIndexResamplerGroupby[NDFrameT]  # ty: ignore[invalid-argument-type]
     | TimedeltaIndexResamplerGroupby[NDFrameT]  # ty: ignore[invalid-argument-type]
->>>>>>> 766cc1dd
 )
 
 class GroupBy(BaseGroupBy[NDFrameT]):
