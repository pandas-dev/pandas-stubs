import datetime as dt
from datetime import tzinfo
from typing import (
    Generic,
    Literal,
    TypeVar,
)

import numpy as np
import numpy.typing as npt
from pandas import (
    DatetimeIndex,
    Index,
    PeriodIndex,
    Timedelta,
    TimedeltaIndex,
)
from pandas.core.accessor import PandasDelegate
from pandas.core.arrays import (
    DatetimeArray,
    PeriodArray,
)
from pandas.core.base import (
    NoNewAttributesMixin,
    PandasObject,
)
from pandas.core.frame import DataFrame
from pandas.core.indexes.numeric import IntegerIndex
from pandas.core.series import (
    PeriodSeries,
    Series,
    TimedeltaSeries,
    TimestampSeries,
)
from pytz.tzinfo import BaseTzInfo

from pandas._libs.tslibs import BaseOffset
from pandas._libs.tslibs.offsets import DateOffset
from pandas._typing import (
    TimestampConvention,
    np_ndarray_bool,
)

class Properties(PandasDelegate, PandasObject, NoNewAttributesMixin):
    def __init__(self, data: Series, orig) -> None: ...

_DTFieldOpsReturnType = TypeVar("_DTFieldOpsReturnType", Series[int], IntegerIndex)

class _DatetimeFieldOps(Generic[_DTFieldOpsReturnType]):
    @property
    def year(self) -> _DTFieldOpsReturnType: ...
    @property
    def month(self) -> _DTFieldOpsReturnType: ...
    @property
    def day(self) -> _DTFieldOpsReturnType: ...
    @property
    def hour(self) -> _DTFieldOpsReturnType: ...
    @property
    def minute(self) -> _DTFieldOpsReturnType: ...
    @property
    def second(self) -> _DTFieldOpsReturnType: ...
    @property
    def weekday(self) -> _DTFieldOpsReturnType: ...
    @property
    def dayofweek(self) -> _DTFieldOpsReturnType: ...
    @property
    def day_of_week(self) -> _DTFieldOpsReturnType: ...
    @property
    def dayofyear(self) -> _DTFieldOpsReturnType: ...
    @property
    def day_of_year(self) -> _DTFieldOpsReturnType: ...
    @property
    def quarter(self) -> _DTFieldOpsReturnType: ...
    @property
    def days_in_month(self) -> _DTFieldOpsReturnType: ...
    @property
    def daysinmonth(self) -> _DTFieldOpsReturnType: ...
    @property
    def microsecond(self) -> _DTFieldOpsReturnType: ...
    @property
    def nanosecond(self) -> _DTFieldOpsReturnType: ...

_DTBoolOpsReturnType = TypeVar("_DTBoolOpsReturnType", "Series[bool]", np_ndarray_bool)

class _IsLeapYearProperty(Generic[_DTBoolOpsReturnType]):
    @property
    def is_leap_year(self) -> _DTBoolOpsReturnType: ...

class _DatetimeBoolOps(
    _IsLeapYearProperty[_DTBoolOpsReturnType], Generic[_DTBoolOpsReturnType]
):
    @property
    def is_month_start(self) -> _DTBoolOpsReturnType: ...
    @property
    def is_month_end(self) -> _DTBoolOpsReturnType: ...
    @property
    def is_quarter_start(self) -> _DTBoolOpsReturnType: ...
    @property
    def is_quarter_end(self) -> _DTBoolOpsReturnType: ...
    @property
    def is_year_start(self) -> _DTBoolOpsReturnType: ...
    @property
    def is_year_end(self) -> _DTBoolOpsReturnType: ...

_DTFreqReturnType = TypeVar("_DTFreqReturnType", str, BaseOffset)

class _FreqProperty(Generic[_DTFreqReturnType]):
    @property
    def freq(self) -> _DTFreqReturnType | None: ...

class _TZProperty:
    @property
    def tz(self) -> tzinfo | BaseTzInfo | None: ...

class _DatetimeObjectOps(
    _FreqProperty[_DTFreqReturnType], _TZProperty, Generic[_DTFreqReturnType]
): ...

_DTOtherOpsDateReturnType = TypeVar(
    "_DTOtherOpsDateReturnType", Series[dt.date], np.ndarray
)
_DTOtherOpsTimeReturnType = TypeVar(
    "_DTOtherOpsTimeReturnType", Series[dt.time], np.ndarray
)

class _DatetimeOtherOps(Generic[_DTOtherOpsDateReturnType, _DTOtherOpsTimeReturnType]):
    @property
    def date(self) -> _DTOtherOpsDateReturnType: ...
    @property
    def time(self) -> _DTOtherOpsTimeReturnType: ...
    @property
    def timetz(self) -> _DTOtherOpsTimeReturnType: ...

class DatetimeAndPeriodProperties(_DatetimeFieldOps[Series[int]]): ...
class _DatetimeLikeOps(
    _DatetimeFieldOps[_DTFieldOpsReturnType],
    _DatetimeObjectOps[_DTFreqReturnType],
    _DatetimeBoolOps[_DTBoolOpsReturnType],
    _DatetimeOtherOps[_DTOtherOpsDateReturnType, _DTOtherOpsTimeReturnType],
    Generic[
        _DTFieldOpsReturnType,
        _DTBoolOpsReturnType,
        _DTOtherOpsDateReturnType,
        _DTOtherOpsTimeReturnType,
        _DTFreqReturnType,
    ],
): ...

# Ideally, the rounding methods would return TimestampSeries when `Series.dt.method`
# is invoked, but because of how Series.dt is hooked in and that we may not know the
# type of the series, we don't know which kind of series was ...ed
# in to the dt accessor

_DTRoundingMethodReturnType = TypeVar(
    "_DTRoundingMethodReturnType",
    Series,
    TimedeltaSeries,
    TimestampSeries,
    DatetimeIndex,
<<<<<<< HEAD
    TimedeltaIndex,
=======
    # TimedeltaIndex
>>>>>>> f7b2207f
)

class _DatetimeRoundingMethods(Generic[_DTRoundingMethodReturnType]):
    def round(
        self,
        freq: str | BaseOffset | None,
        ambiguous: Literal["raise", "infer", "NaT"] | np_ndarray_bool = ...,
        nonexistent: Literal["shift_forward", "shift_backward", "NaT", "raise"]
        | Timedelta = ...,
    ) -> _DTRoundingMethodReturnType: ...
    def floor(
        self,
        freq: str | BaseOffset | None,
        ambiguous: Literal["raise", "infer", "NaT"] | np_ndarray_bool = ...,
        nonexistent: Literal["shift_forward", "shift_backward", "NaT", "raise"]
        | Timedelta = ...,
    ) -> _DTRoundingMethodReturnType: ...
    def ceil(
        self,
        freq: str | BaseOffset | None,
        ambiguous: Literal["raise", "infer", "NaT"] | np_ndarray_bool = ...,
        nonexistent: Literal["shift_forward", "shift_backward", "NaT", "raise"]
        | Timedelta = ...,
    ) -> _DTRoundingMethodReturnType: ...

_DTNormalizeReturnType = TypeVar(
    "_DTNormalizeReturnType", TimestampSeries, DatetimeIndex
)
_DTStrKindReturnType = TypeVar("_DTStrKindReturnType", Series[str], Index)
_DTToPeriodReturnType = TypeVar("_DTToPeriodReturnType", PeriodSeries, PeriodIndex)

class _DatetimeLikeNoTZMethods(
    _DatetimeRoundingMethods[_DTRoundingMethodReturnType],
    Generic[
        _DTRoundingMethodReturnType,
        _DTNormalizeReturnType,
        _DTStrKindReturnType,
        _DTToPeriodReturnType,
    ],
):
    def to_period(
        self, freq: str | BaseOffset | None = ...
    ) -> _DTToPeriodReturnType: ...
    def tz_localize(
        self,
        tz: str | None,
        ambiguous: Literal["raise", "infer", "NaT"] | np_ndarray_bool = ...,
        nonexistent: Literal["shift_forward", "shift_backward", "NaT", "raise"]
        | Timedelta = ...,
    ) -> _DTNormalizeReturnType: ...
    def tz_convert(self, tz: str | None) -> _DTNormalizeReturnType: ...
    def normalize(self) -> _DTNormalizeReturnType: ...
    def strftime(self, date_format: str) -> _DTStrKindReturnType: ...
    def month_name(self, locale: str | None = ...) -> _DTStrKindReturnType: ...
    def day_name(self, locale: str | None = ...) -> _DTStrKindReturnType: ...

class _DatetimeNoTZProperties(
    _DatetimeLikeOps[
        _DTFieldOpsReturnType,
        _DTBoolOpsReturnType,
        _DTOtherOpsDateReturnType,
        _DTOtherOpsTimeReturnType,
        _DTFreqReturnType,
    ],
    _DatetimeLikeNoTZMethods[
        _DTRoundingMethodReturnType,
        _DTNormalizeReturnType,
        _DTStrKindReturnType,
        _DTToPeriodReturnType,
    ],
    Generic[
        _DTFieldOpsReturnType,
        _DTBoolOpsReturnType,
        _DTRoundingMethodReturnType,
        _DTOtherOpsDateReturnType,
        _DTOtherOpsTimeReturnType,
        _DTFreqReturnType,
        _DTNormalizeReturnType,
        _DTStrKindReturnType,
        _DTToPeriodReturnType,
    ],
): ...

class DatetimeProperties(
    Properties,
    _DatetimeNoTZProperties[
        _DTFieldOpsReturnType,
        _DTBoolOpsReturnType,
        _DTRoundingMethodReturnType,
        _DTOtherOpsDateReturnType,
        _DTOtherOpsTimeReturnType,
        _DTFreqReturnType,
        _DTNormalizeReturnType,
        _DTStrKindReturnType,
        _DTToPeriodReturnType,
    ],
    Generic[
        _DTFieldOpsReturnType,
        _DTBoolOpsReturnType,
        _DTRoundingMethodReturnType,
        _DTOtherOpsDateReturnType,
        _DTOtherOpsTimeReturnType,
        _DTFreqReturnType,
        _DTNormalizeReturnType,
        _DTStrKindReturnType,
        _DTToPeriodReturnType,
    ],
):
    def to_pydatetime(self) -> np.ndarray: ...
    def isocalendar(self) -> DataFrame: ...

_TDNoRoundingMethodReturnType = TypeVar(
    "_TDNoRoundingMethodReturnType", Series[int], Index
)
_TDTotalSecondsReturnType = TypeVar("_TDTotalSecondsReturnType", Series[float], Index)

class _TimedeltaPropertiesNoRounding(
    Generic[_TDNoRoundingMethodReturnType, _TDTotalSecondsReturnType]
):
    def to_pytimedelta(self) -> np.ndarray: ...
    @property
    def components(self) -> DataFrame: ...
    @property
    def days(self) -> _TDNoRoundingMethodReturnType: ...
    @property
    def seconds(self) -> _TDNoRoundingMethodReturnType: ...
    @property
    def microseconds(self) -> _TDNoRoundingMethodReturnType: ...
    @property
    def nanoseconds(self) -> _TDNoRoundingMethodReturnType: ...
    def total_seconds(self) -> _TDTotalSecondsReturnType: ...

class TimedeltaProperties(
    Properties,
    _TimedeltaPropertiesNoRounding[Series[int], Series[float]],
    _DatetimeRoundingMethods[TimedeltaSeries],
): ...

class _PeriodProperties:
    @property
    def start_time(self) -> TimestampSeries: ...
    @property
    def end_time(self) -> TimestampSeries: ...
    @property
    def qyear(self) -> Series[int]: ...
    def strftime(self, date_format: str) -> Series[str]: ...
    def to_timestamp(
        self,
        freq: str | DateOffset | None = ...,
        how: TimestampConvention = ...,
    ) -> DatetimeArray: ...
    def asfreq(
        self,
        freq: str | DateOffset | None = ...,
        how: Literal["E", "END", "FINISH", "S", "START", "BEGIN"] = ...,
    ) -> PeriodArray: ...

class PeriodProperties(
    Properties,
    _PeriodProperties,
    _DatetimeFieldOps[Series[int]],
    _IsLeapYearProperty,
    _FreqProperty[BaseOffset],
): ...

class CombinedDatetimelikeProperties(
    DatetimeProperties[
        Series[int],
        Series[bool],
        Series,
        Series[dt.date],
        Series[dt.time],
        str,
        TimestampSeries,
        Series[str],
        PeriodSeries,
    ],
    _TimedeltaPropertiesNoRounding[Series[int], Series[float]],
    _PeriodProperties,
):
    def __new__(cls, data: Series): ...

class TimestampProperties(
    DatetimeProperties[
        Series[int],
        Series[bool],
        TimestampSeries,
        Series[dt.date],
        Series[dt.time],
        str,
        TimestampSeries,
        Series[str],
        PeriodSeries,
    ]
): ...

class DatetimeIndexProperties(
    Properties,
    _DatetimeNoTZProperties[
        IntegerIndex,
        np_ndarray_bool,
        DatetimeIndex,
        np.ndarray,
        np.ndarray,
        BaseOffset,
        DatetimeIndex,
        Index,
        PeriodIndex,
    ],
    _TZProperty,
):
    @property
    def is_normalized(self) -> bool: ...
    @property
    def tzinfo(self) -> tzinfo | None: ...
    def to_pydatetime(self) -> npt.NDArray[np.object_]: ...
    def std(
        self, axis: int | None = ..., ddof: int = ..., skipna: bool = ...
    ) -> Timedelta: ...

# For some reason, using TimedeltaIndex as an argument to _DatetimeRoundingMethods
# doesn't work for pyright.  So we just make the rounding methods explicit here.
class TimedeltaIndexProperties(
    Properties,
    _TimedeltaPropertiesNoRounding[Index, Index],
<<<<<<< HEAD
    _DatetimeRoundingMethods[TimedeltaIndex],
): ...

# def round(
#     self,
#     freq: str | BaseOffset | None,
#     ambiguous: Literal["raise", "infer", "NaT"] | np_ndarray_bool = ...,
#     nonexistent: Literal["shift_forward", "shift_backward", "NaT", "raise"]
#     | Timedelta = ...,
# ) -> TimedeltaIndex: ...
# def floor(
#     self,
#     freq: str | BaseOffset | None,
#     ambiguous: Literal["raise", "infer", "NaT"] | np_ndarray_bool = ...,
#     nonexistent: Literal["shift_forward", "shift_backward", "NaT", "raise"]
#     | Timedelta = ...,
# ) -> TimedeltaIndex: ...
# def ceil(
#     self,
#     freq: str | BaseOffset | None,
#     ambiguous: Literal["raise", "infer", "NaT"] | np_ndarray_bool = ...,
#     nonexistent: Literal["shift_forward", "shift_backward", "NaT", "raise"]
#     | Timedelta = ...,
# ) -> TimedeltaIndex: ...
=======
    # _DatetimeRoundingMethods[TimedeltaIndex],
):
    def round(
        self,
        freq: str | BaseOffset | None,
        ambiguous: Literal["raise", "infer", "NaT"] | np_ndarray_bool = ...,
        nonexistent: Literal["shift_forward", "shift_backward", "NaT", "raise"]
        | Timedelta = ...,
    ) -> TimedeltaIndex: ...
    def floor(
        self,
        freq: str | BaseOffset | None,
        ambiguous: Literal["raise", "infer", "NaT"] | np_ndarray_bool = ...,
        nonexistent: Literal["shift_forward", "shift_backward", "NaT", "raise"]
        | Timedelta = ...,
    ) -> TimedeltaIndex: ...
    def ceil(
        self,
        freq: str | BaseOffset | None,
        ambiguous: Literal["raise", "infer", "NaT"] | np_ndarray_bool = ...,
        nonexistent: Literal["shift_forward", "shift_backward", "NaT", "raise"]
        | Timedelta = ...,
    ) -> TimedeltaIndex: ...
>>>>>>> f7b2207f
<|MERGE_RESOLUTION|>--- conflicted
+++ resolved
@@ -157,11 +157,7 @@
     TimedeltaSeries,
     TimestampSeries,
     DatetimeIndex,
-<<<<<<< HEAD
     TimedeltaIndex,
-=======
-    # TimedeltaIndex
->>>>>>> f7b2207f
 )
 
 class _DatetimeRoundingMethods(Generic[_DTRoundingMethodReturnType]):
@@ -382,58 +378,8 @@
         self, axis: int | None = ..., ddof: int = ..., skipna: bool = ...
     ) -> Timedelta: ...
 
-# For some reason, using TimedeltaIndex as an argument to _DatetimeRoundingMethods
-# doesn't work for pyright.  So we just make the rounding methods explicit here.
 class TimedeltaIndexProperties(
     Properties,
     _TimedeltaPropertiesNoRounding[Index, Index],
-<<<<<<< HEAD
     _DatetimeRoundingMethods[TimedeltaIndex],
-): ...
-
-# def round(
-#     self,
-#     freq: str | BaseOffset | None,
-#     ambiguous: Literal["raise", "infer", "NaT"] | np_ndarray_bool = ...,
-#     nonexistent: Literal["shift_forward", "shift_backward", "NaT", "raise"]
-#     | Timedelta = ...,
-# ) -> TimedeltaIndex: ...
-# def floor(
-#     self,
-#     freq: str | BaseOffset | None,
-#     ambiguous: Literal["raise", "infer", "NaT"] | np_ndarray_bool = ...,
-#     nonexistent: Literal["shift_forward", "shift_backward", "NaT", "raise"]
-#     | Timedelta = ...,
-# ) -> TimedeltaIndex: ...
-# def ceil(
-#     self,
-#     freq: str | BaseOffset | None,
-#     ambiguous: Literal["raise", "infer", "NaT"] | np_ndarray_bool = ...,
-#     nonexistent: Literal["shift_forward", "shift_backward", "NaT", "raise"]
-#     | Timedelta = ...,
-# ) -> TimedeltaIndex: ...
-=======
-    # _DatetimeRoundingMethods[TimedeltaIndex],
-):
-    def round(
-        self,
-        freq: str | BaseOffset | None,
-        ambiguous: Literal["raise", "infer", "NaT"] | np_ndarray_bool = ...,
-        nonexistent: Literal["shift_forward", "shift_backward", "NaT", "raise"]
-        | Timedelta = ...,
-    ) -> TimedeltaIndex: ...
-    def floor(
-        self,
-        freq: str | BaseOffset | None,
-        ambiguous: Literal["raise", "infer", "NaT"] | np_ndarray_bool = ...,
-        nonexistent: Literal["shift_forward", "shift_backward", "NaT", "raise"]
-        | Timedelta = ...,
-    ) -> TimedeltaIndex: ...
-    def ceil(
-        self,
-        freq: str | BaseOffset | None,
-        ambiguous: Literal["raise", "infer", "NaT"] | np_ndarray_bool = ...,
-        nonexistent: Literal["shift_forward", "shift_backward", "NaT", "raise"]
-        | Timedelta = ...,
-    ) -> TimedeltaIndex: ...
->>>>>>> f7b2207f
+): ...