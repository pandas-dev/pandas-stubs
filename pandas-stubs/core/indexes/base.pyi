from builtins import str as _str
from collections.abc import (
    Callable,
    Hashable,
    Iterable,
    Sequence,
)
from datetime import (
    datetime,
    timedelta,
)
from pathlib import Path
import sys
from typing import (
    Any,
    ClassVar,
    Generic,
    Literal,
    TypeAlias,
    final,
    overload,
    type_check_only,
)

from _typeshed import (
    SupportsAdd,
    SupportsMul,
    SupportsRAdd,
    SupportsRMul,
    _T_contra,
)
import numpy as np
from pandas.core.arrays.boolean import BooleanArray
from pandas.core.arrays.floating import FloatingArray
from pandas.core.base import (
    T_INTERVAL_NP,
    ArrayIndexTimedeltaNoSeq,
    ElementOpsMixin,
    IndexComplex,
    IndexOpsMixin,
    IndexReal,
    ScalarArrayIndexComplex,
    ScalarArrayIndexJustComplex,
    ScalarArrayIndexJustFloat,
    ScalarArrayIndexJustInt,
    ScalarArrayIndexReal,
    ScalarArrayIndexTimedelta,
    Supports_ProtoAdd,
    Supports_ProtoFloorDiv,
    Supports_ProtoMul,
    Supports_ProtoRAdd,
    Supports_ProtoRFloorDiv,
    Supports_ProtoRMul,
    Supports_ProtoRTrueDiv,
    Supports_ProtoTrueDiv,
)
from pandas.core.frame import DataFrame
from pandas.core.indexes.category import CategoricalIndex
from pandas.core.indexes.datetimes import DatetimeIndex
from pandas.core.indexes.interval import IntervalIndex
from pandas.core.indexes.multi import MultiIndex
from pandas.core.indexes.period import PeriodIndex
from pandas.core.indexes.timedeltas import TimedeltaIndex
from pandas.core.series import Series
from pandas.core.strings.accessor import StringMethods
from typing_extensions import (
    Never,
    Self,
)

from pandas._libs.interval import (
    Interval,
    _OrderableT,
)
from pandas._libs.tslibs.period import Period
from pandas._libs.tslibs.timedeltas import Timedelta
from pandas._typing import (
    C2,
    S1,
    S2,
    S2_NSDT,
    T_COMPLEX,
    AnyAll,
    AnyArrayLike,
    AnyArrayLikeInt,
    ArrayLike,
    AxesData,
    Axis,
    BuiltinFloatDtypeArg,
    CategoryDtypeArg,
    DropKeep,
    Dtype,
    DtypeArg,
    DTypeLike,
    DtypeObj,
    GenericT,
    GenericT_co,
    HashableT,
    IgnoreRaise,
    JoinHow,
    Just,
    Label,
    Level,
    MaskType,
    NaPosition,
    NDArrayT,
    NumpyFloat16DtypeArg,
    NumpyFloatNot16DtypeArg,
    NumpyNotTimeDtypeArg,
    NumpyTimedeltaDtypeArg,
    NumpyTimestampDtypeArg,
    PandasAstypeFloatDtypeArg,
    PandasFloatDtypeArg,
    PyArrowFloatDtypeArg,
    ReindexMethod,
    Renamer,
    S2_contra,
    Scalar,
    SequenceNotStr,
    SliceType,
    SupportsDType,
    TakeIndexer,
    TimedeltaDtypeArg,
    TimestampDtypeArg,
    np_1darray,
    np_1darray_bool,
    np_1darray_intp,
    np_ndarray,
    np_ndarray_anyint,
    np_ndarray_bool,
    np_ndarray_complex,
    np_ndarray_dt,
    np_ndarray_float,
    np_ndarray_str,
    np_ndarray_td,
    type_t,
)

from pandas.core.dtypes.dtypes import PeriodDtype

FloatNotNumpy16DtypeArg: TypeAlias = (
    BuiltinFloatDtypeArg
    | PandasFloatDtypeArg
    | NumpyFloatNot16DtypeArg
    | PyArrowFloatDtypeArg
)

class InvalidIndexError(Exception): ...

class Index(IndexOpsMixin[S1], ElementOpsMixin[S1]):
    __hash__: ClassVar[None]  # type: ignore[assignment] # pyright: ignore[reportIncompatibleMethodOverride]
    # overloads with additional dtypes
    @overload
    def __new__(  # pyright: ignore[reportOverlappingOverload]
        cls,
        data: Sequence[bool | np.bool_] | IndexOpsMixin[bool] | np_ndarray_bool,
        *,
        dtype: Literal["bool"] | type_t[bool | np.bool_] | None = None,
        copy: bool = False,
        name: Hashable = None,
        tupleize_cols: bool = True,
    ) -> Index[bool]: ...
    @overload
    def __new__(
        cls,
        data: Sequence[int | np.integer] | IndexOpsMixin[int] | np_ndarray_anyint,
        *,
        dtype: Literal["int"] | type_t[int | np.integer] | None = None,
        copy: bool = False,
        name: Hashable = None,
        tupleize_cols: bool = True,
    ) -> Index[int]: ...
    @overload
    def __new__(
        cls,
        data: AxesData,
        *,
        dtype: Literal["int"] | type_t[int | np.integer],
        copy: bool = False,
        name: Hashable = None,
        tupleize_cols: bool = True,
    ) -> Index[int]: ...
    @overload
    def __new__(
        cls,
        data: Sequence[float | np.floating] | np_ndarray_float | FloatingArray,
        dtype: None = None,
        copy: bool = False,
        name: Hashable = None,
        tupleize_cols: bool = True,
    ) -> Index[float]: ...
    @overload
    def __new__(
        cls,
        data: AxesData = ...,
        *,
        dtype: NumpyFloat16DtypeArg,
        copy: bool = ...,
        name: Hashable = ...,
        tupleize_cols: bool = ...,
    ) -> Never: ...
    @overload
    def __new__(
        cls,
        data: AxesData,
        dtype: FloatNotNumpy16DtypeArg,
        copy: bool = False,
        name: Hashable = None,
        tupleize_cols: bool = True,
    ) -> Index[float]: ...
    @overload
    def __new__(
        cls,
        data: (
            Sequence[complex | np.complexfloating]
            | IndexOpsMixin[complex]
            | np_ndarray_complex
        ),
        *,
        dtype: Literal["complex"] | type_t[complex | np.complexfloating] | None = None,
        copy: bool = False,
        name: Hashable = None,
        tupleize_cols: bool = True,
    ) -> Index[complex]: ...
    @overload
    def __new__(
        cls,
        data: AxesData,
        *,
        dtype: Literal["complex"] | type_t[complex | np.complexfloating],
        copy: bool = False,
        name: Hashable = None,
        tupleize_cols: bool = True,
    ) -> Index[complex]: ...
    # special overloads with dedicated Index-subclasses
    @overload
    def __new__(
        cls,
        data: (
            Sequence[np.datetime64 | datetime] | IndexOpsMixin[datetime] | DatetimeIndex
        ),
        *,
        dtype: TimestampDtypeArg | None = None,
        copy: bool = False,
        name: Hashable = None,
        tupleize_cols: bool = True,
    ) -> DatetimeIndex: ...
    @overload
    def __new__(
        cls,
        data: AxesData,
        *,
        dtype: TimestampDtypeArg,
        copy: bool = False,
        name: Hashable = None,
        tupleize_cols: bool = True,
    ) -> DatetimeIndex: ...
    @overload
    def __new__(
        cls,
        data: Sequence[Period] | IndexOpsMixin[Period],
        *,
        dtype: PeriodDtype | None = None,
        copy: bool = False,
        name: Hashable = None,
        tupleize_cols: bool = True,
    ) -> PeriodIndex: ...
    @overload
    def __new__(
        cls,
        data: AxesData,
        *,
        dtype: PeriodDtype,
        copy: bool = False,
        name: Hashable = None,
        tupleize_cols: bool = True,
    ) -> PeriodIndex: ...
    @overload
    def __new__(
        cls,
        data: Sequence[np.timedelta64 | timedelta] | IndexOpsMixin[timedelta],
        *,
        dtype: TimedeltaDtypeArg | None = None,
        copy: bool = False,
        name: Hashable = None,
        tupleize_cols: bool = True,
    ) -> TimedeltaIndex: ...
    @overload
    def __new__(
        cls,
        data: AxesData,
        *,
        dtype: TimedeltaDtypeArg,
        copy: bool = False,
        name: Hashable = None,
        tupleize_cols: bool = True,
    ) -> TimedeltaIndex: ...
    @overload
    def __new__(
        cls,
        data: AxesData,
        *,
        dtype: CategoryDtypeArg,
        copy: bool = False,
        name: Hashable = None,
        tupleize_cols: bool = True,
    ) -> CategoricalIndex: ...
    @overload
    def __new__(
        cls,
        data: Sequence[Interval[_OrderableT]] | IndexOpsMixin[Interval[_OrderableT]],
        *,
        dtype: Literal["Interval"] | None = None,
        copy: bool = False,
        name: Hashable = None,
        tupleize_cols: bool = True,
    ) -> IntervalIndex[Interval[_OrderableT]]: ...
    @overload
    def __new__(
        cls,
        data: AxesData,
        *,
        dtype: Literal["Interval"],
<<<<<<< HEAD
        copy: bool = False,
        name: Hashable = None,
        tupleize_cols: bool = True,
    ) -> IntervalIndex[Interval[Any]]: ...
=======
        copy: bool = ...,
        name: Hashable = ...,
        tupleize_cols: bool = ...,
    ) -> IntervalIndex[Interval]: ...
    @overload
    def __new__(
        cls,
        data: DatetimeIndex,
        *,
        dtype: TimestampDtypeArg | None = ...,
        copy: bool = ...,
        name: Hashable = ...,
        tupleize_cols: bool = ...,
    ) -> DatetimeIndex: ...
>>>>>>> cc7f48f6
    # generic overloads
    @overload
    def __new__(
        cls,
        data: Iterable[S1] | IndexOpsMixin[S1],
        *,
        dtype: type[S1] | None = None,
        copy: bool = False,
        name: Hashable = None,
        tupleize_cols: bool = True,
    ) -> Self: ...
    @overload
    def __new__(
        cls,
        data: AxesData | None = None,
        *,
        dtype: type[S1],
        copy: bool = False,
        name: Hashable = None,
        tupleize_cols: bool = True,
    ) -> Self: ...
    # fallback overload
    @overload
    def __new__(
        cls,
        data: AxesData,
        *,
        dtype: Dtype | None = None,
        copy: bool = False,
        name: Hashable = None,
        tupleize_cols: bool = True,
    ) -> Self: ...
    @property
    def str(
        self,
    ) -> StringMethods[  # pyrefly: ignore[bad-specialization]
        Self,
        MultiIndex,
        np_1darray_bool,
        Index[list[_str]],
        Index[int],
        Index[bytes],
        Index[_str],
        Index,
    ]: ...
    @final
    def is_(self, other: Any) -> bool: ...
    def __len__(self) -> int: ...
    if sys.version_info >= (3, 11):
        def __array__(
            self, dtype: _str | np.dtype | None = None, copy: bool | None = None
        ) -> np_1darray: ...
    else:
        def __array__(
            self, dtype: _str | np.dtype[Any] | None = None, copy: bool | None = None
        ) -> np_1darray: ...

    @property
    def dtype(self) -> DtypeObj: ...
    @final
    def ravel(self, order: _str = "C") -> Self: ...
    @overload
    def view(self, cls: None = None) -> Self: ...
    @overload
    def view(self, cls: type[NDArrayT]) -> NDArrayT: ...
    @overload
    def view(
        self,
        cls: NumpyNotTimeDtypeArg | NumpyTimedeltaDtypeArg | NumpyTimestampDtypeArg,
    ) -> np_1darray: ...
    @overload
    def astype(
        self,
        dtype: NumpyFloat16DtypeArg,
        copy: bool = True,
    ) -> Never: ...
    @overload
    def astype(
        self,
        dtype: FloatNotNumpy16DtypeArg | PandasAstypeFloatDtypeArg,
        copy: bool = True,
    ) -> Index[float]: ...
    @overload
    def astype(self, dtype: DtypeArg, copy: bool = True) -> Index: ...
    def take(
        self,
        indices: TakeIndexer,
        axis: Axis = 0,
        allow_fill: bool = True,
        fill_value: Scalar | None = None,
        **kwargs: Any,
    ) -> Self: ...
    def repeat(
        self, repeats: int | AnyArrayLikeInt | Sequence[int], axis: None = None
    ) -> Self: ...
    def copy(self, name: Hashable = None, deep: bool = False) -> Self: ...
    def to_series(
        self, index: Index | None = None, name: Hashable | None = None
    ) -> Series[S1]: ...
    def to_frame(self, index: bool = True, name: Hashable = ...) -> DataFrame: ...
    @property
    def name(self) -> Hashable | None: ...
    @name.setter
    def name(self, value: Hashable) -> None: ...
    @property
    def names(self) -> list[Hashable | None]: ...
    @names.setter
    def names(self, names: SequenceNotStr[Hashable | None]) -> None: ...
    def set_names(
        self,
        names: Hashable | Sequence[Hashable],
        *,
        level: Level | Sequence[Level] | None = None,
        inplace: bool = False,
    ) -> Self: ...
    @overload
    def rename(self, name: Hashable, *, inplace: Literal[False] = False) -> Self: ...
    @overload
    def rename(self, name: Hashable, *, inplace: Literal[True]) -> None: ...
    @property
    def nlevels(self) -> int: ...
    def get_level_values(self, level: int | _str) -> Index: ...
    def droplevel(self, level: Level | Sequence[Level] = 0) -> Self: ...
    @property
    def is_monotonic_increasing(self) -> bool: ...
    @property
    def is_monotonic_decreasing(self) -> bool: ...
    @property
    def is_unique(self) -> bool: ...
    @property
    def has_duplicates(self) -> bool: ...
    @property
    def inferred_type(self) -> _str: ...
    @property
    def hasnans(self) -> bool: ...
    @final
    def isna(self) -> Index[bool]: ...
    @final
    def notna(self) -> Index[bool]: ...
    def fillna(self, value: Scalar) -> Index: ...
    def dropna(self, how: AnyAll = "any") -> Self: ...
    def unique(self, level: Hashable | None = None) -> Self: ...
    def drop_duplicates(self, *, keep: DropKeep = "first") -> Self: ...
    def duplicated(self, keep: DropKeep = "first") -> np_1darray_bool: ...
    def __and__(self, other: Never) -> Never: ...
    def __rand__(self, other: Never) -> Never: ...
    def __or__(self, other: Never) -> Never: ...
    def __ror__(self, other: Never) -> Never: ...
    def __xor__(self, other: Never) -> Never: ...
    def __rxor__(self, other: Never) -> Never: ...
    def __neg__(self) -> Self: ...
    @final
    def __nonzero__(self) -> None: ...
    __bool__ = ...
    def union(
        self, other: list[HashableT] | Self, sort: bool | None = None
    ) -> Self: ...
    def intersection(
        self, other: list[S1] | Self, sort: bool | None = False
    ) -> Self: ...
    def difference(self, other: list[Any] | Self, sort: bool | None = None) -> Self: ...
    def symmetric_difference(
        self,
        other: list[S1] | Self,
        result_name: Hashable = None,
        sort: bool | None = None,
    ) -> Self: ...
    def get_loc(self, key: Label) -> int | slice | np_1darray_bool: ...
    def get_indexer(
        self,
        target: Index,
        method: ReindexMethod | None = None,
        limit: int | None = None,
        tolerance: Scalar | AnyArrayLike | Sequence[Scalar] | None = None,
    ) -> np_1darray_intp: ...
    def reindex(
        self,
        target: Iterable[Any],
        method: ReindexMethod | None = None,
        level: int | None = None,
        limit: int | None = None,
        tolerance: Scalar | AnyArrayLike | Sequence[Scalar] | None = None,
    ) -> tuple[Index, np_1darray_intp | None]: ...
    @overload
    def join(
        self,
        other: Index,
        *,
        how: JoinHow = "left",
        level: Level | None = None,
        return_indexers: Literal[True],
        sort: bool = False,
    ) -> tuple[Index, np_1darray_intp | None, np_1darray_intp | None]: ...
    @overload
    def join(
        self,
        other: Index,
        *,
        how: JoinHow = "left",
        level: Level | None = None,
        return_indexers: Literal[False] = False,
        sort: bool = False,
    ) -> Index: ...
    @property
    def values(self) -> np_1darray: ...
    def memory_usage(self, deep: bool = False) -> int: ...
    @overload
    def where(
        self,
        cond: Sequence[bool] | np_ndarray_bool | BooleanArray | IndexOpsMixin[bool],
        other: S1 | Series[S1] | Self,
    ) -> Self: ...
    @overload
    def where(
        self,
        cond: Sequence[bool] | np_ndarray_bool | BooleanArray | IndexOpsMixin[bool],
        other: Scalar | AnyArrayLike | None = None,
    ) -> Index: ...
    def __contains__(self, key: Hashable) -> bool: ...
    @overload
    def __getitem__(
        self,
        idx: slice | np_ndarray_anyint | Sequence[int] | Index | MaskType,
    ) -> Self: ...
    @overload
    def __getitem__(self, idx: int | tuple[np_ndarray_anyint, ...]) -> S1: ...
    @overload
    def append(
        self: Index[C2], other: Index[C2] | Sequence[Index[C2]]
    ) -> Index[C2]: ...
    @overload
    def append(self, other: Index | Sequence[Index]) -> Index: ...
    def putmask(
        self,
        mask: Sequence[bool] | np_ndarray_bool | BooleanArray | IndexOpsMixin[bool],
        value: Scalar,
    ) -> Index: ...
    def equals(self, other: Any) -> bool: ...
    @final
    def identical(self, other: Any) -> bool: ...
    @final
    def asof(self, label: Scalar) -> Scalar: ...
    def asof_locs(
        self, where: DatetimeIndex, mask: np_ndarray_bool
    ) -> np_1darray_intp: ...
    @overload
    def sort_values(
        self,
        *,
        return_indexer: Literal[False] = False,
        ascending: bool = True,
        na_position: NaPosition = "last",
        key: Callable[[Index], Index] | None = None,
    ) -> Self: ...
    @overload
    def sort_values(
        self,
        *,
        return_indexer: Literal[True],
        ascending: bool = True,
        na_position: NaPosition = "last",
        key: Callable[[Index], Index] | None = None,
    ) -> tuple[Self, np_1darray_intp]: ...
    @final
    def sort(self, *args: Any, **kwargs: Any) -> None: ...
    def argsort(self, *args: Any, **kwargs: Any) -> np_1darray_intp: ...
    def get_indexer_non_unique(
        self, target: Index
    ) -> tuple[np_1darray_intp, np_1darray_intp]: ...
    @final
    def get_indexer_for(self, target: Index) -> np_1darray_intp: ...
    def map(
        self, mapper: Renamer, na_action: Literal["ignore"] | None = None
    ) -> Index: ...
    def isin(
        self, values: Iterable[Any], level: Level | None = None
    ) -> np_1darray_bool: ...
    def slice_indexer(
        self,
        start: Label | None = None,
        end: Label | None = None,
        step: int | None = None,
    ) -> slice: ...
    def get_slice_bound(self, label: Scalar, side: Literal["left", "right"]) -> int: ...
    def slice_locs(
        self, start: SliceType = None, end: SliceType = None, step: int | None = None
    ) -> tuple[int | np.intp, int | np.intp]: ...
    def delete(
        self, loc: np.integer | int | AnyArrayLikeInt | Sequence[int]
    ) -> Self: ...
    @overload
    def insert(self, loc: int, item: S1) -> Self: ...
    @overload
    def insert(self, loc: int, item: object) -> Index: ...
    def drop(
        self,
        labels: IndexOpsMixin | np_ndarray | Iterable[Hashable],
        errors: IgnoreRaise = "raise",
    ) -> Self: ...
    @property
    def shape(self) -> tuple[int, ...]: ...
    # Extra methods from old stubs
    def __eq__(self, other: object) -> np_1darray_bool: ...  # type: ignore[override] # pyright: ignore[reportIncompatibleMethodOverride] # pyrefly: ignore[bad-override]
    def __ne__(self, other: object) -> np_1darray_bool: ...  # type: ignore[override] # pyright: ignore[reportIncompatibleMethodOverride] # pyrefly: ignore[bad-override]
    def __le__(self, other: Self | S1) -> np_1darray_bool: ...  # type: ignore[override] # pyright: ignore[reportIncompatibleMethodOverride] # pyrefly: ignore[bad-override]
    def __ge__(self, other: Self | S1) -> np_1darray_bool: ...  # type: ignore[override] # pyright: ignore[reportIncompatibleMethodOverride] # pyrefly: ignore[bad-override]
    def __lt__(self, other: Self | S1) -> np_1darray_bool: ...  # type: ignore[override] # pyright: ignore[reportIncompatibleMethodOverride] # pyrefly: ignore[bad-override]
    def __gt__(self, other: Self | S1) -> np_1darray_bool: ...  # type: ignore[override] # pyright: ignore[reportIncompatibleMethodOverride] # pyrefly: ignore[bad-override]
    @overload
    def __add__(self: Index[Never], other: _str) -> Index[_str]: ...
    @overload
    def __add__(
        self: Index[Never], other: complex | ArrayLike | SequenceNotStr[S1] | Index
    ) -> Index: ...
    @overload
    def __add__(self, other: Index[Never]) -> Index: ...
    @overload
    def __add__(self: Index[Never], other: Period) -> PeriodIndex: ...
    @overload
    def __add__(
        self: Supports_ProtoAdd[_T_contra, S2], other: _T_contra | Sequence[_T_contra]
    ) -> Index[S2]: ...
    @overload
    def __add__(
        self: Index[S2_contra],
        other: SupportsRAdd[S2_contra, S2] | Sequence[SupportsRAdd[S2_contra, S2]],
    ) -> Index[S2]: ...
    @overload
    def __add__(
        self: Index[T_COMPLEX], other: np_ndarray_bool | Index[bool]
    ) -> Index[T_COMPLEX]: ...
    @overload
    def __add__(
        self: Index[bool], other: np_ndarray_anyint | Index[int]
    ) -> Index[int]: ...
    @overload
    def __add__(
        self: Index[T_COMPLEX], other: np_ndarray_anyint | Index[int]
    ) -> Index[T_COMPLEX]: ...
    @overload
    def __add__(
        self: Index[bool] | Index[int], other: np_ndarray_float | Index[float]
    ) -> Index[float]: ...
    @overload
    def __add__(
        self: Index[T_COMPLEX], other: np_ndarray_float | Index[float]
    ) -> Index[T_COMPLEX]: ...
    @overload
    def __add__(
        self: Index[T_COMPLEX], other: np_ndarray_complex | Index[complex]
    ) -> Index[complex]: ...
    @overload
    def __add__(
        self: Index[_str],
        other: (
            np_ndarray_bool | np_ndarray_anyint | np_ndarray_float | np_ndarray_complex
        ),
    ) -> Never: ...
    @overload
    def __add__(
        self: Index[_str], other: np_ndarray_str | Index[_str]
    ) -> Index[_str]: ...
    @overload
    def __radd__(self: Index[Never], other: _str) -> Index[_str]: ...
    @overload
    def __radd__(
        self: Index[Never], other: complex | ArrayLike | SequenceNotStr[S1] | Index
    ) -> Index: ...
    @overload
    def __radd__(self: Index[Never], other: Period) -> PeriodIndex: ...
    @overload
    def __radd__(
        self: Supports_ProtoRAdd[_T_contra, S2],
        other: _T_contra | Sequence[_T_contra],
    ) -> Index[S2]: ...
    @overload
    def __radd__(
        self: Index[S2_contra],
        other: SupportsAdd[S2_contra, S2] | Sequence[SupportsAdd[S2_contra, S2]],
    ) -> Index[S2]: ...
    @overload
    def __radd__(
        self: Index[T_COMPLEX], other: np_ndarray_bool | Index[bool]
    ) -> Index[T_COMPLEX]: ...
    @overload
    def __radd__(
        self: Index[bool], other: np_ndarray_anyint | Index[int]
    ) -> Index[int]: ...
    @overload
    def __radd__(
        self: Index[T_COMPLEX], other: np_ndarray_anyint | Index[int]
    ) -> Index[T_COMPLEX]: ...
    @overload
    def __radd__(
        self: Index[bool] | Index[int], other: np_ndarray_float | Index[float]
    ) -> Index[float]: ...
    @overload
    def __radd__(
        self: Index[T_COMPLEX], other: np_ndarray_float | Index[float]
    ) -> Index[T_COMPLEX]: ...
    @overload
    def __radd__(
        self: Index[T_COMPLEX], other: np_ndarray_complex | Index[complex]
    ) -> Index[complex]: ...
    @overload
    def __radd__(
        self: Index[_str],
        other: (
            np_ndarray_bool | np_ndarray_anyint | np_ndarray_float | np_ndarray_complex
        ),
    ) -> Never: ...
    @overload
    def __radd__(
        self: Index[_str], other: np_ndarray_str | Index[_str]
    ) -> Index[_str]: ...
    @overload
    def __sub__(self: Index[Never], other: DatetimeIndex) -> Never: ...
    @overload
    def __sub__(
        self: Index[Never], other: complex | ArrayLike | SequenceNotStr[S1] | Index
    ) -> Index: ...
    @overload
    def __sub__(self, other: Index[Never]) -> Index: ...
    @overload
    def __sub__(
        self: Index[bool],
        other: Just[int] | Sequence[Just[int]] | np_ndarray_anyint | Index[int],
    ) -> Index[int]: ...
    @overload
    def __sub__(
        self: Index[bool],
        other: Just[float] | Sequence[Just[float]] | np_ndarray_float | Index[float],
    ) -> Index[float]: ...
    @overload
    def __sub__(
        self: Index[int],
        other: (
            int
            | Sequence[int]
            | np_ndarray_bool
            | np_ndarray_anyint
            | Index[bool]
            | Index[int]
        ),
    ) -> Index[int]: ...
    @overload
    def __sub__(
        self: Index[int],
        other: Just[float] | Sequence[Just[float]] | np_ndarray_float | Index[float],
    ) -> Index[float]: ...
    @overload
    def __sub__(
        self: Index[float],
        other: (
            float
            | Sequence[float]
            | np_ndarray_bool
            | np_ndarray_anyint
            | np_ndarray_float
            | Index[bool]
            | Index[int]
            | Index[float]
        ),
    ) -> Index[float]: ...
    @overload
    def __sub__(
        self: Index[complex],
        other: (
            T_COMPLEX
            | Sequence[T_COMPLEX]
            | np_ndarray_bool
            | np_ndarray_anyint
            | np_ndarray_float
            | Index[T_COMPLEX]
        ),
    ) -> Index[complex]: ...
    @overload
    def __sub__(
        self: Index[T_COMPLEX],
        other: (
            Just[complex]
            | Sequence[Just[complex]]
            | np_ndarray_complex
            | Index[complex]
        ),
    ) -> Index[complex]: ...
    @overload
    def __rsub__(self: Index[Never], other: DatetimeIndex) -> Never: ...  # type: ignore[misc]
    @overload
    def __rsub__(
        self: Index[Never], other: complex | ArrayLike | SequenceNotStr[S1] | Index
    ) -> Index: ...
    @overload
    def __rsub__(self, other: Index[Never]) -> Index: ...
    @overload
    def __rsub__(
        self: Index[bool],
        other: Just[int] | Sequence[Just[int]] | np_ndarray_anyint | Index[int],
    ) -> Index[int]: ...
    @overload
    def __rsub__(
        self: Index[bool],
        other: Just[float] | Sequence[Just[float]] | np_ndarray_float | Index[float],
    ) -> Index[float]: ...
    @overload
    def __rsub__(
        self: Index[int],
        other: (
            int
            | Sequence[int]
            | np_ndarray_bool
            | np_ndarray_anyint
            | Index[bool]
            | Index[int]
        ),
    ) -> Index[int]: ...
    @overload
    def __rsub__(
        self: Index[int],
        other: Just[float] | Sequence[Just[float]] | np_ndarray_float | Index[float],
    ) -> Index[float]: ...
    @overload
    def __rsub__(
        self: Index[float],
        other: (
            float
            | Sequence[float]
            | np_ndarray_bool
            | np_ndarray_anyint
            | np_ndarray_float
            | Index[bool]
            | Index[int]
            | Index[float]
        ),
    ) -> Index[float]: ...
    @overload
    def __rsub__(
        self: Index[complex],
        other: (
            T_COMPLEX
            | Sequence[T_COMPLEX]
            | np_ndarray_bool
            | np_ndarray_anyint
            | np_ndarray_float
            | Index[T_COMPLEX]
        ),
    ) -> Index[complex]: ...
    @overload
    def __rsub__(
        self: Index[T_COMPLEX],
        other: (
            Just[complex]
            | Sequence[Just[complex]]
            | np_ndarray_complex
            | Index[complex]
        ),
    ) -> Index[complex]: ...
    @overload
    def __mul__(
        self: Index[Never], other: complex | ArrayLike | SequenceNotStr[S1] | Index
    ) -> Index: ...
    @overload
    def __mul__(self, other: Index[Never]) -> Index: ...
    @overload
    def __mul__(self, other: np_ndarray_dt) -> Never: ...
    @overload
    def __mul__(self: Index[bool] | Index[complex], other: np_ndarray_td) -> Never: ...
    @overload
    def __mul__(
        self: Index[int] | Index[float],
        other: timedelta | Sequence[Timedelta] | np.timedelta64 | np_ndarray_td,
    ) -> TimedeltaIndex: ...
    @overload
    def __mul__(
        self: Index[_str],
        other: (
            np_ndarray_bool
            | np_ndarray_float
            | np_ndarray_complex
            | np_ndarray_dt
            | np_ndarray_td
        ),
    ) -> Never: ...
    @overload
    def __mul__(
        self: Index[_str], other: np_ndarray_anyint | Index[int]
    ) -> Index[_str]: ...
    @overload
    def __mul__(
        self: Supports_ProtoMul[_T_contra, S2], other: _T_contra | Sequence[_T_contra]
    ) -> Index[S2]: ...
    @overload
    def __mul__(
        self: Index[S2_contra],
        other: (
            SupportsRMul[S2_contra, S2_NSDT]
            | Sequence[SupportsRMul[S2_contra, S2_NSDT]]
        ),
    ) -> Index[S2_NSDT]: ...
    @overload
    def __mul__(
        self: Index[T_COMPLEX], other: np_ndarray_bool | Index[bool]
    ) -> Index[T_COMPLEX]: ...
    @overload
    def __mul__(
        self: Index[bool], other: np_ndarray_anyint | Index[int]
    ) -> Index[int]: ...
    @overload
    def __mul__(
        self: Index[T_COMPLEX], other: np_ndarray_anyint | Index[int]
    ) -> Index[T_COMPLEX]: ...
    @overload
    def __mul__(
        self: Index[bool] | Index[int], other: np_ndarray_float | Index[float]
    ) -> Index[float]: ...
    @overload
    def __mul__(
        self: Index[T_COMPLEX], other: np_ndarray_float | Index[float]
    ) -> Index[T_COMPLEX]: ...
    @overload
    def __mul__(
        self: Index[T_COMPLEX], other: np_ndarray_complex | Index[complex]
    ) -> Index[complex]: ...
    @overload
    def __rmul__(
        self: Index[Never], other: complex | ArrayLike | SequenceNotStr[S1] | Index
    ) -> Index: ...
    @overload
    def __rmul__(self, other: Index[Never]) -> Index: ...
    @overload
    def __rmul__(self, other: np_ndarray_dt) -> Never: ...
    @overload
    def __rmul__(self: Index[bool] | Index[complex], other: np_ndarray_td) -> Never: ...
    @overload
    def __rmul__(
        self: Index[int] | Index[float],
        other: timedelta | Sequence[Timedelta] | np.timedelta64 | np_ndarray_td,
    ) -> TimedeltaIndex: ...
    @overload
    def __rmul__(
        self: Index[_str],
        other: (
            np_ndarray_bool
            | np_ndarray_float
            | np_ndarray_complex
            | np_ndarray_dt
            | np_ndarray_td
        ),
    ) -> Never: ...
    @overload
    def __rmul__(
        self: Index[_str], other: np_ndarray_anyint | Index[int]
    ) -> Index[_str]: ...
    @overload
    def __rmul__(
        self: Supports_ProtoRMul[_T_contra, S2],
        other: _T_contra | Sequence[_T_contra],
    ) -> Index[S2]: ...
    @overload
    def __rmul__(
        self: Index[S2_contra],
        other: (
            SupportsMul[S2_contra, S2_NSDT] | Sequence[SupportsMul[S2_contra, S2_NSDT]]
        ),
    ) -> Index[S2_NSDT]: ...
    @overload
    def __rmul__(
        self: Index[T_COMPLEX], other: np_ndarray_bool | Index[bool]
    ) -> Index[T_COMPLEX]: ...
    @overload
    def __rmul__(
        self: Index[bool], other: np_ndarray_anyint | Index[int]
    ) -> Index[int]: ...
    @overload
    def __rmul__(
        self: Index[T_COMPLEX], other: np_ndarray_anyint | Index[int]
    ) -> Index[T_COMPLEX]: ...
    @overload
    def __rmul__(
        self: Index[bool] | Index[int], other: np_ndarray_float | Index[float]
    ) -> Index[float]: ...
    @overload
    def __rmul__(
        self: Index[T_COMPLEX], other: np_ndarray_float | Index[float]
    ) -> Index[T_COMPLEX]: ...
    @overload
    def __rmul__(
        self: Index[T_COMPLEX], other: np_ndarray_complex | Index[complex]
    ) -> Index[complex]: ...
    @overload
    def __truediv__(self, other: np_ndarray_dt) -> Never: ...
    @overload
    def __truediv__(  # type: ignore[overload-overlap]
        self: Index[Never], other: ScalarArrayIndexComplex
    ) -> Index: ...
    @overload
    def __truediv__(self: Index[Never], other: ArrayIndexTimedeltaNoSeq) -> Never: ...
    @overload
    def __truediv__(self: Index[T_COMPLEX], other: np_ndarray_td) -> Never: ...
    @overload
    def __truediv__(self: Index[bool], other: np_ndarray_bool) -> Never: ...
    @overload
    def __truediv__(self: IndexComplex, other: Index[Never]) -> Index: ...
    @overload
    def __truediv__(
        self: Supports_ProtoTrueDiv[_T_contra, S2],
        other: _T_contra | Sequence[_T_contra],
    ) -> Index[S2]: ...
    @overload
    def __truediv__(
        self: Index[int], other: np_ndarray_bool | Index[bool]
    ) -> Index[float]: ...
    @overload
    def __truediv__(
        self: Index[bool] | Index[int], other: ScalarArrayIndexJustInt
    ) -> Index[float]: ...
    @overload
    def __truediv__(
        self: Index[float],
        other: np_ndarray_bool | np_ndarray_anyint | Index[bool] | Index[int],
    ) -> Index[float]: ...
    @overload
    def __truediv__(
        self: Index[complex],
        other: np_ndarray_bool | np_ndarray_anyint | Index[bool] | Index[int],
    ) -> Index[complex]: ...
    @overload
    def __truediv__(
        self: Index[bool] | Index[int], other: ScalarArrayIndexJustFloat
    ) -> Index[float]: ...
    @overload
    def __truediv__(
        self: Index[T_COMPLEX], other: ScalarArrayIndexJustFloat
    ) -> Index[T_COMPLEX]: ...
    @overload
    def __truediv__(
        self: IndexComplex, other: ScalarArrayIndexJustComplex
    ) -> Index[complex]: ...
    @overload
    def __truediv__(self: Index[_str], other: Path) -> Index: ...
    @overload
    def __rtruediv__(self, other: np_ndarray_dt) -> Never: ...
    @overload
    def __rtruediv__(  # type: ignore[overload-overlap]
        self: Index[Never], other: ScalarArrayIndexComplex | ScalarArrayIndexTimedelta
    ) -> Index: ...
    @overload
    def __rtruediv__(  # type: ignore[overload-overlap]
        self: IndexComplex, other: Index[Never]
    ) -> Index: ...
    @overload
    def __rtruediv__(  # type: ignore[overload-overlap] # pyright: ignore[reportOverlappingOverload]
        self: Index[int] | Index[float], other: Sequence[timedelta | np.timedelta64]
    ) -> Index: ...
    @overload
    def __rtruediv__(
        self: Supports_ProtoRTrueDiv[_T_contra, S2],
        other: _T_contra | Sequence[_T_contra],
    ) -> Index[S2]: ...
    @overload
    def __rtruediv__(
        self: Index[int], other: np_ndarray_bool | Index[bool]
    ) -> Index[float]: ...
    @overload
    def __rtruediv__(
        self: Index[bool] | Index[int], other: ScalarArrayIndexJustInt
    ) -> Index[float]: ...
    @overload
    def __rtruediv__(  # type: ignore[misc]
        self: Index[float],
        other: np_ndarray_bool | np_ndarray_anyint | Index[bool] | Index[int],
    ) -> Index[float]: ...
    @overload
    def __rtruediv__(
        self: Index[complex],
        other: np_ndarray_bool | np_ndarray_anyint | Index[bool] | Index[int],
    ) -> Index[complex]: ...
    @overload
    def __rtruediv__(
        self: Index[bool] | Index[int], other: ScalarArrayIndexJustFloat
    ) -> Index[float]: ...
    @overload
    def __rtruediv__(
        self: Index[T_COMPLEX], other: ScalarArrayIndexJustFloat
    ) -> Index[T_COMPLEX]: ...
    @overload
    def __rtruediv__(
        self: IndexComplex, other: ScalarArrayIndexJustComplex
    ) -> Index[complex]: ...
    @overload
    def __rtruediv__(
        self: Index[int] | Index[float], other: ScalarArrayIndexTimedelta
    ) -> TimedeltaIndex: ...
    @overload
    def __rtruediv__(self: Index[_str], other: Path) -> Index: ...
    @overload
    def __floordiv__(self, other: np_ndarray_dt) -> Never: ...
    @overload
    def __floordiv__(self: Index[Never], other: np_ndarray_td) -> Never: ...
    @overload
    def __floordiv__(
        self: Index[int] | Index[float], other: np_ndarray_complex | np_ndarray_td
    ) -> Never: ...
    @overload
    def __floordiv__(self: Index[Never], other: ScalarArrayIndexReal) -> Index: ...
    @overload
    def __floordiv__(self: IndexReal, other: Index[Never]) -> Index: ...
    @overload
    def __floordiv__(
        self: Index[bool] | Index[complex], other: np_ndarray
    ) -> Never: ...
    @overload
    def __floordiv__(
        self: Supports_ProtoFloorDiv[_T_contra, S2],
        other: _T_contra | Sequence[_T_contra],
    ) -> Index[S2]: ...
    @overload
    def __floordiv__(
        self: Index[int], other: np_ndarray_bool | Index[bool]
    ) -> Index[int]: ...
    @overload
    def __floordiv__(
        self: Index[float], other: np_ndarray_bool | Index[bool]
    ) -> Index[float]: ...
    @overload
    def __floordiv__(
        self: Index[bool] | Index[int], other: np_ndarray_anyint | Index[int]
    ) -> Index[int]: ...
    @overload
    def __floordiv__(
        self: Index[float], other: np_ndarray_anyint | Index[int]
    ) -> Index[float]: ...
    @overload
    def __floordiv__(
        self: Index[int] | Index[float],
        other: float | Sequence[float] | np_ndarray_float | Index[float],
    ) -> Index[float]: ...
    @overload
    def __rfloordiv__(  # type: ignore[overload-overlap]
        self: Index[Never], other: ScalarArrayIndexReal
    ) -> Index: ...
    @overload
    def __rfloordiv__(self, other: np_ndarray_complex | np_ndarray_dt) -> Never: ...
    @overload
    def __rfloordiv__(
        self: Index[int] | Index[float], other: np_ndarray_td
    ) -> Never: ...
    @overload
    def __rfloordiv__(
        self: Index[bool] | Index[complex], other: np_ndarray
    ) -> Never: ...
    @overload
    def __rfloordiv__(  # type: ignore[overload-overlap]
        self: IndexReal, other: Index[Never]
    ) -> Index: ...
    @overload
    def __rfloordiv__(
        self: Supports_ProtoRFloorDiv[_T_contra, S2],
        other: _T_contra | Sequence[_T_contra],
    ) -> Index[S2]: ...
    @overload
    def __rfloordiv__(
        self: Index[int], other: np_ndarray_bool | Index[bool]
    ) -> Index[int]: ...
    @overload
    def __rfloordiv__(
        self: Index[float], other: np_ndarray_bool | Index[bool]
    ) -> Index[float]: ...
    @overload
    def __rfloordiv__(
        self: Index[bool] | Index[int], other: np_ndarray_anyint | Index[int]
    ) -> Index[int]: ...
    @overload
    def __rfloordiv__(
        self: Index[float], other: np_ndarray_anyint | Index[int]
    ) -> Index[float]: ...
    @overload
    def __rfloordiv__(
        self: Index[int] | Index[float],
        other: float | Sequence[float] | np_ndarray_float | Index[float],
    ) -> Index[float]: ...
    @overload
    def __rfloordiv__(
        self: Index[int] | Index[float],
        other: timedelta | np.timedelta64 | ArrayIndexTimedeltaNoSeq,
    ) -> TimedeltaIndex: ...
    @overload
    def __rfloordiv__(
        self: Index[int] | Index[float], other: Sequence[timedelta | np.timedelta64]
    ) -> Index: ...
    def infer_objects(self, copy: bool = True) -> Self: ...

@type_check_only
class _IndexSubclassBase(Index[S1], Generic[S1, GenericT_co]):
    @overload
    def to_numpy(
        self: _IndexSubclassBase[Interval],
        dtype: type[T_INTERVAL_NP],
        copy: bool = False,
        na_value: Scalar = ...,
        **kwargs: Any,
    ) -> np_1darray: ...
    @overload
    def to_numpy(
        self,
        dtype: None = None,
        copy: bool = False,
        na_value: Scalar = ...,
        **kwargs: Any,
    ) -> np_1darray[GenericT_co]: ...
    @overload
    def to_numpy(
        self,
        dtype: np.dtype[GenericT] | SupportsDType[GenericT] | type[GenericT],
        copy: bool = False,
        na_value: Scalar = ...,
        **kwargs: Any,
    ) -> np_1darray[GenericT]: ...
    @overload
    def to_numpy(  # pyright: ignore[reportIncompatibleMethodOverride]
        self,
        dtype: DTypeLike,
        copy: bool = False,
        na_value: Scalar = ...,
        **kwargs: Any,
    ) -> np_1darray: ...<|MERGE_RESOLUTION|>--- conflicted
+++ resolved
@@ -321,27 +321,10 @@
         data: AxesData,
         *,
         dtype: Literal["Interval"],
-<<<<<<< HEAD
-        copy: bool = False,
-        name: Hashable = None,
-        tupleize_cols: bool = True,
-    ) -> IntervalIndex[Interval[Any]]: ...
-=======
-        copy: bool = ...,
-        name: Hashable = ...,
-        tupleize_cols: bool = ...,
+        copy: bool = False,
+        name: Hashable = None,
+        tupleize_cols: bool = True,
     ) -> IntervalIndex[Interval]: ...
-    @overload
-    def __new__(
-        cls,
-        data: DatetimeIndex,
-        *,
-        dtype: TimestampDtypeArg | None = ...,
-        copy: bool = ...,
-        name: Hashable = ...,
-        tupleize_cols: bool = ...,
-    ) -> DatetimeIndex: ...
->>>>>>> cc7f48f6
     # generic overloads
     @overload
     def __new__(
