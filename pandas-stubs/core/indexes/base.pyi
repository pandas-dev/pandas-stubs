from builtins import str as _str
from collections.abc import (
    Callable,
    Hashable,
    Iterable,
    Sequence,
)
from datetime import (
    datetime,
    timedelta,
)
from pathlib import Path
from typing import (
    Any,
    ClassVar,
    Generic,
    Literal,
    TypeAlias,
    final,
    overload,
    type_check_only,
)

from _typeshed import (
    SupportsAdd,
    SupportsMul,
    SupportsRAdd,
    SupportsRMul,
    _T_contra,
)
import numpy as np
from pandas.core.arrays.boolean import BooleanArray
from pandas.core.arrays.floating import FloatingArray
from pandas.core.base import (
    ArrayIndexTimedeltaNoSeq,
    ElementOpsMixin,
    IndexComplex,
    IndexOpsMixin,
    IndexReal,
    ScalarArrayIndexComplex,
    ScalarArrayIndexIntNoBool,
    ScalarArrayIndexJustComplex,
    ScalarArrayIndexJustFloat,
    ScalarArrayIndexReal,
    ScalarArrayIndexTimedelta,
    Supports_ProtoAdd,
    Supports_ProtoFloorDiv,
    Supports_ProtoMul,
    Supports_ProtoRAdd,
    Supports_ProtoRFloorDiv,
    Supports_ProtoRMul,
    Supports_ProtoRTrueDiv,
    Supports_ProtoTrueDiv,
)
from pandas.core.frame import DataFrame
from pandas.core.indexes.category import CategoricalIndex
from pandas.core.indexes.datetimes import DatetimeIndex
from pandas.core.indexes.interval import IntervalIndex
from pandas.core.indexes.multi import MultiIndex
from pandas.core.indexes.period import PeriodIndex
from pandas.core.indexes.timedeltas import TimedeltaIndex
from pandas.core.series import Series
from pandas.core.strings.accessor import StringMethods
from typing_extensions import (
    Never,
    Self,
)

from pandas._libs.interval import (
    Interval,
    _OrderableT,
)
from pandas._libs.tslibs.period import Period
from pandas._libs.tslibs.timedeltas import Timedelta
from pandas._typing import (
    C2,
    S1,
    S2,
    S2_NSDT,
    T_COMPLEX,
    AnyAll,
    AnyArrayLike,
    AnyArrayLikeInt,
    ArrayLike,
    AxesData,
    Axis,
    BuiltinFloatDtypeArg,
    CategoryDtypeArg,
    DropKeep,
    Dtype,
    DtypeArg,
    DTypeLike,
    DtypeObj,
    GenericT,
    GenericT_co,
    HashableT,
    IgnoreRaise,
    JoinHow,
    Just,
    Label,
    Level,
    MaskType,
    NaPosition,
    NumpyFloatNot16DtypeArg,
    PandasAstypeFloatDtypeArg,
    PandasFloatDtypeArg,
    PyArrowFloatDtypeArg,
    ReindexMethod,
    Renamer,
    S2_contra,
    Scalar,
    SequenceNotStr,
    SliceType,
    SupportsDType,
    TakeIndexer,
    TimedeltaDtypeArg,
    TimestampDtypeArg,
    np_1darray,
    np_1darray_bool,
    np_1darray_intp,
    np_ndarray,
    np_ndarray_anyint,
    np_ndarray_bool,
    np_ndarray_complex,
    np_ndarray_dt,
    np_ndarray_float,
    np_ndarray_str,
    np_ndarray_td,
    type_t,
)

from pandas.core.dtypes.dtypes import PeriodDtype

FloatNotNumpy16DtypeArg: TypeAlias = (
    BuiltinFloatDtypeArg
    | PandasFloatDtypeArg
    | NumpyFloatNot16DtypeArg
    | PyArrowFloatDtypeArg
)

class InvalidIndexError(Exception): ...

class Index(IndexOpsMixin[S1], ElementOpsMixin[S1]):
    __hash__: ClassVar[None]  # type: ignore[assignment]  # pyright: ignore[reportIncompatibleMethodOverride]
    # overloads with additional dtypes
    @overload
    def __new__(  # pyright: ignore[reportOverlappingOverload]
        cls,
        data: Sequence[bool | np.bool_] | IndexOpsMixin[bool] | np_ndarray_bool,
        *,
        dtype: Literal["bool"] | type_t[bool | np.bool_] = ...,
        copy: bool = ...,
        name: Hashable = ...,
        tupleize_cols: bool = ...,
    ) -> Index[bool]: ...
    @overload
    def __new__(
        cls,
        data: Sequence[int | np.integer] | IndexOpsMixin[int] | np_ndarray_anyint,
        *,
        dtype: Literal["int"] | type_t[int | np.integer] = ...,
        copy: bool = ...,
        name: Hashable = ...,
        tupleize_cols: bool = ...,
    ) -> Index[int]: ...
    @overload
    def __new__(
        cls,
        data: AxesData,
        *,
        dtype: Literal["int"] | type_t[int | np.integer],
        copy: bool = ...,
        name: Hashable = ...,
        tupleize_cols: bool = ...,
    ) -> Index[int]: ...
    @overload
    def __new__(
        cls,
        data: Sequence[float | np.floating] | np_ndarray_float | FloatingArray,
        dtype: None = None,
        copy: bool = ...,
        name: Hashable = ...,
        tupleize_cols: bool = ...,
    ) -> Index[float]: ...
    @overload
    def __new__(
        cls,
        data: AxesData,
        dtype: FloatNotNumpy16DtypeArg,
        copy: bool = ...,
        name: Hashable = ...,
        tupleize_cols: bool = ...,
    ) -> Index[float]: ...
    @overload
    def __new__(
        cls,
        data: (
            Sequence[complex | np.complexfloating]
            | IndexOpsMixin[complex]
            | np_ndarray_complex
        ),
        *,
        dtype: Literal["complex"] | type_t[complex | np.complexfloating] = ...,
        copy: bool = ...,
        name: Hashable = ...,
        tupleize_cols: bool = ...,
    ) -> Index[complex]: ...
    @overload
    def __new__(
        cls,
        data: AxesData,
        *,
        dtype: Literal["complex"] | type_t[complex | np.complexfloating],
        copy: bool = ...,
        name: Hashable = ...,
        tupleize_cols: bool = ...,
    ) -> Index[complex]: ...
    # special overloads with dedicated Index-subclasses
    @overload
    def __new__(
        cls,
        data: (
            Sequence[np.datetime64 | datetime] | IndexOpsMixin[datetime] | DatetimeIndex
        ),
        *,
        dtype: TimestampDtypeArg = ...,
        copy: bool = ...,
        name: Hashable = ...,
        tupleize_cols: bool = ...,
    ) -> DatetimeIndex: ...
    @overload
    def __new__(
        cls,
        data: AxesData,
        *,
        dtype: TimestampDtypeArg,
        copy: bool = ...,
        name: Hashable = ...,
        tupleize_cols: bool = ...,
    ) -> DatetimeIndex: ...
    @overload
    def __new__(
        cls,
        data: Sequence[Period] | IndexOpsMixin[Period],
        *,
        dtype: PeriodDtype = ...,
        copy: bool = ...,
        name: Hashable = ...,
        tupleize_cols: bool = ...,
    ) -> PeriodIndex: ...
    @overload
    def __new__(
        cls,
        data: AxesData,
        *,
        dtype: PeriodDtype,
        copy: bool = ...,
        name: Hashable = ...,
        tupleize_cols: bool = ...,
    ) -> PeriodIndex: ...
    @overload
    def __new__(
        cls,
        data: Sequence[np.timedelta64 | timedelta] | IndexOpsMixin[timedelta],
        *,
        dtype: TimedeltaDtypeArg = ...,
        copy: bool = ...,
        name: Hashable = ...,
        tupleize_cols: bool = ...,
    ) -> TimedeltaIndex: ...
    @overload
    def __new__(
        cls,
        data: AxesData,
        *,
        dtype: TimedeltaDtypeArg,
        copy: bool = ...,
        name: Hashable = ...,
        tupleize_cols: bool = ...,
    ) -> TimedeltaIndex: ...
    @overload
    def __new__(
        cls,
        data: AxesData,
        *,
        dtype: CategoryDtypeArg,
        copy: bool = ...,
        name: Hashable = ...,
        tupleize_cols: bool = ...,
    ) -> CategoricalIndex: ...
    @overload
    def __new__(
        cls,
        data: Sequence[Interval[_OrderableT]] | IndexOpsMixin[Interval[_OrderableT]],
        *,
        dtype: Literal["Interval"] = ...,
        copy: bool = ...,
        name: Hashable = ...,
        tupleize_cols: bool = ...,
    ) -> IntervalIndex[Interval[_OrderableT]]: ...
    @overload
    def __new__(
        cls,
        data: AxesData,
        *,
        dtype: Literal["Interval"],
        copy: bool = ...,
        name: Hashable = ...,
        tupleize_cols: bool = ...,
    ) -> IntervalIndex[Interval[Any]]: ...
    @overload
    def __new__(
        cls,
        data: DatetimeIndex,
        *,
        dtype: TimestampDtypeArg | None = ...,
        copy: bool = ...,
        name: Hashable = ...,
        tupleize_cols: bool = ...,
    ) -> DatetimeIndex: ...
    # generic overloads
    @overload
    def __new__(
        cls,
        data: Iterable[S1] | IndexOpsMixin[S1],
        *,
        dtype: type[S1] = ...,
        copy: bool = ...,
        name: Hashable = ...,
        tupleize_cols: bool = ...,
    ) -> Self: ...
    @overload
    def __new__(
        cls,
        data: AxesData = ...,
        *,
        dtype: type[S1],
        copy: bool = ...,
        name: Hashable = ...,
        tupleize_cols: bool = ...,
    ) -> Self: ...
    # fallback overload
    @overload
    def __new__(
        cls,
        data: AxesData,
        *,
        dtype: Dtype = ...,
        copy: bool = ...,
        name: Hashable = ...,
        tupleize_cols: bool = ...,
    ) -> Self: ...
    @property
    def str(
        self,
    ) -> StringMethods[  # pyrefly: ignore[bad-specialization]
        Self,
        MultiIndex,
        np_1darray_bool,
        Index[list[_str]],
        Index[int],
        Index[bytes],
        Index[_str],
        Index,
    ]: ...
    @final
    def is_(self, other: Any) -> bool: ...
    def __len__(self) -> int: ...
    def __array__(
        self, dtype: _str | np.dtype = ..., copy: bool | None = ...
    ) -> np_1darray: ...
    @property
    def dtype(self) -> DtypeObj: ...
    @final
    def ravel(self, order: _str = "C") -> Self: ...
    def view(self, cls=...): ...
    @overload
    def astype(
        self,
        dtype: FloatNotNumpy16DtypeArg | PandasAstypeFloatDtypeArg,
        copy: bool = True,
    ) -> Index[float]: ...
    @overload
    def astype(self, dtype: DtypeArg, copy: bool = True) -> Index: ...
    def take(
        self,
        indices: TakeIndexer,
        axis: Axis = 0,
        allow_fill: bool = True,
        fill_value: Scalar | None = None,
        **kwargs: Any,
    ) -> Self: ...
    def repeat(
        self, repeats: int | AnyArrayLikeInt | Sequence[int], axis: None = None
    ) -> Self: ...
    def copy(self, name: Hashable = ..., deep: bool = False) -> Self: ...
    def format(
        self, name: bool = ..., formatter: Callable | None = ..., na_rep: _str = ...
    ) -> list[_str]: ...
    def to_series(
        self, index: Index | None = None, name: Hashable | None = None
    ) -> Series[S1]: ...
    def to_frame(self, index: bool = True, name: Hashable = ...) -> DataFrame: ...
    @property
    def name(self) -> Hashable | None: ...
    @name.setter
    def name(self, value: Hashable) -> None: ...
    @property
    def names(self) -> list[Hashable | None]: ...
    @names.setter
    def names(self, names: SequenceNotStr[Hashable | None]) -> None: ...
    def set_names(
        self,
        names: Hashable | Sequence[Hashable],
        *,
        level: Level | Sequence[Level] | None = None,
        inplace: bool = False,
    ) -> Self: ...
    @overload
    def rename(self, name: Hashable, *, inplace: Literal[False] = False) -> Self: ...
    @overload
    def rename(self, name: Hashable, *, inplace: Literal[True]) -> None: ...
    @property
    def nlevels(self) -> int: ...
    def get_level_values(self, level: int | _str) -> Index: ...
    def droplevel(self, level: Level | Sequence[Level] = 0) -> Self: ...
    @property
    def is_monotonic_increasing(self) -> bool: ...
    @property
    def is_monotonic_decreasing(self) -> bool: ...
    @property
    def is_unique(self) -> bool: ...
    @property
    def has_duplicates(self) -> bool: ...
    @property
    def inferred_type(self) -> _str: ...
    @property
    def hasnans(self) -> bool: ...
    @final
    def isna(self) -> Index[bool]: ...
    @final
    def notna(self) -> Index[bool]: ...
    def fillna(self, value: Scalar) -> Index: ...
    def dropna(self, how: AnyAll = "any") -> Self: ...
    def unique(self, level: Hashable | None = None) -> Self: ...
    def drop_duplicates(self, *, keep: DropKeep = ...) -> Self: ...
    def duplicated(self, keep: DropKeep = "first") -> np_1darray_bool: ...
    def __and__(self, other: Never) -> Never: ...
    def __rand__(self, other: Never) -> Never: ...
    def __or__(self, other: Never) -> Never: ...
    def __ror__(self, other: Never) -> Never: ...
    def __xor__(self, other: Never) -> Never: ...
    def __rxor__(self, other: Never) -> Never: ...
    def __neg__(self) -> Self: ...
    @final
    def __nonzero__(self) -> None: ...
    __bool__ = ...
    def union(
        self, other: list[HashableT] | Self, sort: bool | None = None
    ) -> Self: ...
    def intersection(
        self, other: list[S1] | Self, sort: bool | None = False
    ) -> Self: ...
    def difference(self, other: list | Self, sort: bool | None = None) -> Self: ...
    def symmetric_difference(
        self,
        other: list[S1] | Self,
        result_name: Hashable = ...,
        sort: bool | None = None,
    ) -> Self: ...
    def get_loc(self, key: Label) -> int | slice | np_1darray_bool: ...
    def get_indexer(
        self,
        target: Index,
        method: ReindexMethod | None = None,
        limit: int | None = None,
        tolerance: Scalar | AnyArrayLike | Sequence[Scalar] | None = None,
    ) -> np_1darray_intp: ...
    def reindex(
        self,
        target: Iterable[Any],
        method: ReindexMethod | None = None,
        level: int | None = None,
        limit: int | None = None,
        tolerance: Scalar | AnyArrayLike | Sequence[Scalar] | None = None,
    ) -> tuple[Index, np_1darray_intp | None]: ...
    @overload
    def join(
        self,
        other: Index,
        *,
        how: JoinHow = "left",
        level: Level | None = None,
        return_indexers: Literal[True],
        sort: bool = False,
    ) -> tuple[Index, np_1darray_intp | None, np_1darray_intp | None]: ...
    @overload
    def join(
        self,
        other: Index,
        *,
        how: JoinHow = "left",
        level: Level | None = None,
        return_indexers: Literal[False] = False,
        sort: bool = False,
    ) -> Index: ...
    @property
    def values(self) -> np_1darray: ...
    def memory_usage(self, deep: bool = False) -> int: ...
    @overload
    def where(
        self,
        cond: Sequence[bool] | np_ndarray_bool | BooleanArray | IndexOpsMixin[bool],
        other: S1 | Series[S1] | Self,
    ) -> Self: ...
    @overload
    def where(
        self,
        cond: Sequence[bool] | np_ndarray_bool | BooleanArray | IndexOpsMixin[bool],
        other: Scalar | AnyArrayLike | None = None,
    ) -> Index: ...
    def __contains__(self, key: Hashable) -> bool: ...
    @overload
    def __getitem__(
        self,
        idx: slice | np_ndarray_anyint | Sequence[int] | Index | MaskType,
    ) -> Self: ...
    @overload
    def __getitem__(self, idx: int | tuple[np_ndarray_anyint, ...]) -> S1: ...
    @overload
    def append(
        self: Index[C2], other: Index[C2] | Sequence[Index[C2]]
    ) -> Index[C2]: ...
    @overload
    def append(self, other: Index | Sequence[Index]) -> Index: ...
    def putmask(
        self,
        mask: Sequence[bool] | np_ndarray_bool | BooleanArray | IndexOpsMixin[bool],
        value: Scalar,
    ) -> Index: ...
    def equals(self, other: Any) -> bool: ...
    @final
    def identical(self, other: Any) -> bool: ...
    @final
    def asof(self, label: Scalar) -> Scalar: ...
    def asof_locs(
        self, where: DatetimeIndex, mask: np_ndarray_bool
    ) -> np_1darray_intp: ...
    @overload
    def sort_values(
        self,
        *,
        return_indexer: Literal[False] = False,
        ascending: bool = True,
        na_position: NaPosition = "last",
        key: Callable[[Index], Index] | None = None,
    ) -> Self: ...
    @overload
    def sort_values(
        self,
        *,
        return_indexer: Literal[True],
        ascending: bool = True,
        na_position: NaPosition = "last",
        key: Callable[[Index], Index] | None = None,
    ) -> tuple[Self, np_1darray_intp]: ...
    @final
    def sort(self, *args: Any, **kwargs: Any) -> None: ...
    def argsort(self, *args: Any, **kwargs: Any) -> np_1darray_intp: ...
    def get_indexer_non_unique(
        self, target: Index
    ) -> tuple[np_1darray_intp, np_1darray_intp]: ...
    @final
<<<<<<< HEAD
    def get_indexer_for(self, target, **kwargs: Any): ...
    def map(self, mapper, na_action=...) -> Index: ...
    def isin(
        self, values: Iterable[Any], level: Level | None = None
    ) -> np_1darray_bool: ...
=======
    def get_indexer_for(self, target: Index) -> np_1darray_intp: ...
    def map(
        self, mapper: Renamer, na_action: Literal["ignore"] | None = None
    ) -> Index: ...
    def isin(self, values, level=...) -> np_1darray_bool: ...
>>>>>>> b82986c4
    def slice_indexer(
        self,
        start: Label | None = None,
        end: Label | None = None,
        step: int | None = None,
    ) -> slice: ...
    def get_slice_bound(self, label: Scalar, side: Literal["left", "right"]) -> int: ...
    def slice_locs(
        self, start: SliceType = None, end: SliceType = None, step: int | None = None
    ) -> tuple[int | np.intp, int | np.intp]: ...
    def delete(
        self, loc: np.integer | int | AnyArrayLikeInt | Sequence[int]
    ) -> Self: ...
    @overload
    def insert(self, loc: int, item: S1) -> Self: ...
    @overload
    def insert(self, loc: int, item: object) -> Index: ...
    def drop(self, labels, errors: IgnoreRaise = "raise") -> Self: ...
    @property
    def shape(self) -> tuple[int, ...]: ...
    # Extra methods from old stubs
    def __eq__(self, other: object) -> np_1darray_bool: ...  # type: ignore[override] # pyright: ignore[reportIncompatibleMethodOverride]
    def __ne__(self, other: object) -> np_1darray_bool: ...  # type: ignore[override] # pyright: ignore[reportIncompatibleMethodOverride]
    def __le__(self, other: Self | S1) -> np_1darray_bool: ...  # type: ignore[override] # pyright: ignore[reportIncompatibleMethodOverride]
    def __ge__(self, other: Self | S1) -> np_1darray_bool: ...  # type: ignore[override] # pyright: ignore[reportIncompatibleMethodOverride]
    def __lt__(self, other: Self | S1) -> np_1darray_bool: ...  # type: ignore[override] # pyright: ignore[reportIncompatibleMethodOverride]
    def __gt__(self, other: Self | S1) -> np_1darray_bool: ...  # type: ignore[override] # pyright: ignore[reportIncompatibleMethodOverride]
    @overload
    def __add__(self: Index[Never], other: _str) -> Never: ...
    @overload
    def __add__(
        self: Index[Never], other: complex | ArrayLike | SequenceNotStr[S1] | Index
    ) -> Index: ...
    @overload
    def __add__(self, other: Index[Never]) -> Index: ...
    @overload
    def __add__(self: Index[Never], other: Period) -> PeriodIndex: ...
    @overload
    def __add__(
        self: Supports_ProtoAdd[_T_contra, S2], other: _T_contra | Sequence[_T_contra]
    ) -> Index[S2]: ...
    @overload
    def __add__(
        self: Index[S2_contra],
        other: SupportsRAdd[S2_contra, S2] | Sequence[SupportsRAdd[S2_contra, S2]],
    ) -> Index[S2]: ...
    @overload
    def __add__(
        self: Index[T_COMPLEX], other: np_ndarray_bool | Index[bool]
    ) -> Index[T_COMPLEX]: ...
    @overload
    def __add__(
        self: Index[bool], other: np_ndarray_anyint | Index[int]
    ) -> Index[int]: ...
    @overload
    def __add__(
        self: Index[T_COMPLEX], other: np_ndarray_anyint | Index[int]
    ) -> Index[T_COMPLEX]: ...
    @overload
    def __add__(
        self: Index[bool] | Index[int], other: np_ndarray_float | Index[float]
    ) -> Index[float]: ...
    @overload
    def __add__(
        self: Index[T_COMPLEX], other: np_ndarray_float | Index[float]
    ) -> Index[T_COMPLEX]: ...
    @overload
    def __add__(
        self: Index[T_COMPLEX], other: np_ndarray_complex | Index[complex]
    ) -> Index[complex]: ...
    @overload
    def __add__(
        self: Index[_str],
        other: (
            np_ndarray_bool | np_ndarray_anyint | np_ndarray_float | np_ndarray_complex
        ),
    ) -> Never: ...
    @overload
    def __add__(
        self: Index[_str], other: np_ndarray_str | Index[_str]
    ) -> Index[_str]: ...
    @overload
    def __radd__(self: Index[Never], other: _str) -> Never: ...
    @overload
    def __radd__(
        self: Index[Never], other: complex | ArrayLike | SequenceNotStr[S1] | Index
    ) -> Index: ...
    @overload
    def __radd__(self: Index[Never], other: Period) -> PeriodIndex: ...
    @overload
    def __radd__(
        self: Supports_ProtoRAdd[_T_contra, S2],
        other: _T_contra | Sequence[_T_contra],
    ) -> Index[S2]: ...
    @overload
    def __radd__(
        self: Index[S2_contra],
        other: SupportsAdd[S2_contra, S2] | Sequence[SupportsAdd[S2_contra, S2]],
    ) -> Index[S2]: ...
    @overload
    def __radd__(
        self: Index[T_COMPLEX], other: np_ndarray_bool | Index[bool]
    ) -> Index[T_COMPLEX]: ...
    @overload
    def __radd__(
        self: Index[bool], other: np_ndarray_anyint | Index[int]
    ) -> Index[int]: ...
    @overload
    def __radd__(
        self: Index[T_COMPLEX], other: np_ndarray_anyint | Index[int]
    ) -> Index[T_COMPLEX]: ...
    @overload
    def __radd__(
        self: Index[bool] | Index[int], other: np_ndarray_float | Index[float]
    ) -> Index[float]: ...
    @overload
    def __radd__(
        self: Index[T_COMPLEX], other: np_ndarray_float | Index[float]
    ) -> Index[T_COMPLEX]: ...
    @overload
    def __radd__(
        self: Index[T_COMPLEX], other: np_ndarray_complex | Index[complex]
    ) -> Index[complex]: ...
    @overload
    def __radd__(
        self: Index[_str],
        other: (
            np_ndarray_bool | np_ndarray_anyint | np_ndarray_float | np_ndarray_complex
        ),
    ) -> Never: ...
    @overload
    def __radd__(
        self: Index[_str], other: np_ndarray_str | Index[_str]
    ) -> Index[_str]: ...
    @overload
    def __sub__(self: Index[Never], other: DatetimeIndex) -> Never: ...
    @overload
    def __sub__(
        self: Index[Never], other: complex | ArrayLike | SequenceNotStr[S1] | Index
    ) -> Index: ...
    @overload
    def __sub__(self, other: Index[Never]) -> Index: ...
    @overload
    def __sub__(
        self: Index[bool],
        other: Just[int] | Sequence[Just[int]] | np_ndarray_anyint | Index[int],
    ) -> Index[int]: ...
    @overload
    def __sub__(
        self: Index[bool],
        other: Just[float] | Sequence[Just[float]] | np_ndarray_float | Index[float],
    ) -> Index[float]: ...
    @overload
    def __sub__(
        self: Index[int],
        other: (
            int
            | Sequence[int]
            | np_ndarray_bool
            | np_ndarray_anyint
            | Index[bool]
            | Index[int]
        ),
    ) -> Index[int]: ...
    @overload
    def __sub__(
        self: Index[int],
        other: Just[float] | Sequence[Just[float]] | np_ndarray_float | Index[float],
    ) -> Index[float]: ...
    @overload
    def __sub__(
        self: Index[float],
        other: (
            float
            | Sequence[float]
            | np_ndarray_bool
            | np_ndarray_anyint
            | np_ndarray_float
            | Index[bool]
            | Index[int]
            | Index[float]
        ),
    ) -> Index[float]: ...
    @overload
    def __sub__(
        self: Index[complex],
        other: (
            T_COMPLEX
            | Sequence[T_COMPLEX]
            | np_ndarray_bool
            | np_ndarray_anyint
            | np_ndarray_float
            | Index[T_COMPLEX]
        ),
    ) -> Index[complex]: ...
    @overload
    def __sub__(
        self: Index[T_COMPLEX],
        other: (
            Just[complex]
            | Sequence[Just[complex]]
            | np_ndarray_complex
            | Index[complex]
        ),
    ) -> Index[complex]: ...
    @overload
    def __rsub__(self: Index[Never], other: DatetimeIndex) -> Never: ...  # type: ignore[misc]
    @overload
    def __rsub__(
        self: Index[Never], other: complex | ArrayLike | SequenceNotStr[S1] | Index
    ) -> Index: ...
    @overload
    def __rsub__(self, other: Index[Never]) -> Index: ...
    @overload
    def __rsub__(
        self: Index[bool],
        other: Just[int] | Sequence[Just[int]] | np_ndarray_anyint | Index[int],
    ) -> Index[int]: ...
    @overload
    def __rsub__(
        self: Index[bool],
        other: Just[float] | Sequence[Just[float]] | np_ndarray_float | Index[float],
    ) -> Index[float]: ...
    @overload
    def __rsub__(
        self: Index[int],
        other: (
            int
            | Sequence[int]
            | np_ndarray_bool
            | np_ndarray_anyint
            | Index[bool]
            | Index[int]
        ),
    ) -> Index[int]: ...
    @overload
    def __rsub__(
        self: Index[int],
        other: Just[float] | Sequence[Just[float]] | np_ndarray_float | Index[float],
    ) -> Index[float]: ...
    @overload
    def __rsub__(
        self: Index[float],
        other: (
            float
            | Sequence[float]
            | np_ndarray_bool
            | np_ndarray_anyint
            | np_ndarray_float
            | Index[bool]
            | Index[int]
            | Index[float]
        ),
    ) -> Index[float]: ...
    @overload
    def __rsub__(
        self: Index[complex],
        other: (
            T_COMPLEX
            | Sequence[T_COMPLEX]
            | np_ndarray_bool
            | np_ndarray_anyint
            | np_ndarray_float
            | Index[T_COMPLEX]
        ),
    ) -> Index[complex]: ...
    @overload
    def __rsub__(
        self: Index[T_COMPLEX],
        other: (
            Just[complex]
            | Sequence[Just[complex]]
            | np_ndarray_complex
            | Index[complex]
        ),
    ) -> Index[complex]: ...
    @overload
    def __mul__(
        self: Index[Never], other: complex | ArrayLike | SequenceNotStr[S1] | Index
    ) -> Index: ...
    @overload
    def __mul__(self, other: Index[Never]) -> Index: ...
    @overload
    def __mul__(self, other: np_ndarray_dt) -> Never: ...
    @overload
    def __mul__(self: Index[bool] | Index[complex], other: np_ndarray_td) -> Never: ...
    @overload
    def __mul__(
        self: Index[int] | Index[float],
        other: timedelta | Sequence[Timedelta] | np.timedelta64 | np_ndarray_td,
    ) -> TimedeltaIndex: ...
    @overload
    def __mul__(
        self: Index[_str],
        other: (
            np_ndarray_bool
            | np_ndarray_float
            | np_ndarray_complex
            | np_ndarray_dt
            | np_ndarray_td
        ),
    ) -> Never: ...
    @overload
    def __mul__(
        self: Index[_str], other: np_ndarray_anyint | Index[int]
    ) -> Index[_str]: ...
    @overload
    def __mul__(
        self: Supports_ProtoMul[_T_contra, S2], other: _T_contra | Sequence[_T_contra]
    ) -> Index[S2]: ...
    @overload
    def __mul__(
        self: Index[S2_contra],
        other: (
            SupportsRMul[S2_contra, S2_NSDT]
            | Sequence[SupportsRMul[S2_contra, S2_NSDT]]
        ),
    ) -> Index[S2_NSDT]: ...
    @overload
    def __mul__(
        self: Index[T_COMPLEX], other: np_ndarray_bool | Index[bool]
    ) -> Index[T_COMPLEX]: ...
    @overload
    def __mul__(
        self: Index[bool], other: np_ndarray_anyint | Index[int]
    ) -> Index[int]: ...
    @overload
    def __mul__(
        self: Index[T_COMPLEX], other: np_ndarray_anyint | Index[int]
    ) -> Index[T_COMPLEX]: ...
    @overload
    def __mul__(
        self: Index[bool] | Index[int], other: np_ndarray_float | Index[float]
    ) -> Index[float]: ...
    @overload
    def __mul__(
        self: Index[T_COMPLEX], other: np_ndarray_float | Index[float]
    ) -> Index[T_COMPLEX]: ...
    @overload
    def __mul__(
        self: Index[T_COMPLEX], other: np_ndarray_complex | Index[complex]
    ) -> Index[complex]: ...
    @overload
    def __rmul__(
        self: Index[Never], other: complex | ArrayLike | SequenceNotStr[S1] | Index
    ) -> Index: ...
    @overload
    def __rmul__(self, other: Index[Never]) -> Index: ...
    @overload
    def __rmul__(self, other: np_ndarray_dt) -> Never: ...
    @overload
    def __rmul__(self: Index[bool] | Index[complex], other: np_ndarray_td) -> Never: ...
    @overload
    def __rmul__(
        self: Index[int] | Index[float],
        other: timedelta | Sequence[Timedelta] | np.timedelta64 | np_ndarray_td,
    ) -> TimedeltaIndex: ...
    @overload
    def __rmul__(
        self: Index[_str],
        other: (
            np_ndarray_bool
            | np_ndarray_float
            | np_ndarray_complex
            | np_ndarray_dt
            | np_ndarray_td
        ),
    ) -> Never: ...
    @overload
    def __rmul__(
        self: Index[_str], other: np_ndarray_anyint | Index[int]
    ) -> Index[_str]: ...
    @overload
    def __rmul__(
        self: Supports_ProtoRMul[_T_contra, S2],
        other: _T_contra | Sequence[_T_contra],
    ) -> Index[S2]: ...
    @overload
    def __rmul__(
        self: Index[S2_contra],
        other: (
            SupportsMul[S2_contra, S2_NSDT] | Sequence[SupportsMul[S2_contra, S2_NSDT]]
        ),
    ) -> Index[S2_NSDT]: ...
    @overload
    def __rmul__(
        self: Index[T_COMPLEX], other: np_ndarray_bool | Index[bool]
    ) -> Index[T_COMPLEX]: ...
    @overload
    def __rmul__(
        self: Index[bool], other: np_ndarray_anyint | Index[int]
    ) -> Index[int]: ...
    @overload
    def __rmul__(
        self: Index[T_COMPLEX], other: np_ndarray_anyint | Index[int]
    ) -> Index[T_COMPLEX]: ...
    @overload
    def __rmul__(
        self: Index[bool] | Index[int], other: np_ndarray_float | Index[float]
    ) -> Index[float]: ...
    @overload
    def __rmul__(
        self: Index[T_COMPLEX], other: np_ndarray_float | Index[float]
    ) -> Index[T_COMPLEX]: ...
    @overload
    def __rmul__(
        self: Index[T_COMPLEX], other: np_ndarray_complex | Index[complex]
    ) -> Index[complex]: ...
    @overload
    def __truediv__(self, other: np_ndarray_dt) -> Never: ...
    @overload
    def __truediv__(  # type: ignore[overload-overlap]
        self: Index[Never], other: ScalarArrayIndexComplex
    ) -> Index: ...
    @overload
    def __truediv__(self: Index[Never], other: ArrayIndexTimedeltaNoSeq) -> Never: ...
    @overload
    def __truediv__(self: Index[T_COMPLEX], other: np_ndarray_td) -> Never: ...
    @overload
    def __truediv__(self: Index[bool], other: np_ndarray_bool) -> Never: ...
    @overload
    def __truediv__(self: IndexComplex, other: Index[Never]) -> Index: ...
    @overload
    def __truediv__(
        self: Supports_ProtoTrueDiv[_T_contra, S2],
        other: _T_contra | Sequence[_T_contra],
    ) -> Index[S2]: ...
    @overload
    def __truediv__(
        self: Index[int], other: np_ndarray_bool | Index[bool]
    ) -> Index[float]: ...
    @overload
    def __truediv__(
        self: Index[bool] | Index[int], other: ScalarArrayIndexIntNoBool
    ) -> Index[float]: ...
    @overload
    def __truediv__(
        self: Index[float],
        other: np_ndarray_bool | np_ndarray_anyint | Index[bool] | Index[int],
    ) -> Index[float]: ...
    @overload
    def __truediv__(
        self: Index[complex],
        other: np_ndarray_bool | np_ndarray_anyint | Index[bool] | Index[int],
    ) -> Index[complex]: ...
    @overload
    def __truediv__(
        self: Index[bool] | Index[int], other: ScalarArrayIndexJustFloat
    ) -> Index[float]: ...
    @overload
    def __truediv__(
        self: Index[T_COMPLEX], other: ScalarArrayIndexJustFloat
    ) -> Index[T_COMPLEX]: ...
    @overload
    def __truediv__(
        self: IndexComplex, other: ScalarArrayIndexJustComplex
    ) -> Index[complex]: ...
    @overload
    def __truediv__(self: Index[_str], other: Path) -> Index: ...
    @overload
    def __rtruediv__(self, other: np_ndarray_dt) -> Never: ...
    @overload
    def __rtruediv__(  # type: ignore[overload-overlap]
        self: Index[Never], other: ScalarArrayIndexComplex | ScalarArrayIndexTimedelta
    ) -> Index: ...
    @overload
    def __rtruediv__(  # type: ignore[overload-overlap]
        self: IndexComplex, other: Index[Never]
    ) -> Index: ...
    @overload
    def __rtruediv__(  # type: ignore[overload-overlap] # pyright: ignore[reportOverlappingOverload]
        self: Index[int] | Index[float], other: Sequence[timedelta | np.timedelta64]
    ) -> Index: ...
    @overload
    def __rtruediv__(
        self: Supports_ProtoRTrueDiv[_T_contra, S2],
        other: _T_contra | Sequence[_T_contra],
    ) -> Index[S2]: ...
    @overload
    def __rtruediv__(
        self: Index[int], other: np_ndarray_bool | Index[bool]
    ) -> Index[float]: ...
    @overload
    def __rtruediv__(
        self: Index[bool] | Index[int], other: ScalarArrayIndexIntNoBool
    ) -> Index[float]: ...
    @overload
    def __rtruediv__(  # type: ignore[misc]
        self: Index[float],
        other: np_ndarray_bool | np_ndarray_anyint | Index[bool] | Index[int],
    ) -> Index[float]: ...
    @overload
    def __rtruediv__(
        self: Index[complex],
        other: np_ndarray_bool | np_ndarray_anyint | Index[bool] | Index[int],
    ) -> Index[complex]: ...
    @overload
    def __rtruediv__(
        self: Index[bool] | Index[int], other: ScalarArrayIndexJustFloat
    ) -> Index[float]: ...
    @overload
    def __rtruediv__(
        self: Index[T_COMPLEX], other: ScalarArrayIndexJustFloat
    ) -> Index[T_COMPLEX]: ...
    @overload
    def __rtruediv__(
        self: IndexComplex, other: ScalarArrayIndexJustComplex
    ) -> Index[complex]: ...
    @overload
    def __rtruediv__(
        self: Index[int] | Index[float], other: ScalarArrayIndexTimedelta
    ) -> TimedeltaIndex: ...
    @overload
    def __rtruediv__(self: Index[_str], other: Path) -> Index: ...
    @overload
    def __floordiv__(self, other: np_ndarray_dt) -> Never: ...
    @overload
    def __floordiv__(self: Index[Never], other: np_ndarray_td) -> Never: ...
    @overload
    def __floordiv__(
        self: Index[int] | Index[float], other: np_ndarray_complex | np_ndarray_td
    ) -> Never: ...
    @overload
    def __floordiv__(self: Index[Never], other: ScalarArrayIndexReal) -> Index: ...
    @overload
    def __floordiv__(self: IndexReal, other: Index[Never]) -> Index: ...
    @overload
    def __floordiv__(
        self: Index[bool] | Index[complex], other: np_ndarray
    ) -> Never: ...
    @overload
    def __floordiv__(
        self: Supports_ProtoFloorDiv[_T_contra, S2],
        other: _T_contra | Sequence[_T_contra],
    ) -> Index[S2]: ...
    @overload
    def __floordiv__(
        self: Index[int], other: np_ndarray_bool | Index[bool]
    ) -> Index[int]: ...
    @overload
    def __floordiv__(
        self: Index[float], other: np_ndarray_bool | Index[bool]
    ) -> Index[float]: ...
    @overload
    def __floordiv__(
        self: Index[bool] | Index[int], other: np_ndarray_anyint | Index[int]
    ) -> Index[int]: ...
    @overload
    def __floordiv__(
        self: Index[float], other: np_ndarray_anyint | Index[int]
    ) -> Index[float]: ...
    @overload
    def __floordiv__(
        self: Index[int] | Index[float],
        other: float | Sequence[float] | np_ndarray_float | Index[float],
    ) -> Index[float]: ...
    @overload
    def __rfloordiv__(  # type: ignore[overload-overlap]
        self: Index[Never], other: ScalarArrayIndexReal
    ) -> Index: ...
    @overload
    def __rfloordiv__(self, other: np_ndarray_complex | np_ndarray_dt) -> Never: ...
    @overload
    def __rfloordiv__(
        self: Index[int] | Index[float], other: np_ndarray_td
    ) -> Never: ...
    @overload
    def __rfloordiv__(
        self: Index[bool] | Index[complex], other: np_ndarray
    ) -> Never: ...
    @overload
    def __rfloordiv__(  # type: ignore[overload-overlap]
        self: IndexReal, other: Index[Never]
    ) -> Index: ...
    @overload
    def __rfloordiv__(
        self: Supports_ProtoRFloorDiv[_T_contra, S2],
        other: _T_contra | Sequence[_T_contra],
    ) -> Index[S2]: ...
    @overload
    def __rfloordiv__(
        self: Index[int], other: np_ndarray_bool | Index[bool]
    ) -> Index[int]: ...
    @overload
    def __rfloordiv__(
        self: Index[float], other: np_ndarray_bool | Index[bool]
    ) -> Index[float]: ...
    @overload
    def __rfloordiv__(
        self: Index[bool] | Index[int], other: np_ndarray_anyint | Index[int]
    ) -> Index[int]: ...
    @overload
    def __rfloordiv__(
        self: Index[float], other: np_ndarray_anyint | Index[int]
    ) -> Index[float]: ...
    @overload
    def __rfloordiv__(
        self: Index[int] | Index[float],
        other: float | Sequence[float] | np_ndarray_float | Index[float],
    ) -> Index[float]: ...
    @overload
    def __rfloordiv__(
        self: Index[int] | Index[float],
        other: timedelta | np.timedelta64 | ArrayIndexTimedeltaNoSeq,
    ) -> TimedeltaIndex: ...
    @overload
    def __rfloordiv__(
        self: Index[int] | Index[float], other: Sequence[timedelta | np.timedelta64]
    ) -> Index: ...
    def infer_objects(self, copy: bool = True) -> Self: ...

@type_check_only
class _IndexSubclassBase(Index[S1], Generic[S1, GenericT_co]):
    @overload
    def to_numpy(
        self,
        dtype: None = None,
        copy: bool = False,
        na_value: Scalar = ...,
        **kwargs: Any,
    ) -> np_1darray[GenericT_co]: ...
    @overload
    def to_numpy(
        self,
        dtype: np.dtype[GenericT] | SupportsDType[GenericT] | type[GenericT],
        copy: bool = False,
        na_value: Scalar = ...,
        **kwargs: Any,
    ) -> np_1darray[GenericT]: ...
    @overload
    def to_numpy(
        self,
        dtype: DTypeLike,
        copy: bool = False,
        na_value: Scalar = ...,
        **kwargs: Any,
    ) -> np_1darray: ...<|MERGE_RESOLUTION|>--- conflicted
+++ resolved
@@ -571,19 +571,13 @@
         self, target: Index
     ) -> tuple[np_1darray_intp, np_1darray_intp]: ...
     @final
-<<<<<<< HEAD
-    def get_indexer_for(self, target, **kwargs: Any): ...
-    def map(self, mapper, na_action=...) -> Index: ...
+    def get_indexer_for(self, target: Index) -> np_1darray_intp: ...
+    def map(
+        self, mapper: Renamer, na_action: Literal["ignore"] | None = None
+    ) -> Index: ...
     def isin(
         self, values: Iterable[Any], level: Level | None = None
     ) -> np_1darray_bool: ...
-=======
-    def get_indexer_for(self, target: Index) -> np_1darray_intp: ...
-    def map(
-        self, mapper: Renamer, na_action: Literal["ignore"] | None = None
-    ) -> Index: ...
-    def isin(self, values, level=...) -> np_1darray_bool: ...
->>>>>>> b82986c4
     def slice_indexer(
         self,
         start: Label | None = None,
