--- conflicted
+++ resolved
@@ -323,13 +323,9 @@
         self, name: bool = ..., formatter: Callable | None = ..., na_rep: _str = ...
     ) -> list[_str]: ...
     def to_flat_index(self): ...
-<<<<<<< HEAD
-    def to_series(self, index=..., name: Hashable = ...) -> Series[S1]: ...
-=======
     def to_series(
         self, index: Index | None = None, name: Hashable | None = None
-    ) -> Series: ...
->>>>>>> c889b1d9
+    ) -> Series[S1]: ...
     def to_frame(self, index: bool = True, name=...) -> DataFrame: ...
     @property
     def name(self) -> Hashable | None: ...
