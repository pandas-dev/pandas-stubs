from builtins import str as _str
from collections.abc import (
    Callable,
    Hashable,
    Iterable,
    Sequence,
)
from datetime import (
    datetime,
    timedelta,
)
from pathlib import Path
from typing import (
    Any,
    ClassVar,
    Generic,
    Literal,
    TypeAlias,
    final,
    overload,
    type_check_only,
)

from _typeshed import (
    SupportsAdd,
    SupportsMul,
    SupportsRAdd,
    SupportsRMul,
    _T_contra,
)
import numpy as np
from pandas.core.arrays.boolean import BooleanArray
from pandas.core.arrays.floating import FloatingArray
from pandas.core.base import (
    ArrayIndexTimedeltaNoSeq,
    ElementOpsMixin,
    IndexComplex,
    IndexOpsMixin,
    IndexReal,
    ScalarArrayIndexComplex,
    ScalarArrayIndexIntNoBool,
    ScalarArrayIndexJustComplex,
    ScalarArrayIndexJustFloat,
    ScalarArrayIndexReal,
    ScalarArrayIndexTimedelta,
    Supports_ProtoAdd,
    Supports_ProtoFloorDiv,
    Supports_ProtoMul,
    Supports_ProtoRAdd,
    Supports_ProtoRFloorDiv,
    Supports_ProtoRMul,
    Supports_ProtoRTrueDiv,
    Supports_ProtoTrueDiv,
)
from pandas.core.frame import DataFrame
from pandas.core.indexes.category import CategoricalIndex
from pandas.core.indexes.datetimes import DatetimeIndex
from pandas.core.indexes.interval import IntervalIndex
from pandas.core.indexes.multi import MultiIndex
from pandas.core.indexes.period import PeriodIndex
from pandas.core.indexes.timedeltas import TimedeltaIndex
from pandas.core.series import Series
from pandas.core.strings.accessor import StringMethods
from typing_extensions import (
    Never,
    Self,
)

from pandas._libs.interval import (
    Interval,
    _OrderableT,
)
from pandas._libs.tslibs.period import Period
from pandas._libs.tslibs.timedeltas import Timedelta
from pandas._typing import (
    C2,
    S1,
    S2,
    S2_NSDT,
    T_COMPLEX,
    AnyAll,
    AnyArrayLike,
    AnyArrayLikeInt,
    ArrayLike,
    AxesData,
<<<<<<< HEAD
    BuiltinFloatDtypeArg,
=======
    Axis,
>>>>>>> 50bed6ef
    CategoryDtypeArg,
    DropKeep,
    Dtype,
    DtypeArg,
    DTypeLike,
    DtypeObj,
    GenericT,
    GenericT_co,
    HashableT,
    IgnoreRaise,
    JoinHow,
    Just,
    Label,
    Level,
    MaskType,
    NaPosition,
    NumpyFloatNot16DtypeArg,
    PandasAstypeFloatDtypeArg,
    PandasFloatDtypeArg,
    PyArrowFloatDtypeArg,
    ReindexMethod,
    S2_contra,
    Scalar,
    SequenceNotStr,
    SliceType,
    SupportsDType,
    TakeIndexer,
    TimedeltaDtypeArg,
    TimestampDtypeArg,
    np_1darray,
    np_1darray_bool,
    np_1darray_intp,
    np_ndarray,
    np_ndarray_anyint,
    np_ndarray_bool,
    np_ndarray_complex,
    np_ndarray_dt,
    np_ndarray_float,
    np_ndarray_str,
    np_ndarray_td,
    type_t,
)

from pandas.core.dtypes.dtypes import PeriodDtype

FloatNotNumpy16DtypeArg: TypeAlias = (
    BuiltinFloatDtypeArg
    | PandasFloatDtypeArg
    | NumpyFloatNot16DtypeArg
    | PyArrowFloatDtypeArg
)

class InvalidIndexError(Exception): ...

class Index(IndexOpsMixin[S1], ElementOpsMixin[S1]):
    __hash__: ClassVar[None]  # type: ignore[assignment]  # pyright: ignore[reportIncompatibleMethodOverride]
    # overloads with additional dtypes
    @overload
    def __new__(  # pyright: ignore[reportOverlappingOverload]
        cls,
        data: Sequence[bool | np.bool_] | IndexOpsMixin[bool] | np_ndarray_bool,
        *,
        dtype: Literal["bool"] | type_t[bool | np.bool_] = ...,
        copy: bool = ...,
        name: Hashable = ...,
        tupleize_cols: bool = ...,
    ) -> Index[bool]: ...
    @overload
    def __new__(
        cls,
        data: Sequence[int | np.integer] | IndexOpsMixin[int] | np_ndarray_anyint,
        *,
        dtype: Literal["int"] | type_t[int | np.integer] = ...,
        copy: bool = ...,
        name: Hashable = ...,
        tupleize_cols: bool = ...,
    ) -> Index[int]: ...
    @overload
    def __new__(
        cls,
        data: AxesData,
        *,
        dtype: Literal["int"] | type_t[int | np.integer],
        copy: bool = ...,
        name: Hashable = ...,
        tupleize_cols: bool = ...,
    ) -> Index[int]: ...
    @overload
    def __new__(
        cls,
        data: Sequence[float | np.floating] | np_ndarray_float | FloatingArray,
        dtype: None = None,
        copy: bool = ...,
        name: Hashable = ...,
        tupleize_cols: bool = ...,
    ) -> Index[float]: ...
    @overload
    def __new__(
        cls,
        data: AxesData,
        dtype: FloatNotNumpy16DtypeArg,
        copy: bool = ...,
        name: Hashable = ...,
        tupleize_cols: bool = ...,
    ) -> Index[float]: ...
    @overload
    def __new__(
        cls,
        data: (
            Sequence[complex | np.complexfloating]
            | IndexOpsMixin[complex]
            | np_ndarray_complex
        ),
        *,
        dtype: Literal["complex"] | type_t[complex | np.complexfloating] = ...,
        copy: bool = ...,
        name: Hashable = ...,
        tupleize_cols: bool = ...,
    ) -> Index[complex]: ...
    @overload
    def __new__(
        cls,
        data: AxesData,
        *,
        dtype: Literal["complex"] | type_t[complex | np.complexfloating],
        copy: bool = ...,
        name: Hashable = ...,
        tupleize_cols: bool = ...,
    ) -> Index[complex]: ...
    # special overloads with dedicated Index-subclasses
    @overload
    def __new__(
        cls,
        data: (
            Sequence[np.datetime64 | datetime] | IndexOpsMixin[datetime] | DatetimeIndex
        ),
        *,
        dtype: TimestampDtypeArg = ...,
        copy: bool = ...,
        name: Hashable = ...,
        tupleize_cols: bool = ...,
    ) -> DatetimeIndex: ...
    @overload
    def __new__(
        cls,
        data: AxesData,
        *,
        dtype: TimestampDtypeArg,
        copy: bool = ...,
        name: Hashable = ...,
        tupleize_cols: bool = ...,
    ) -> DatetimeIndex: ...
    @overload
    def __new__(
        cls,
        data: Sequence[Period] | IndexOpsMixin[Period],
        *,
        dtype: PeriodDtype = ...,
        copy: bool = ...,
        name: Hashable = ...,
        tupleize_cols: bool = ...,
    ) -> PeriodIndex: ...
    @overload
    def __new__(
        cls,
        data: AxesData,
        *,
        dtype: PeriodDtype,
        copy: bool = ...,
        name: Hashable = ...,
        tupleize_cols: bool = ...,
    ) -> PeriodIndex: ...
    @overload
    def __new__(
        cls,
        data: Sequence[np.timedelta64 | timedelta] | IndexOpsMixin[timedelta],
        *,
        dtype: TimedeltaDtypeArg = ...,
        copy: bool = ...,
        name: Hashable = ...,
        tupleize_cols: bool = ...,
    ) -> TimedeltaIndex: ...
    @overload
    def __new__(
        cls,
        data: AxesData,
        *,
        dtype: TimedeltaDtypeArg,
        copy: bool = ...,
        name: Hashable = ...,
        tupleize_cols: bool = ...,
    ) -> TimedeltaIndex: ...
    @overload
    def __new__(
        cls,
        data: AxesData,
        *,
        dtype: CategoryDtypeArg,
        copy: bool = ...,
        name: Hashable = ...,
        tupleize_cols: bool = ...,
    ) -> CategoricalIndex: ...
    @overload
    def __new__(
        cls,
        data: Sequence[Interval[_OrderableT]] | IndexOpsMixin[Interval[_OrderableT]],
        *,
        dtype: Literal["Interval"] = ...,
        copy: bool = ...,
        name: Hashable = ...,
        tupleize_cols: bool = ...,
    ) -> IntervalIndex[Interval[_OrderableT]]: ...
    @overload
    def __new__(
        cls,
        data: AxesData,
        *,
        dtype: Literal["Interval"],
        copy: bool = ...,
        name: Hashable = ...,
        tupleize_cols: bool = ...,
    ) -> IntervalIndex[Interval[Any]]: ...
    @overload
    def __new__(
        cls,
        data: DatetimeIndex,
        *,
        dtype: TimestampDtypeArg | None = ...,
        copy: bool = ...,
        name: Hashable = ...,
        tupleize_cols: bool = ...,
    ) -> DatetimeIndex: ...
    # generic overloads
    @overload
    def __new__(
        cls,
        data: Iterable[S1] | IndexOpsMixin[S1],
        *,
        dtype: type[S1] = ...,
        copy: bool = ...,
        name: Hashable = ...,
        tupleize_cols: bool = ...,
    ) -> Self: ...
    @overload
    def __new__(
        cls,
        data: AxesData = ...,
        *,
        dtype: type[S1],
        copy: bool = ...,
        name: Hashable = ...,
        tupleize_cols: bool = ...,
    ) -> Self: ...
    # fallback overload
    @overload
    def __new__(
        cls,
        data: AxesData,
        *,
        dtype: Dtype = ...,
        copy: bool = ...,
        name: Hashable = ...,
        tupleize_cols: bool = ...,
    ) -> Self: ...
    @property
    def str(
        self,
    ) -> StringMethods[  # pyrefly: ignore[bad-specialization]
        Self,
        MultiIndex,
        np_1darray_bool,
        Index[list[_str]],
        Index[int],
        Index[bytes],
        Index[_str],
        Index,
    ]: ...
    @final
    def is_(self, other: object) -> bool: ...
    def __len__(self) -> int: ...
    def __array__(
        self, dtype: _str | np.dtype = ..., copy: bool | None = ...
    ) -> np_1darray: ...
    @property
    def dtype(self) -> DtypeObj: ...
    @final
    def ravel(self, order: _str = "C") -> Self: ...
    def view(self, cls=...): ...
    @overload
    def astype(
        self,
        dtype: FloatNotNumpy16DtypeArg | PandasAstypeFloatDtypeArg,
        copy: bool = True,
    ) -> Index[float]: ...
    @overload
    def astype(self, dtype: DtypeArg, copy: bool = True) -> Index: ...
    def take(
        self,
        indices: TakeIndexer,
        axis: Axis = 0,
        allow_fill: bool = True,
        fill_value: Scalar | None = None,
        **kwargs: Any,
    ) -> Self: ...
    def repeat(
        self, repeats: int | AnyArrayLikeInt | Sequence[int], axis: None = None
    ) -> Self: ...
    def copy(self, name: Hashable = ..., deep: bool = False) -> Self: ...
    def format(
        self, name: bool = ..., formatter: Callable | None = ..., na_rep: _str = ...
    ) -> list[_str]: ...
    def to_series(
        self, index: Index | None = None, name: Hashable | None = None
    ) -> Series[S1]: ...
    def to_frame(self, index: bool = True, name: Hashable = ...) -> DataFrame: ...
    @property
    def name(self) -> Hashable | None: ...
    @name.setter
    def name(self, value: Hashable) -> None: ...
    @property
    def names(self) -> list[Hashable | None]: ...
    @names.setter
    def names(self, names: SequenceNotStr[Hashable | None]) -> None: ...
    def set_names(
        self,
        names: Hashable | Sequence[Hashable],
        *,
        level: Level | Sequence[Level] | None = None,
        inplace: bool = False,
    ) -> Self: ...
    @overload
    def rename(self, name: Hashable, *, inplace: Literal[False] = False) -> Self: ...
    @overload
    def rename(self, name: Hashable, *, inplace: Literal[True]) -> None: ...
    @property
    def nlevels(self) -> int: ...
    def get_level_values(self, level: int | _str) -> Index: ...
    def droplevel(self, level: Level | list[Level] = 0): ...
    @property
    def is_monotonic_increasing(self) -> bool: ...
    @property
    def is_monotonic_decreasing(self) -> bool: ...
    @property
    def is_unique(self) -> bool: ...
    @property
    def has_duplicates(self) -> bool: ...
    @property
    def inferred_type(self) -> _str: ...
    def __reduce__(self): ...
    @property
    def hasnans(self) -> bool: ...
    @final
    def isna(self): ...
    isnull = ...
    @final
    def notna(self): ...
    notnull = ...
    def fillna(self, value=...): ...
    def dropna(self, how: AnyAll = "any") -> Self: ...
    def unique(self, level: Hashable | None = None) -> Self: ...
    def drop_duplicates(self, *, keep: DropKeep = ...) -> Self: ...
    def duplicated(self, keep: DropKeep = "first") -> np_1darray_bool: ...
    def __and__(self, other: Never) -> Never: ...
    def __rand__(self, other: Never) -> Never: ...
    def __or__(self, other: Never) -> Never: ...
    def __ror__(self, other: Never) -> Never: ...
    def __xor__(self, other: Never) -> Never: ...
    def __rxor__(self, other: Never) -> Never: ...
    def __neg__(self) -> Self: ...
    @final
    def __nonzero__(self) -> None: ...
    __bool__ = ...
    def union(
        self, other: list[HashableT] | Self, sort: bool | None = None
    ) -> Self: ...
    def intersection(
        self, other: list[S1] | Self, sort: bool | None = False
    ) -> Self: ...
    def difference(self, other: list | Self, sort: bool | None = None) -> Self: ...
    def symmetric_difference(
        self,
        other: list[S1] | Self,
        result_name: Hashable = ...,
        sort: bool | None = None,
    ) -> Self: ...
    def get_loc(self, key: Label) -> int | slice | np_1darray_bool: ...
    def get_indexer(
        self,
        target: Index,
        method: ReindexMethod | None = None,
        limit: int | None = None,
        tolerance: Scalar | AnyArrayLike | Sequence[Scalar] | None = None,
    ) -> np_1darray_intp: ...
    def reindex(
        self,
        target: Iterable[Any],
        method: ReindexMethod | None = None,
        level: int | None = None,
        limit: int | None = None,
        tolerance: Scalar | AnyArrayLike | Sequence[Scalar] | None = None,
    ) -> tuple[Index, np_1darray_intp | None]: ...
    @overload
    def join(
        self,
        other: Index,
        *,
        how: JoinHow = "left",
        level: Level | None = None,
        return_indexers: Literal[True],
        sort: bool = False,
    ) -> tuple[Index, np_1darray_intp | None, np_1darray_intp | None]: ...
    @overload
    def join(
        self,
        other: Index,
        *,
        how: JoinHow = "left",
        level: Level | None = None,
        return_indexers: Literal[False] = False,
        sort: bool = False,
    ) -> Index: ...
    @property
    def values(self) -> np_1darray: ...
    def memory_usage(self, deep: bool = False): ...
    @overload
    def where(
        self,
        cond: Sequence[bool] | np_ndarray_bool | BooleanArray | IndexOpsMixin[bool],
        other: S1 | Series[S1] | Self,
    ) -> Self: ...
    @overload
    def where(
        self,
        cond: Sequence[bool] | np_ndarray_bool | BooleanArray | IndexOpsMixin[bool],
        other: Scalar | AnyArrayLike | None = None,
    ) -> Index: ...
    def __contains__(self, key: Hashable) -> bool: ...
    @final
    def __setitem__(self, key, value) -> None: ...
    @overload
    def __getitem__(
        self,
        idx: slice | np_ndarray_anyint | Sequence[int] | Index | MaskType,
    ) -> Self: ...
    @overload
    def __getitem__(self, idx: int | tuple[np_ndarray_anyint, ...]) -> S1: ...
    @overload
    def append(
        self: Index[C2], other: Index[C2] | Sequence[Index[C2]]
    ) -> Index[C2]: ...
    @overload
    def append(self, other: Index | Sequence[Index]) -> Index: ...
    def putmask(self, mask, value): ...
    def equals(self, other: object) -> bool: ...
    @final
    def identical(self, other) -> bool: ...
    @final
    def asof(self, label): ...
    def asof_locs(self, where, mask): ...
    def sort_values(
        self,
        *,
        return_indexer: bool = ...,
        ascending: bool = ...,
        na_position: NaPosition = ...,
        key: Callable[[Index], Index] | None = None,
    ): ...
    @final
    def sort(self, *args: Any, **kwargs: Any) -> None: ...
    def argsort(self, *args: Any, **kwargs: Any) -> np_1darray_intp: ...
    def get_indexer_non_unique(self, target): ...
    @final
    def get_indexer_for(self, target, **kwargs: Any): ...
    def map(self, mapper, na_action=...) -> Index: ...
    def isin(self, values, level=...) -> np_1darray_bool: ...
    def slice_indexer(
        self,
        start: Label | None = None,
        end: Label | None = None,
        step: int | None = None,
    ): ...
    def get_slice_bound(self, label, side): ...
    def slice_locs(
        self, start: SliceType = None, end: SliceType = None, step: int | None = None
    ): ...
    def delete(
        self, loc: np.integer | int | AnyArrayLikeInt | Sequence[int]
    ) -> Self: ...
    @overload
    def insert(self, loc: int, item: S1) -> Self: ...
    @overload
    def insert(self, loc: int, item: object) -> Index: ...
    def drop(self, labels, errors: IgnoreRaise = "raise") -> Self: ...
    @property
    def shape(self) -> tuple[int, ...]: ...
    # Extra methods from old stubs
    def __eq__(self, other: object) -> np_1darray_bool: ...  # type: ignore[override] # pyright: ignore[reportIncompatibleMethodOverride]
    def __ne__(self, other: object) -> np_1darray_bool: ...  # type: ignore[override] # pyright: ignore[reportIncompatibleMethodOverride]
    def __le__(self, other: Self | S1) -> np_1darray_bool: ...  # type: ignore[override] # pyright: ignore[reportIncompatibleMethodOverride]
    def __ge__(self, other: Self | S1) -> np_1darray_bool: ...  # type: ignore[override] # pyright: ignore[reportIncompatibleMethodOverride]
    def __lt__(self, other: Self | S1) -> np_1darray_bool: ...  # type: ignore[override] # pyright: ignore[reportIncompatibleMethodOverride]
    def __gt__(self, other: Self | S1) -> np_1darray_bool: ...  # type: ignore[override] # pyright: ignore[reportIncompatibleMethodOverride]
    @overload
    def __add__(self: Index[Never], other: _str) -> Never: ...
    @overload
    def __add__(
        self: Index[Never], other: complex | ArrayLike | SequenceNotStr[S1] | Index
    ) -> Index: ...
    @overload
    def __add__(self, other: Index[Never]) -> Index: ...
    @overload
    def __add__(self: Index[Never], other: Period) -> PeriodIndex: ...
    @overload
    def __add__(
        self: Supports_ProtoAdd[_T_contra, S2], other: _T_contra | Sequence[_T_contra]
    ) -> Index[S2]: ...
    @overload
    def __add__(
        self: Index[S2_contra],
        other: SupportsRAdd[S2_contra, S2] | Sequence[SupportsRAdd[S2_contra, S2]],
    ) -> Index[S2]: ...
    @overload
    def __add__(
        self: Index[T_COMPLEX], other: np_ndarray_bool | Index[bool]
    ) -> Index[T_COMPLEX]: ...
    @overload
    def __add__(
        self: Index[bool], other: np_ndarray_anyint | Index[int]
    ) -> Index[int]: ...
    @overload
    def __add__(
        self: Index[T_COMPLEX], other: np_ndarray_anyint | Index[int]
    ) -> Index[T_COMPLEX]: ...
    @overload
    def __add__(
        self: Index[bool] | Index[int], other: np_ndarray_float | Index[float]
    ) -> Index[float]: ...
    @overload
    def __add__(
        self: Index[T_COMPLEX], other: np_ndarray_float | Index[float]
    ) -> Index[T_COMPLEX]: ...
    @overload
    def __add__(
        self: Index[T_COMPLEX], other: np_ndarray_complex | Index[complex]
    ) -> Index[complex]: ...
    @overload
    def __add__(
        self: Index[_str],
        other: (
            np_ndarray_bool | np_ndarray_anyint | np_ndarray_float | np_ndarray_complex
        ),
    ) -> Never: ...
    @overload
    def __add__(
        self: Index[_str], other: np_ndarray_str | Index[_str]
    ) -> Index[_str]: ...
    @overload
    def __radd__(self: Index[Never], other: _str) -> Never: ...
    @overload
    def __radd__(
        self: Index[Never], other: complex | ArrayLike | SequenceNotStr[S1] | Index
    ) -> Index: ...
    @overload
    def __radd__(self: Index[Never], other: Period) -> PeriodIndex: ...
    @overload
    def __radd__(
        self: Supports_ProtoRAdd[_T_contra, S2],
        other: _T_contra | Sequence[_T_contra],
    ) -> Index[S2]: ...
    @overload
    def __radd__(
        self: Index[S2_contra],
        other: SupportsAdd[S2_contra, S2] | Sequence[SupportsAdd[S2_contra, S2]],
    ) -> Index[S2]: ...
    @overload
    def __radd__(
        self: Index[T_COMPLEX], other: np_ndarray_bool | Index[bool]
    ) -> Index[T_COMPLEX]: ...
    @overload
    def __radd__(
        self: Index[bool], other: np_ndarray_anyint | Index[int]
    ) -> Index[int]: ...
    @overload
    def __radd__(
        self: Index[T_COMPLEX], other: np_ndarray_anyint | Index[int]
    ) -> Index[T_COMPLEX]: ...
    @overload
    def __radd__(
        self: Index[bool] | Index[int], other: np_ndarray_float | Index[float]
    ) -> Index[float]: ...
    @overload
    def __radd__(
        self: Index[T_COMPLEX], other: np_ndarray_float | Index[float]
    ) -> Index[T_COMPLEX]: ...
    @overload
    def __radd__(
        self: Index[T_COMPLEX], other: np_ndarray_complex | Index[complex]
    ) -> Index[complex]: ...
    @overload
    def __radd__(
        self: Index[_str],
        other: (
            np_ndarray_bool | np_ndarray_anyint | np_ndarray_float | np_ndarray_complex
        ),
    ) -> Never: ...
    @overload
    def __radd__(
        self: Index[_str], other: np_ndarray_str | Index[_str]
    ) -> Index[_str]: ...
    @overload
    def __sub__(self: Index[Never], other: DatetimeIndex) -> Never: ...
    @overload
    def __sub__(
        self: Index[Never], other: complex | ArrayLike | SequenceNotStr[S1] | Index
    ) -> Index: ...
    @overload
    def __sub__(self, other: Index[Never]) -> Index: ...
    @overload
    def __sub__(
        self: Index[bool],
        other: Just[int] | Sequence[Just[int]] | np_ndarray_anyint | Index[int],
    ) -> Index[int]: ...
    @overload
    def __sub__(
        self: Index[bool],
        other: Just[float] | Sequence[Just[float]] | np_ndarray_float | Index[float],
    ) -> Index[float]: ...
    @overload
    def __sub__(
        self: Index[int],
        other: (
            int
            | Sequence[int]
            | np_ndarray_bool
            | np_ndarray_anyint
            | Index[bool]
            | Index[int]
        ),
    ) -> Index[int]: ...
    @overload
    def __sub__(
        self: Index[int],
        other: Just[float] | Sequence[Just[float]] | np_ndarray_float | Index[float],
    ) -> Index[float]: ...
    @overload
    def __sub__(
        self: Index[float],
        other: (
            float
            | Sequence[float]
            | np_ndarray_bool
            | np_ndarray_anyint
            | np_ndarray_float
            | Index[bool]
            | Index[int]
            | Index[float]
        ),
    ) -> Index[float]: ...
    @overload
    def __sub__(
        self: Index[complex],
        other: (
            T_COMPLEX
            | Sequence[T_COMPLEX]
            | np_ndarray_bool
            | np_ndarray_anyint
            | np_ndarray_float
            | Index[T_COMPLEX]
        ),
    ) -> Index[complex]: ...
    @overload
    def __sub__(
        self: Index[T_COMPLEX],
        other: (
            Just[complex]
            | Sequence[Just[complex]]
            | np_ndarray_complex
            | Index[complex]
        ),
    ) -> Index[complex]: ...
    @overload
    def __rsub__(self: Index[Never], other: DatetimeIndex) -> Never: ...  # type: ignore[misc]
    @overload
    def __rsub__(
        self: Index[Never], other: complex | ArrayLike | SequenceNotStr[S1] | Index
    ) -> Index: ...
    @overload
    def __rsub__(self, other: Index[Never]) -> Index: ...
    @overload
    def __rsub__(
        self: Index[bool],
        other: Just[int] | Sequence[Just[int]] | np_ndarray_anyint | Index[int],
    ) -> Index[int]: ...
    @overload
    def __rsub__(
        self: Index[bool],
        other: Just[float] | Sequence[Just[float]] | np_ndarray_float | Index[float],
    ) -> Index[float]: ...
    @overload
    def __rsub__(
        self: Index[int],
        other: (
            int
            | Sequence[int]
            | np_ndarray_bool
            | np_ndarray_anyint
            | Index[bool]
            | Index[int]
        ),
    ) -> Index[int]: ...
    @overload
    def __rsub__(
        self: Index[int],
        other: Just[float] | Sequence[Just[float]] | np_ndarray_float | Index[float],
    ) -> Index[float]: ...
    @overload
    def __rsub__(
        self: Index[float],
        other: (
            float
            | Sequence[float]
            | np_ndarray_bool
            | np_ndarray_anyint
            | np_ndarray_float
            | Index[bool]
            | Index[int]
            | Index[float]
        ),
    ) -> Index[float]: ...
    @overload
    def __rsub__(
        self: Index[complex],
        other: (
            T_COMPLEX
            | Sequence[T_COMPLEX]
            | np_ndarray_bool
            | np_ndarray_anyint
            | np_ndarray_float
            | Index[T_COMPLEX]
        ),
    ) -> Index[complex]: ...
    @overload
    def __rsub__(
        self: Index[T_COMPLEX],
        other: (
            Just[complex]
            | Sequence[Just[complex]]
            | np_ndarray_complex
            | Index[complex]
        ),
    ) -> Index[complex]: ...
    @overload
    def __mul__(
        self: Index[Never], other: complex | ArrayLike | SequenceNotStr[S1] | Index
    ) -> Index: ...
    @overload
    def __mul__(self, other: Index[Never]) -> Index: ...
    @overload
    def __mul__(self, other: np_ndarray_dt) -> Never: ...
    @overload
    def __mul__(self: Index[bool] | Index[complex], other: np_ndarray_td) -> Never: ...
    @overload
    def __mul__(
        self: Index[int] | Index[float],
        other: timedelta | Sequence[Timedelta] | np.timedelta64 | np_ndarray_td,
    ) -> TimedeltaIndex: ...
    @overload
    def __mul__(
        self: Index[_str],
        other: (
            np_ndarray_bool
            | np_ndarray_float
            | np_ndarray_complex
            | np_ndarray_dt
            | np_ndarray_td
        ),
    ) -> Never: ...
    @overload
    def __mul__(
        self: Index[_str], other: np_ndarray_anyint | Index[int]
    ) -> Index[_str]: ...
    @overload
    def __mul__(
        self: Supports_ProtoMul[_T_contra, S2], other: _T_contra | Sequence[_T_contra]
    ) -> Index[S2]: ...
    @overload
    def __mul__(
        self: Index[S2_contra],
        other: (
            SupportsRMul[S2_contra, S2_NSDT]
            | Sequence[SupportsRMul[S2_contra, S2_NSDT]]
        ),
    ) -> Index[S2_NSDT]: ...
    @overload
    def __mul__(
        self: Index[T_COMPLEX], other: np_ndarray_bool | Index[bool]
    ) -> Index[T_COMPLEX]: ...
    @overload
    def __mul__(
        self: Index[bool], other: np_ndarray_anyint | Index[int]
    ) -> Index[int]: ...
    @overload
    def __mul__(
        self: Index[T_COMPLEX], other: np_ndarray_anyint | Index[int]
    ) -> Index[T_COMPLEX]: ...
    @overload
    def __mul__(
        self: Index[bool] | Index[int], other: np_ndarray_float | Index[float]
    ) -> Index[float]: ...
    @overload
    def __mul__(
        self: Index[T_COMPLEX], other: np_ndarray_float | Index[float]
    ) -> Index[T_COMPLEX]: ...
    @overload
    def __mul__(
        self: Index[T_COMPLEX], other: np_ndarray_complex | Index[complex]
    ) -> Index[complex]: ...
    @overload
    def __rmul__(
        self: Index[Never], other: complex | ArrayLike | SequenceNotStr[S1] | Index
    ) -> Index: ...
    @overload
    def __rmul__(self, other: Index[Never]) -> Index: ...
    @overload
    def __rmul__(self, other: np_ndarray_dt) -> Never: ...
    @overload
    def __rmul__(self: Index[bool] | Index[complex], other: np_ndarray_td) -> Never: ...
    @overload
    def __rmul__(
        self: Index[int] | Index[float],
        other: timedelta | Sequence[Timedelta] | np.timedelta64 | np_ndarray_td,
    ) -> TimedeltaIndex: ...
    @overload
    def __rmul__(
        self: Index[_str],
        other: (
            np_ndarray_bool
            | np_ndarray_float
            | np_ndarray_complex
            | np_ndarray_dt
            | np_ndarray_td
        ),
    ) -> Never: ...
    @overload
    def __rmul__(
        self: Index[_str], other: np_ndarray_anyint | Index[int]
    ) -> Index[_str]: ...
    @overload
    def __rmul__(
        self: Supports_ProtoRMul[_T_contra, S2],
        other: _T_contra | Sequence[_T_contra],
    ) -> Index[S2]: ...
    @overload
    def __rmul__(
        self: Index[S2_contra],
        other: (
            SupportsMul[S2_contra, S2_NSDT] | Sequence[SupportsMul[S2_contra, S2_NSDT]]
        ),
    ) -> Index[S2_NSDT]: ...
    @overload
    def __rmul__(
        self: Index[T_COMPLEX], other: np_ndarray_bool | Index[bool]
    ) -> Index[T_COMPLEX]: ...
    @overload
    def __rmul__(
        self: Index[bool], other: np_ndarray_anyint | Index[int]
    ) -> Index[int]: ...
    @overload
    def __rmul__(
        self: Index[T_COMPLEX], other: np_ndarray_anyint | Index[int]
    ) -> Index[T_COMPLEX]: ...
    @overload
    def __rmul__(
        self: Index[bool] | Index[int], other: np_ndarray_float | Index[float]
    ) -> Index[float]: ...
    @overload
    def __rmul__(
        self: Index[T_COMPLEX], other: np_ndarray_float | Index[float]
    ) -> Index[T_COMPLEX]: ...
    @overload
    def __rmul__(
        self: Index[T_COMPLEX], other: np_ndarray_complex | Index[complex]
    ) -> Index[complex]: ...
    @overload
    def __truediv__(self, other: np_ndarray_dt) -> Never: ...
    @overload
    def __truediv__(  # type: ignore[overload-overlap]
        self: Index[Never], other: ScalarArrayIndexComplex
    ) -> Index: ...
    @overload
    def __truediv__(self: Index[Never], other: ArrayIndexTimedeltaNoSeq) -> Never: ...
    @overload
    def __truediv__(self: Index[T_COMPLEX], other: np_ndarray_td) -> Never: ...
    @overload
    def __truediv__(self: Index[bool], other: np_ndarray_bool) -> Never: ...
    @overload
    def __truediv__(self: IndexComplex, other: Index[Never]) -> Index: ...
    @overload
    def __truediv__(
        self: Supports_ProtoTrueDiv[_T_contra, S2],
        other: _T_contra | Sequence[_T_contra],
    ) -> Index[S2]: ...
    @overload
    def __truediv__(
        self: Index[int], other: np_ndarray_bool | Index[bool]
    ) -> Index[float]: ...
    @overload
    def __truediv__(
        self: Index[bool] | Index[int], other: ScalarArrayIndexIntNoBool
    ) -> Index[float]: ...
    @overload
    def __truediv__(
        self: Index[float],
        other: np_ndarray_bool | np_ndarray_anyint | Index[bool] | Index[int],
    ) -> Index[float]: ...
    @overload
    def __truediv__(
        self: Index[complex],
        other: np_ndarray_bool | np_ndarray_anyint | Index[bool] | Index[int],
    ) -> Index[complex]: ...
    @overload
    def __truediv__(
        self: Index[bool] | Index[int], other: ScalarArrayIndexJustFloat
    ) -> Index[float]: ...
    @overload
    def __truediv__(
        self: Index[T_COMPLEX], other: ScalarArrayIndexJustFloat
    ) -> Index[T_COMPLEX]: ...
    @overload
    def __truediv__(
        self: IndexComplex, other: ScalarArrayIndexJustComplex
    ) -> Index[complex]: ...
    @overload
    def __truediv__(self: Index[_str], other: Path) -> Index: ...
    @overload
    def __rtruediv__(self, other: np_ndarray_dt) -> Never: ...
    @overload
    def __rtruediv__(  # type: ignore[overload-overlap]
        self: Index[Never], other: ScalarArrayIndexComplex | ScalarArrayIndexTimedelta
    ) -> Index: ...
    @overload
    def __rtruediv__(  # type: ignore[overload-overlap]
        self: IndexComplex, other: Index[Never]
    ) -> Index: ...
    @overload
    def __rtruediv__(  # type: ignore[overload-overlap] # pyright: ignore[reportOverlappingOverload]
        self: Index[int] | Index[float], other: Sequence[timedelta | np.timedelta64]
    ) -> Index: ...
    @overload
    def __rtruediv__(
        self: Supports_ProtoRTrueDiv[_T_contra, S2],
        other: _T_contra | Sequence[_T_contra],
    ) -> Index[S2]: ...
    @overload
    def __rtruediv__(
        self: Index[int], other: np_ndarray_bool | Index[bool]
    ) -> Index[float]: ...
    @overload
    def __rtruediv__(
        self: Index[bool] | Index[int], other: ScalarArrayIndexIntNoBool
    ) -> Index[float]: ...
    @overload
    def __rtruediv__(  # type: ignore[misc]
        self: Index[float],
        other: np_ndarray_bool | np_ndarray_anyint | Index[bool] | Index[int],
    ) -> Index[float]: ...
    @overload
    def __rtruediv__(
        self: Index[complex],
        other: np_ndarray_bool | np_ndarray_anyint | Index[bool] | Index[int],
    ) -> Index[complex]: ...
    @overload
    def __rtruediv__(
        self: Index[bool] | Index[int], other: ScalarArrayIndexJustFloat
    ) -> Index[float]: ...
    @overload
    def __rtruediv__(
        self: Index[T_COMPLEX], other: ScalarArrayIndexJustFloat
    ) -> Index[T_COMPLEX]: ...
    @overload
    def __rtruediv__(
        self: IndexComplex, other: ScalarArrayIndexJustComplex
    ) -> Index[complex]: ...
    @overload
    def __rtruediv__(
        self: Index[int] | Index[float], other: ScalarArrayIndexTimedelta
    ) -> TimedeltaIndex: ...
    @overload
    def __rtruediv__(self: Index[_str], other: Path) -> Index: ...
    @overload
    def __floordiv__(self, other: np_ndarray_dt) -> Never: ...
    @overload
    def __floordiv__(self: Index[Never], other: np_ndarray_td) -> Never: ...
    @overload
    def __floordiv__(
        self: Index[int] | Index[float], other: np_ndarray_complex | np_ndarray_td
    ) -> Never: ...
    @overload
    def __floordiv__(self: Index[Never], other: ScalarArrayIndexReal) -> Index: ...
    @overload
    def __floordiv__(self: IndexReal, other: Index[Never]) -> Index: ...
    @overload
    def __floordiv__(
        self: Index[bool] | Index[complex], other: np_ndarray
    ) -> Never: ...
    @overload
    def __floordiv__(
        self: Supports_ProtoFloorDiv[_T_contra, S2],
        other: _T_contra | Sequence[_T_contra],
    ) -> Index[S2]: ...
    @overload
    def __floordiv__(
        self: Index[int], other: np_ndarray_bool | Index[bool]
    ) -> Index[int]: ...
    @overload
    def __floordiv__(
        self: Index[float], other: np_ndarray_bool | Index[bool]
    ) -> Index[float]: ...
    @overload
    def __floordiv__(
        self: Index[bool] | Index[int], other: np_ndarray_anyint | Index[int]
    ) -> Index[int]: ...
    @overload
    def __floordiv__(
        self: Index[float], other: np_ndarray_anyint | Index[int]
    ) -> Index[float]: ...
    @overload
    def __floordiv__(
        self: Index[int] | Index[float],
        other: float | Sequence[float] | np_ndarray_float | Index[float],
    ) -> Index[float]: ...
    @overload
    def __rfloordiv__(  # type: ignore[overload-overlap]
        self: Index[Never], other: ScalarArrayIndexReal
    ) -> Index: ...
    @overload
    def __rfloordiv__(self, other: np_ndarray_complex | np_ndarray_dt) -> Never: ...
    @overload
    def __rfloordiv__(
        self: Index[int] | Index[float], other: np_ndarray_td
    ) -> Never: ...
    @overload
    def __rfloordiv__(
        self: Index[bool] | Index[complex], other: np_ndarray
    ) -> Never: ...
    @overload
    def __rfloordiv__(  # type: ignore[overload-overlap]
        self: IndexReal, other: Index[Never]
    ) -> Index: ...
    @overload
    def __rfloordiv__(
        self: Supports_ProtoRFloorDiv[_T_contra, S2],
        other: _T_contra | Sequence[_T_contra],
    ) -> Index[S2]: ...
    @overload
    def __rfloordiv__(
        self: Index[int], other: np_ndarray_bool | Index[bool]
    ) -> Index[int]: ...
    @overload
    def __rfloordiv__(
        self: Index[float], other: np_ndarray_bool | Index[bool]
    ) -> Index[float]: ...
    @overload
    def __rfloordiv__(
        self: Index[bool] | Index[int], other: np_ndarray_anyint | Index[int]
    ) -> Index[int]: ...
    @overload
    def __rfloordiv__(
        self: Index[float], other: np_ndarray_anyint | Index[int]
    ) -> Index[float]: ...
    @overload
    def __rfloordiv__(
        self: Index[int] | Index[float],
        other: float | Sequence[float] | np_ndarray_float | Index[float],
    ) -> Index[float]: ...
    @overload
    def __rfloordiv__(
        self: Index[int] | Index[float],
        other: timedelta | np.timedelta64 | ArrayIndexTimedeltaNoSeq,
    ) -> TimedeltaIndex: ...
    @overload
    def __rfloordiv__(
        self: Index[int] | Index[float], other: Sequence[timedelta | np.timedelta64]
    ) -> Index: ...
    def infer_objects(self, copy: bool = True) -> Self: ...

@type_check_only
class _IndexSubclassBase(Index[S1], Generic[S1, GenericT_co]):
    @overload
    def to_numpy(
        self,
        dtype: None = None,
        copy: bool = False,
        na_value: Scalar = ...,
        **kwargs: Any,
    ) -> np_1darray[GenericT_co]: ...
    @overload
    def to_numpy(
        self,
        dtype: np.dtype[GenericT] | SupportsDType[GenericT] | type[GenericT],
        copy: bool = False,
        na_value: Scalar = ...,
        **kwargs: Any,
    ) -> np_1darray[GenericT]: ...
    @overload
    def to_numpy(
        self,
        dtype: DTypeLike,
        copy: bool = False,
        na_value: Scalar = ...,
        **kwargs: Any,
    ) -> np_1darray: ...<|MERGE_RESOLUTION|>--- conflicted
+++ resolved
@@ -83,11 +83,8 @@
     AnyArrayLikeInt,
     ArrayLike,
     AxesData,
-<<<<<<< HEAD
+    Axis,
     BuiltinFloatDtypeArg,
-=======
-    Axis,
->>>>>>> 50bed6ef
     CategoryDtypeArg,
     DropKeep,
     Dtype,
