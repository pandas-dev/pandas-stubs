from builtins import str as _str
from collections.abc import (
    Callable,
    Hashable,
    Iterable,
    Sequence,
)
from datetime import (
    datetime,
    timedelta,
)
from pathlib import Path
from typing import (
    Any,
    ClassVar,
    Generic,
    Literal,
    final,
    overload,
    type_check_only,
)

from _typeshed import (
    SupportsAdd,
    SupportsMul,
    SupportsRAdd,
    SupportsRMul,
    _T_contra,
)
import numpy as np
from pandas import (
    DataFrame,
    DatetimeIndex,
    Interval,
    IntervalIndex,
    MultiIndex,
    Period,
    PeriodDtype,
    PeriodIndex,
    Series,
    TimedeltaIndex,
)
from pandas.core.base import (
    ElementOpsMixin,
    IndexOpsMixin,
    Supports_ProtoAdd,
    Supports_ProtoMul,
    Supports_ProtoRAdd,
    Supports_ProtoRMul,
<<<<<<< HEAD
    Supports_ProtoRTrueDiv,
    Supports_ProtoTrueDiv,
    _ListLike,
=======
>>>>>>> 58de93c0
)
from pandas.core.indexes.category import CategoricalIndex
from pandas.core.strings.accessor import StringMethods
from typing_extensions import (
    Never,
    Self,
)

from pandas._libs.interval import _OrderableT
from pandas._libs.tslibs.timedeltas import Timedelta
from pandas._typing import (
    C2,
    S1,
    S2,
    S2_CT,
    S2_NSDT,
    T_COMPLEX,
    AnyAll,
    ArrayLike,
    AxesData,
    CategoryDtypeArg,
    DropKeep,
    Dtype,
    DtypeArg,
    DTypeLike,
    DtypeObj,
    GenericT,
    GenericT_co,
    HashableT,
    IgnoreRaise,
    Just,
    Label,
    Level,
    MaskType,
    NaPosition,
    ReindexMethod,
    Scalar,
    SequenceNotStr,
    SliceType,
    SupportsDType,
    TimedeltaDtypeArg,
    TimestampDtypeArg,
    np_1darray,
    np_ndarray_anyint,
    np_ndarray_bool,
    np_ndarray_complex,
    np_ndarray_dt,
    np_ndarray_float,
    np_ndarray_str,
    np_ndarray_td,
    type_t,
)

class InvalidIndexError(Exception): ...

class Index(IndexOpsMixin[S1], ElementOpsMixin[S1]):
    __hash__: ClassVar[None]  # type: ignore[assignment]  # pyright: ignore[reportIncompatibleMethodOverride]
    # overloads with additional dtypes
    @overload
    def __new__(  # pyright: ignore[reportOverlappingOverload]
        cls,
        data: Sequence[bool | np.bool_] | IndexOpsMixin[bool] | np_ndarray_bool,
        *,
        dtype: Literal["bool"] | type_t[bool | np.bool_] = ...,
        copy: bool = ...,
        name: Hashable = ...,
        tupleize_cols: bool = ...,
    ) -> Index[bool]: ...
    @overload
    def __new__(
        cls,
        data: Sequence[int | np.integer] | IndexOpsMixin[int] | np_ndarray_anyint,
        *,
        dtype: Literal["int"] | type_t[int | np.integer] = ...,
        copy: bool = ...,
        name: Hashable = ...,
        tupleize_cols: bool = ...,
    ) -> Index[int]: ...
    @overload
    def __new__(
        cls,
        data: AxesData,
        *,
        dtype: Literal["int"] | type_t[int | np.integer],
        copy: bool = ...,
        name: Hashable = ...,
        tupleize_cols: bool = ...,
    ) -> Index[int]: ...
    @overload
    def __new__(
        cls,
        data: Sequence[float | np.floating] | IndexOpsMixin[float] | np_ndarray_float,
        *,
        dtype: Literal["float"] | type_t[float | np.floating] = ...,
        copy: bool = ...,
        name: Hashable = ...,
        tupleize_cols: bool = ...,
    ) -> Index[float]: ...
    @overload
    def __new__(
        cls,
        data: AxesData,
        *,
        dtype: Literal["float"] | type_t[float | np.floating],
        copy: bool = ...,
        name: Hashable = ...,
        tupleize_cols: bool = ...,
    ) -> Index[float]: ...
    @overload
    def __new__(
        cls,
        data: (
            Sequence[complex | np.complexfloating]
            | IndexOpsMixin[complex]
            | np_ndarray_complex
        ),
        *,
        dtype: Literal["complex"] | type_t[complex | np.complexfloating] = ...,
        copy: bool = ...,
        name: Hashable = ...,
        tupleize_cols: bool = ...,
    ) -> Index[complex]: ...
    @overload
    def __new__(
        cls,
        data: AxesData,
        *,
        dtype: Literal["complex"] | type_t[complex | np.complexfloating],
        copy: bool = ...,
        name: Hashable = ...,
        tupleize_cols: bool = ...,
    ) -> Index[complex]: ...
    # special overloads with dedicated Index-subclasses
    @overload
    def __new__(
        cls,
        data: Sequence[np.datetime64 | datetime] | IndexOpsMixin[datetime],
        *,
        dtype: TimestampDtypeArg = ...,
        copy: bool = ...,
        name: Hashable = ...,
        tupleize_cols: bool = ...,
    ) -> DatetimeIndex: ...
    @overload
    def __new__(
        cls,
        data: AxesData,
        *,
        dtype: TimestampDtypeArg,
        copy: bool = ...,
        name: Hashable = ...,
        tupleize_cols: bool = ...,
    ) -> DatetimeIndex: ...
    @overload
    def __new__(
        cls,
        data: Sequence[Period] | IndexOpsMixin[Period],
        *,
        dtype: PeriodDtype = ...,
        copy: bool = ...,
        name: Hashable = ...,
        tupleize_cols: bool = ...,
    ) -> PeriodIndex: ...
    @overload
    def __new__(
        cls,
        data: AxesData,
        *,
        dtype: PeriodDtype,
        copy: bool = ...,
        name: Hashable = ...,
        tupleize_cols: bool = ...,
    ) -> PeriodIndex: ...
    @overload
    def __new__(
        cls,
        data: Sequence[np.timedelta64 | timedelta] | IndexOpsMixin[timedelta],
        *,
        dtype: TimedeltaDtypeArg = ...,
        copy: bool = ...,
        name: Hashable = ...,
        tupleize_cols: bool = ...,
    ) -> TimedeltaIndex: ...
    @overload
    def __new__(
        cls,
        data: AxesData,
        *,
        dtype: TimedeltaDtypeArg,
        copy: bool = ...,
        name: Hashable = ...,
        tupleize_cols: bool = ...,
    ) -> TimedeltaIndex: ...
    @overload
    def __new__(
        cls,
        data: AxesData,
        *,
        dtype: CategoryDtypeArg,
        copy: bool = ...,
        name: Hashable = ...,
        tupleize_cols: bool = ...,
    ) -> CategoricalIndex: ...
    @overload
    def __new__(
        cls,
        data: Sequence[Interval[_OrderableT]] | IndexOpsMixin[Interval[_OrderableT]],
        *,
        dtype: Literal["Interval"] = ...,
        copy: bool = ...,
        name: Hashable = ...,
        tupleize_cols: bool = ...,
    ) -> IntervalIndex[Interval[_OrderableT]]: ...
    @overload
    def __new__(
        cls,
        data: AxesData,
        *,
        dtype: Literal["Interval"],
        copy: bool = ...,
        name: Hashable = ...,
        tupleize_cols: bool = ...,
    ) -> IntervalIndex[Interval[Any]]: ...
    # generic overloads
    @overload
    def __new__(
        cls,
        data: Iterable[S1] | IndexOpsMixin[S1],
        *,
        dtype: type[S1] = ...,
        copy: bool = ...,
        name: Hashable = ...,
        tupleize_cols: bool = ...,
    ) -> Self: ...
    @overload
    def __new__(
        cls,
        data: AxesData = ...,
        *,
        dtype: type[S1],
        copy: bool = ...,
        name: Hashable = ...,
        tupleize_cols: bool = ...,
    ) -> Self: ...
    # fallback overload
    @overload
    def __new__(
        cls,
        data: AxesData,
        *,
        dtype: Dtype = ...,
        copy: bool = ...,
        name: Hashable = ...,
        tupleize_cols: bool = ...,
    ) -> Self: ...
    @property
    def str(
        self,
    ) -> StringMethods[  # pyrefly: ignore[bad-specialization]
        Self,
        MultiIndex,
        np_1darray[np.bool],
        Index[list[_str]],
        Index[int],
        Index[bytes],
        Index[_str],
        Index,
    ]: ...
    @final
    def is_(self, other) -> bool: ...
    def __len__(self) -> int: ...
    def __array__(
        self, dtype: _str | np.dtype = ..., copy: bool | None = ...
    ) -> np_1darray: ...
    def __array_wrap__(self, result, context=...): ...
    @property
    def dtype(self) -> DtypeObj: ...
    @final
    def ravel(self, order: _str = ...): ...
    def view(self, cls=...): ...
    def astype(self, dtype: DtypeArg, copy: bool = True) -> Index: ...
    def take(
        self,
        indices,
        axis: int = 0,
        allow_fill: bool = True,
        fill_value: Scalar | None = None,
        **kwargs: Any,
    ): ...
    def repeat(self, repeats, axis=...): ...
    def copy(self, name: Hashable = ..., deep: bool = False) -> Self: ...
    @final
    def __copy__(self, **kwargs: Any): ...
    @final
    def __deepcopy__(self, memo=...): ...
    def format(
        self, name: bool = ..., formatter: Callable | None = ..., na_rep: _str = ...
    ) -> list[_str]: ...
    def to_flat_index(self): ...
    def to_series(
        self, index: Index | None = None, name: Hashable | None = None
    ) -> Series[S1]: ...
    def to_frame(self, index: bool = True, name=...) -> DataFrame: ...
    @property
    def name(self) -> Hashable | None: ...
    @name.setter
    def name(self, value: Hashable) -> None: ...
    @property
    def names(self) -> list[Hashable | None]: ...
    @names.setter
    def names(self, names: SequenceNotStr[Hashable | None]) -> None: ...
    def set_names(self, names, *, level=..., inplace: bool = ...): ...
    @overload
    def rename(self, name, *, inplace: Literal[False] = False) -> Self: ...
    @overload
    def rename(self, name, *, inplace: Literal[True]) -> None: ...
    @property
    def nlevels(self) -> int: ...
    def get_level_values(self, level: int | _str) -> Index: ...
    def droplevel(self, level: Level | list[Level] = 0): ...
    @property
    def is_monotonic_increasing(self) -> bool: ...
    @property
    def is_monotonic_decreasing(self) -> bool: ...
    @property
    def is_unique(self) -> bool: ...
    @property
    def has_duplicates(self) -> bool: ...
    @property
    def inferred_type(self) -> _str: ...
    def __reduce__(self): ...
    @property
    def hasnans(self) -> bool: ...
    @final
    def isna(self): ...
    isnull = ...
    @final
    def notna(self): ...
    notnull = ...
    def fillna(self, value=...): ...
    def dropna(self, how: AnyAll = "any") -> Self: ...
    def unique(self, level=...) -> Self: ...
    def drop_duplicates(self, *, keep: DropKeep = ...) -> Self: ...
    def duplicated(self, keep: DropKeep = "first") -> np_1darray[np.bool]: ...
    def __and__(self, other: Never) -> Never: ...
    def __rand__(self, other: Never) -> Never: ...
    def __or__(self, other: Never) -> Never: ...
    def __ror__(self, other: Never) -> Never: ...
    def __xor__(self, other: Never) -> Never: ...
    def __rxor__(self, other: Never) -> Never: ...
    def __neg__(self) -> Self: ...
    @final
    def __nonzero__(self) -> None: ...
    __bool__ = ...
    def union(
        self, other: list[HashableT] | Self, sort: bool | None = None
    ) -> Index: ...
    def intersection(
        self, other: list[S1] | Self, sort: bool | None = False
    ) -> Self: ...
    def difference(self, other: list | Self, sort: bool | None = None) -> Self: ...
    def symmetric_difference(
        self,
        other: list[S1] | Self,
        result_name: Hashable = ...,
        sort: bool | None = None,
    ) -> Self: ...
    def get_loc(self, key: Label) -> int | slice | np_1darray[np.bool]: ...
    def get_indexer(
        self, target, method: ReindexMethod | None = ..., limit=..., tolerance=...
    ): ...
    def reindex(
        self,
        target,
        method: ReindexMethod | None = ...,
        level=...,
        limit=...,
        tolerance=...,
    ): ...
    def join(
        self,
        other,
        *,
        how: _str = ...,
        level=...,
        return_indexers: bool = ...,
        sort: bool = ...,
    ): ...
    @property
    def values(self) -> np_1darray: ...
    def memory_usage(self, deep: bool = False): ...
    def where(self, cond, other: Scalar | ArrayLike | None = None): ...
    def __contains__(self, key) -> bool: ...
    @final
    def __setitem__(self, key, value) -> None: ...
    @overload
    def __getitem__(
        self,
        idx: slice | np_ndarray_anyint | Sequence[int] | Index | MaskType,
    ) -> Self: ...
    @overload
    def __getitem__(self, idx: int | tuple[np_ndarray_anyint, ...]) -> S1: ...
    @overload
    def append(
        self: Index[C2], other: Index[C2] | Sequence[Index[C2]]
    ) -> Index[C2]: ...
    @overload
    def append(self, other: Index | Sequence[Index]) -> Index: ...
    def putmask(self, mask, value): ...
    def equals(self, other) -> bool: ...
    @final
    def identical(self, other) -> bool: ...
    @final
    def asof(self, label): ...
    def asof_locs(self, where, mask): ...
    def sort_values(
        self,
        *,
        return_indexer: bool = ...,
        ascending: bool = ...,
        na_position: NaPosition = ...,
        key: Callable[[Index], Index] | None = None,
    ): ...
    @final
    def sort(self, *args: Any, **kwargs: Any) -> None: ...
    def argsort(self, *args: Any, **kwargs: Any): ...
    def get_indexer_non_unique(self, target): ...
    @final
    def get_indexer_for(self, target, **kwargs: Any): ...
    @final
    def groupby(self, values) -> dict[Hashable, np.ndarray]: ...
    def map(self, mapper, na_action=...) -> Index: ...
    def isin(self, values, level=...) -> np_1darray[np.bool]: ...
    def slice_indexer(
        self,
        start: Label | None = None,
        end: Label | None = None,
        step: int | None = None,
    ): ...
    def get_slice_bound(self, label, side): ...
    def slice_locs(
        self, start: SliceType = None, end: SliceType = None, step: int | None = None
    ): ...
    def delete(self, loc) -> Self: ...
    def insert(self, loc, item) -> Self: ...
    def drop(self, labels, errors: IgnoreRaise = "raise") -> Self: ...
    @property
    def shape(self) -> tuple[int, ...]: ...
    # Extra methods from old stubs
    def __eq__(self, other: object) -> np_1darray[np.bool]: ...  # type: ignore[override] # pyright: ignore[reportIncompatibleMethodOverride]
    def __ne__(self, other: object) -> np_1darray[np.bool]: ...  # type: ignore[override] # pyright: ignore[reportIncompatibleMethodOverride]
    def __le__(self, other: Self | S1) -> np_1darray[np.bool]: ...  # type: ignore[override] # pyright: ignore[reportIncompatibleMethodOverride]
    def __ge__(self, other: Self | S1) -> np_1darray[np.bool]: ...  # type: ignore[override] # pyright: ignore[reportIncompatibleMethodOverride]
    def __lt__(self, other: Self | S1) -> np_1darray[np.bool]: ...  # type: ignore[override] # pyright: ignore[reportIncompatibleMethodOverride]
    def __gt__(self, other: Self | S1) -> np_1darray[np.bool]: ...  # type: ignore[override] # pyright: ignore[reportIncompatibleMethodOverride]
    @overload
    def __add__(self: Index[Never], other: _str) -> Never: ...
    @overload
    def __add__(
        self: Index[Never], other: complex | ArrayLike | SequenceNotStr[S1] | Index
    ) -> Index: ...
    @overload
    def __add__(self, other: Index[Never]) -> Index: ...
    @overload
    def __add__(self: Index[Never], other: Period) -> PeriodIndex: ...
    @overload
    def __add__(
        self: Supports_ProtoAdd[_T_contra, S2], other: _T_contra | Sequence[_T_contra]
    ) -> Index[S2]: ...
    @overload
    def __add__(
        self: Index[S2_CT],
        other: SupportsRAdd[S2_CT, S2] | Sequence[SupportsRAdd[S2_CT, S2]],
    ) -> Index[S2]: ...
    @overload
    def __add__(
        self: Index[T_COMPLEX], other: np_ndarray_bool | Index[bool]
    ) -> Index[T_COMPLEX]: ...
    @overload
    def __add__(
        self: Index[bool], other: np_ndarray_anyint | Index[int]
    ) -> Index[int]: ...
    @overload
    def __add__(
        self: Index[T_COMPLEX], other: np_ndarray_anyint | Index[int]
    ) -> Index[T_COMPLEX]: ...
    @overload
    def __add__(
        self: Index[bool] | Index[int], other: np_ndarray_float | Index[float]
    ) -> Index[float]: ...
    @overload
    def __add__(
        self: Index[T_COMPLEX], other: np_ndarray_float | Index[float]
    ) -> Index[T_COMPLEX]: ...
    @overload
    def __add__(
        self: Index[T_COMPLEX], other: np_ndarray_complex | Index[complex]
    ) -> Index[complex]: ...
    @overload
    def __add__(
        self: Index[_str],
        other: (
            np_ndarray_bool | np_ndarray_anyint | np_ndarray_float | np_ndarray_complex
        ),
    ) -> Never: ...
    @overload
    def __add__(
        self: Index[_str], other: np_ndarray_str | Index[_str]
    ) -> Index[_str]: ...
    @overload
    def __radd__(self: Index[Never], other: _str) -> Never: ...
    @overload
    def __radd__(
        self: Index[Never], other: complex | ArrayLike | SequenceNotStr[S1] | Index
    ) -> Index: ...
    @overload
    def __radd__(self: Index[Never], other: Period) -> PeriodIndex: ...
    @overload
    def __radd__(
        self: Supports_ProtoRAdd[_T_contra, S2],
        other: _T_contra | Sequence[_T_contra],
    ) -> Index[S2]: ...
    @overload
    def __radd__(
        self: Index[S2_CT],
        other: SupportsAdd[S2_CT, S2] | Sequence[SupportsAdd[S2_CT, S2]],
    ) -> Index[S2]: ...
    @overload
    def __radd__(
        self: Index[T_COMPLEX], other: np_ndarray_bool | Index[bool]
    ) -> Index[T_COMPLEX]: ...
    @overload
    def __radd__(
        self: Index[bool], other: np_ndarray_anyint | Index[int]
    ) -> Index[int]: ...
    @overload
    def __radd__(
        self: Index[T_COMPLEX], other: np_ndarray_anyint | Index[int]
    ) -> Index[T_COMPLEX]: ...
    @overload
    def __radd__(
        self: Index[bool] | Index[int], other: np_ndarray_float | Index[float]
    ) -> Index[float]: ...
    @overload
    def __radd__(
        self: Index[T_COMPLEX], other: np_ndarray_float | Index[float]
    ) -> Index[T_COMPLEX]: ...
    @overload
    def __radd__(
        self: Index[T_COMPLEX], other: np_ndarray_complex | Index[complex]
    ) -> Index[complex]: ...
    @overload
    def __radd__(
        self: Index[_str],
        other: (
            np_ndarray_bool | np_ndarray_anyint | np_ndarray_float | np_ndarray_complex
        ),
    ) -> Never: ...
    @overload
    def __radd__(
        self: Index[_str], other: np_ndarray_str | Index[_str]
    ) -> Index[_str]: ...
    @overload
    def __sub__(self: Index[Never], other: DatetimeIndex) -> Never: ...
    @overload
    def __sub__(
        self: Index[Never], other: complex | ArrayLike | SequenceNotStr[S1] | Index
    ) -> Index: ...
    @overload
    def __sub__(self, other: Index[Never]) -> Index: ...
    @overload
    def __sub__(
        self: Index[bool],
        other: Just[int] | Sequence[Just[int]] | np_ndarray_anyint | Index[int],
    ) -> Index[int]: ...
    @overload
    def __sub__(
        self: Index[bool],
        other: Just[float] | Sequence[Just[float]] | np_ndarray_float | Index[float],
    ) -> Index[float]: ...
    @overload
    def __sub__(
        self: Index[int],
        other: (
            int
            | Sequence[int]
            | np_ndarray_bool
            | np_ndarray_anyint
            | Index[bool]
            | Index[int]
        ),
    ) -> Index[int]: ...
    @overload
    def __sub__(
        self: Index[int],
        other: Just[float] | Sequence[Just[float]] | np_ndarray_float | Index[float],
    ) -> Index[float]: ...
    @overload
    def __sub__(
        self: Index[float],
        other: (
            float
            | Sequence[float]
            | np_ndarray_bool
            | np_ndarray_anyint
            | np_ndarray_float
            | Index[bool]
            | Index[int]
            | Index[float]
        ),
    ) -> Index[float]: ...
    @overload
    def __sub__(
        self: Index[complex],
        other: (
            T_COMPLEX
            | Sequence[T_COMPLEX]
            | np_ndarray_bool
            | np_ndarray_anyint
            | np_ndarray_float
            | Index[T_COMPLEX]
        ),
    ) -> Index[complex]: ...
    @overload
    def __sub__(
        self: Index[T_COMPLEX],
        other: (
            Just[complex]
            | Sequence[Just[complex]]
            | np_ndarray_complex
            | Index[complex]
        ),
    ) -> Index[complex]: ...
    @overload
    def __rsub__(self: Index[Never], other: DatetimeIndex) -> Never: ...  # type: ignore[misc]
    @overload
    def __rsub__(self: Index[Never], other: complex | _ListLike | Index) -> Index: ...
    @overload
    def __rsub__(self, other: Index[Never]) -> Index: ...
    @overload
    def __rsub__(
        self: Index[bool],
        other: Just[int] | Sequence[Just[int]] | np_ndarray_anyint | Index[int],
    ) -> Index[int]: ...
    @overload
    def __rsub__(
        self: Index[bool],
        other: Just[float] | Sequence[Just[float]] | np_ndarray_float | Index[float],
    ) -> Index[float]: ...
    @overload
    def __rsub__(
        self: Index[int],
        other: (
            int
            | Sequence[int]
            | np_ndarray_bool
            | np_ndarray_anyint
            | Index[bool]
            | Index[int]
        ),
    ) -> Index[int]: ...
    @overload
    def __rsub__(
        self: Index[int],
        other: Just[float] | Sequence[Just[float]] | np_ndarray_float | Index[float],
    ) -> Index[float]: ...
    @overload
    def __rsub__(
        self: Index[float],
        other: (
            float
            | Sequence[float]
            | np_ndarray_bool
            | np_ndarray_anyint
            | np_ndarray_float
            | Index[bool]
            | Index[int]
            | Index[float]
        ),
    ) -> Index[float]: ...
    @overload
    def __rsub__(
        self: Index[complex],
        other: (
            T_COMPLEX
            | Sequence[T_COMPLEX]
            | np_ndarray_bool
            | np_ndarray_anyint
            | np_ndarray_float
            | Index[T_COMPLEX]
        ),
    ) -> Index[complex]: ...
    @overload
    def __rsub__(
        self: Index[T_COMPLEX],
        other: (
            Just[complex]
            | Sequence[Just[complex]]
            | np_ndarray_complex
            | Index[complex]
        ),
    ) -> Index[complex]: ...
    @overload
    def __mul__(
        self: Index[Never], other: complex | ArrayLike | SequenceNotStr[S1] | Index
    ) -> Index: ...
    @overload
    def __mul__(self, other: Index[Never]) -> Index: ...
    @overload
    def __mul__(self, other: np_ndarray_dt) -> Never: ...
    @overload
    def __mul__(self: Index[bool] | Index[complex], other: np_ndarray_td) -> Never: ...
    # pandas-dev/pandas#62524: An index of Python native timedeltas can be
    # produced, instead of a TimedeltaIndex, hence the overload
    @overload
    def __mul__(  # type: ignore[overload-overlap]
        self: Index[int] | Index[float], other: Sequence[timedelta]
    ) -> Index[Timedelta]: ...
    @overload
    def __mul__(
        self: Index[int] | Index[float],
        other: timedelta | Sequence[Timedelta] | np.timedelta64 | np_ndarray_td,
    ) -> TimedeltaIndex: ...
    @overload
    def __mul__(
        self: Index[Timedelta], other: np_ndarray_bool | np_ndarray_complex
    ) -> Never: ...
    @overload
    def __mul__(
        self: Index[Timedelta],
        other: np_ndarray_anyint | np_ndarray_float | Index[int] | Index[float],
    ) -> Index[Timedelta]: ...
    @overload
    def __mul__(
        self: Index[_str],
        other: (
            np_ndarray_bool
            | np_ndarray_float
            | np_ndarray_complex
            | np_ndarray_dt
            | np_ndarray_td
        ),
    ) -> Never: ...
    @overload
    def __mul__(
        self: Index[_str], other: np_ndarray_anyint | Index[int]
    ) -> Index[_str]: ...
    @overload
    def __mul__(
        self: Supports_ProtoMul[_T_contra, S2], other: _T_contra | Sequence[_T_contra]
    ) -> Index[S2]: ...
    @overload
    def __mul__(
        self: Index[S2_CT],
        other: SupportsRMul[S2_CT, S2_NSDT] | Sequence[SupportsRMul[S2_CT, S2_NSDT]],
    ) -> Index[S2_NSDT]: ...
    @overload
    def __mul__(
        self: Index[T_COMPLEX], other: np_ndarray_bool | Index[bool]
    ) -> Index[T_COMPLEX]: ...
    @overload
    def __mul__(
        self: Index[bool], other: np_ndarray_anyint | Index[int]
    ) -> Index[int]: ...
    @overload
    def __mul__(
        self: Index[T_COMPLEX], other: np_ndarray_anyint | Index[int]
    ) -> Index[T_COMPLEX]: ...
    @overload
    def __mul__(
        self: Index[bool] | Index[int], other: np_ndarray_float | Index[float]
    ) -> Index[float]: ...
    @overload
    def __mul__(
        self: Index[T_COMPLEX], other: np_ndarray_float | Index[float]
    ) -> Index[T_COMPLEX]: ...
    @overload
    def __mul__(
        self: Index[T_COMPLEX], other: np_ndarray_complex | Index[complex]
    ) -> Index[complex]: ...
    @overload
    def __rmul__(
        self: Index[Never], other: complex | ArrayLike | SequenceNotStr[S1] | Index
    ) -> Index: ...
    @overload
    def __rmul__(self, other: Index[Never]) -> Index: ...
    @overload
    def __rmul__(self, other: np_ndarray_dt) -> Never: ...
    @overload
    def __rmul__(self: Index[bool] | Index[complex], other: np_ndarray_td) -> Never: ...
    # pandas-dev/pandas#62524: An index of Python native timedeltas can be
    # produced, instead of a TimedeltaIndex, hence the overload
    @overload
    def __rmul__(  # type: ignore[overload-overlap]
        self: Index[int] | Index[float], other: Sequence[timedelta]
    ) -> Index[Timedelta]: ...
    @overload
    def __rmul__(
        self: Index[int] | Index[float],
        other: timedelta | Sequence[Timedelta] | np.timedelta64 | np_ndarray_td,
    ) -> TimedeltaIndex: ...
    @overload
    def __rmul__(
        self: Index[Timedelta], other: np_ndarray_bool | np_ndarray_complex
    ) -> Never: ...
    @overload
    def __rmul__(
        self: Index[Timedelta],
        other: np_ndarray_anyint | np_ndarray_float | Index[int] | Index[float],
    ) -> Index[Timedelta]: ...
    @overload
    def __rmul__(
        self: Index[_str],
        other: (
            np_ndarray_bool
            | np_ndarray_float
            | np_ndarray_complex
            | np_ndarray_dt
            | np_ndarray_td
        ),
    ) -> Never: ...
    @overload
    def __rmul__(
        self: Index[_str], other: np_ndarray_anyint | Index[int]
    ) -> Index[_str]: ...
    @overload
    def __rmul__(
        self: Supports_ProtoRMul[_T_contra, S2],
        other: _T_contra | Sequence[_T_contra],
    ) -> Index[S2]: ...
    @overload
    def __rmul__(
        self: Index[S2_CT],
        other: SupportsMul[S2_CT, S2_NSDT] | Sequence[SupportsMul[S2_CT, S2_NSDT]],
    ) -> Index[S2_NSDT]: ...
    @overload
    def __rmul__(
        self: Index[T_COMPLEX], other: np_ndarray_bool | Index[bool]
    ) -> Index[T_COMPLEX]: ...
    @overload
    def __rmul__(
        self: Index[bool], other: np_ndarray_anyint | Index[int]
    ) -> Index[int]: ...
    @overload
    def __rmul__(
        self: Index[T_COMPLEX], other: np_ndarray_anyint | Index[int]
    ) -> Index[T_COMPLEX]: ...
    @overload
    def __rmul__(
        self: Index[bool] | Index[int], other: np_ndarray_float | Index[float]
    ) -> Index[float]: ...
    @overload
    def __rmul__(
        self: Index[T_COMPLEX], other: np_ndarray_float | Index[float]
    ) -> Index[T_COMPLEX]: ...
    @overload
    def __rmul__(
        self: Index[T_COMPLEX], other: np_ndarray_complex | Index[complex]
    ) -> Index[complex]: ...
    @overload
    def __truediv__(
        self: Index[Never], other: complex | _ListLike | Index
    ) -> Index: ...
    @overload
    def __truediv__(self, other: Index[Never]) -> Index: ...
    @overload
    def __truediv__(self: Index[bool], other: np_ndarray_bool) -> Never: ...
    @overload
    def __truediv__(
        self: Index[Timedelta],
        other: np_ndarray_bool | np_ndarray_complex | np_ndarray_dt,
    ) -> Never: ...
    @overload
    def __truediv__(
        self: Supports_ProtoTrueDiv[_T_contra, S2],
        other: _T_contra | Sequence[_T_contra],
    ) -> Index[S2]: ...
    @overload
    def __truediv__(
        self: Index[int],
        other: np_ndarray_bool | Index[bool],
    ) -> Index[float]: ...
    @overload
    def __truediv__(
        self: Index[bool] | Index[int],
        other: Just[int] | Sequence[int] | np_ndarray_anyint | Index[int],
    ) -> Index[float]: ...
    @overload
    def __truediv__(
        self: Index[float],
        other: np_ndarray_bool | np_ndarray_anyint | Index[bool] | Index[int],
    ) -> Index[float]: ...
    @overload
    def __truediv__(
        self: Index[complex],
        other: np_ndarray_bool | np_ndarray_anyint | Index[bool] | Index[int],
    ) -> Index[complex]: ...
    @overload
    def __truediv__(
        self: Index[bool] | Index[int],
        other: Just[float] | Sequence[Just[float]] | np_ndarray_float | Index[float],
    ) -> Index[float]: ...
    @overload
    def __truediv__(
        self: Index[T_COMPLEX],
        other: Just[float] | Sequence[Just[float]] | np_ndarray_float | Index[float],
    ) -> Index[T_COMPLEX]: ...
    @overload
    def __truediv__(
        self: Index[T_COMPLEX],
        other: (
            Just[complex]
            | Sequence[Just[complex]]
            | np_ndarray_complex
            | Index[complex]
        ),
    ) -> Index[complex]: ...
    @overload
    def __truediv__(
        self: Index[Timedelta],
        other: (
            Just[int]
            | Just[float]
            | Sequence[Just[int]]
            | Sequence[Just[float]]
            | np_ndarray_anyint
            | np_ndarray_float
            | Index[int]
            | Index[float]
        ),
    ) -> Index[Timedelta]: ...
    @overload
    def __truediv__(
        self: Index[Timedelta],
        other: np_ndarray_td | TimedeltaIndex | Index[Timedelta],
    ) -> Index[float]: ...
    @overload
    def __truediv__(self, other: Path) -> Index: ...
    @overload
    def __rtruediv__(
        self: Index[Never], other: complex | _ListLike | Index
    ) -> Index: ...
    @overload
    def __rtruediv__(self, other: Index[Never]) -> Index: ...
    @overload
    def __rtruediv__(self: Index[bool], other: np_ndarray_bool) -> Never: ...
    @overload
    def __rtruediv__(
        self: Index[Timedelta],
        other: np_ndarray_bool | np_ndarray_complex | np_ndarray_dt,
    ) -> Never: ...
    @overload
    def __rtruediv__(
        self: Supports_ProtoRTrueDiv[_T_contra, S2],
        other: _T_contra | Sequence[_T_contra],
    ) -> Index[S2]: ...
    @overload
    def __rtruediv__(
        self: Index[int], other: np_ndarray_bool | Index[bool]
    ) -> Index[float]: ...
    @overload
    def __rtruediv__(
        self: Index[bool] | Index[int],
        other: Just[int] | Sequence[int] | np_ndarray_anyint | Index[int],
    ) -> Index[float]: ...
    @overload
    def __rtruediv__(  # type: ignore[misc]
        self: Index[float],
        other: np_ndarray_bool | np_ndarray_anyint | Index[bool] | Index[int],
    ) -> Index[float]: ...
    @overload
    def __rtruediv__(
        self: Index[complex],
        other: np_ndarray_bool | np_ndarray_anyint | Index[bool] | Index[int],
    ) -> Index[complex]: ...
    @overload
    def __rtruediv__(
        self: Index[bool] | Index[int],
        other: Just[float] | Sequence[Just[float]] | np_ndarray_float | Index[float],
    ) -> Index[float]: ...
    @overload
    def __rtruediv__(
        self: Index[T_COMPLEX],
        other: Just[float] | Sequence[Just[float]] | np_ndarray_float | Index[float],
    ) -> Index[T_COMPLEX]: ...
    @overload
    def __rtruediv__(
        self: Index[T_COMPLEX],
        other: (
            Just[complex]
            | Sequence[Just[complex]]
            | np_ndarray_complex
            | Index[complex]
        ),
    ) -> Index[complex]: ...
    @overload
    def __rtruediv__(
        self: Index[Timedelta],
        other: np_ndarray_td | TimedeltaIndex | Index[Timedelta],
    ) -> Index[float]: ...
    @overload
    def __rtruediv__(
        self: Index[int] | Index[float],
        other: (
            timedelta
            | Sequence[timedelta]
            | np_ndarray_td
            | TimedeltaIndex
            | Index[Timedelta]
        ),
    ) -> Index[Timedelta]: ...
    @overload
    def __rtruediv__(self, other: Path) -> Index: ...
    def __floordiv__(
        self, other: float | Sequence[float] | Index[int] | Index[float]
    ) -> Self: ...
    def __rfloordiv__(
        self, other: float | Sequence[float] | Index[int] | Index[float]
    ) -> Self: ...
    def infer_objects(self, copy: bool = True) -> Self: ...

@type_check_only
class _IndexSubclassBase(Index[S1], Generic[S1, GenericT_co]):
    @overload
    def to_numpy(
        self,
        dtype: None = None,
        copy: bool = False,
        na_value: Scalar = ...,
        **kwargs: Any,
    ) -> np_1darray[GenericT_co]: ...
    @overload
    def to_numpy(
        self,
        dtype: np.dtype[GenericT] | SupportsDType[GenericT] | type[GenericT],
        copy: bool = False,
        na_value: Scalar = ...,
        **kwargs: Any,
    ) -> np_1darray[GenericT]: ...
    @overload
    def to_numpy(
        self,
        dtype: DTypeLike,
        copy: bool = False,
        na_value: Scalar = ...,
        **kwargs: Any,
    ) -> np_1darray: ...<|MERGE_RESOLUTION|>--- conflicted
+++ resolved
@@ -47,12 +47,8 @@
     Supports_ProtoMul,
     Supports_ProtoRAdd,
     Supports_ProtoRMul,
-<<<<<<< HEAD
     Supports_ProtoRTrueDiv,
     Supports_ProtoTrueDiv,
-    _ListLike,
-=======
->>>>>>> 58de93c0
 )
 from pandas.core.indexes.category import CategoricalIndex
 from pandas.core.strings.accessor import StringMethods
@@ -689,7 +685,9 @@
     @overload
     def __rsub__(self: Index[Never], other: DatetimeIndex) -> Never: ...  # type: ignore[misc]
     @overload
-    def __rsub__(self: Index[Never], other: complex | _ListLike | Index) -> Index: ...
+    def __rsub__(
+        self: Index[Never], other: complex | ArrayLike | SequenceNotStr[S1] | Index
+    ) -> Index: ...
     @overload
     def __rsub__(self, other: Index[Never]) -> Index: ...
     @overload
@@ -914,7 +912,7 @@
     ) -> Index[complex]: ...
     @overload
     def __truediv__(
-        self: Index[Never], other: complex | _ListLike | Index
+        self: Index[Never], other: complex | ArrayLike | SequenceNotStr[S1] | Index
     ) -> Index: ...
     @overload
     def __truediv__(self, other: Index[Never]) -> Index: ...
@@ -993,7 +991,7 @@
     def __truediv__(self, other: Path) -> Index: ...
     @overload
     def __rtruediv__(
-        self: Index[Never], other: complex | _ListLike | Index
+        self: Index[Never], other: complex | ArrayLike | SequenceNotStr[S1] | Index
     ) -> Index: ...
     @overload
     def __rtruediv__(self, other: Index[Never]) -> Index: ...
