--- conflicted
+++ resolved
@@ -12,12 +12,9 @@
 
 from pandas._typing import (
     S1,
-<<<<<<< HEAD
-    np_1darray,
-=======
     Dtype,
     ListLike,
->>>>>>> 251b9ad5
+    np_1darray,
 )
 
 class CategoricalIndex(ExtensionIndex[S1], PandasDelegate):
