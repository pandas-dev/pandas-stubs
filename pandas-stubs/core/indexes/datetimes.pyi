from collections.abc import (
    Hashable,
    Sequence,
)
from datetime import (
    datetime,
    timedelta,
    tzinfo as _tzinfo,
)
from typing import (
    final,
    overload,
)

import numpy as np
from pandas import (
    DataFrame,
    Index,
    Timedelta,
    TimedeltaIndex,
    Timestamp,
)
from pandas.core.arrays import DatetimeArray
from pandas.core.indexes.accessors import DatetimeIndexProperties
from pandas.core.indexes.datetimelike import DatetimeTimedeltaMixin
<<<<<<< HEAD
from pandas.core.series import Series
=======
from pandas.core.series import (
    Series,
    TimedeltaSeries,
)
>>>>>>> 8e5c7543
from typing_extensions import Self

from pandas._libs.tslibs.offsets import DateOffset
from pandas._typing import (
    AxesData,
    DateAndDatetimeLike,
    Dtype,
    Frequency,
    IntervalClosedType,
    TimeUnit,
    TimeZones,
    np_ndarray_dt,
    np_ndarray_td,
)

from pandas.core.dtypes.dtypes import DatetimeTZDtype

from pandas.tseries.offsets import BaseOffset

class DatetimeIndex(
    DatetimeTimedeltaMixin[Timestamp, np.datetime64], DatetimeIndexProperties
):
    def __new__(
        cls,
        data: AxesData,
        freq: Frequency = ...,
        tz: TimeZones = ...,
        ambiguous: str = ...,
        dayfirst: bool = ...,
        yearfirst: bool = ...,
        dtype: Dtype = ...,
        copy: bool = ...,
        name: Hashable = ...,
    ) -> Self: ...
    def __reduce__(self): ...

    # Override the array property to return DatetimeArray instead of ExtensionArray
    @property
    def array(self) -> DatetimeArray: ...

    # various ignores needed for mypy, as we do want to restrict what can be used in
    # arithmetic for these types
    @overload  # type: ignore[override]
    def __add__(self, other: TimedeltaSeries) -> Series[Timestamp]: ...
    @overload
<<<<<<< HEAD
    def __add__(self, other: Series[Timedelta]) -> Series[Timestamp]: ...
    @overload
    def __add__(
        self, other: timedelta | Timedelta | TimedeltaIndex | BaseOffset
    ) -> DatetimeIndex: ...
    @overload
    def __sub__(self, other: Series[Timedelta]) -> Series[Timestamp]: ...
=======
    def __add__(  # pyright: ignore[reportIncompatibleMethodOverride]
        self, other: timedelta | Timedelta | TimedeltaIndex | BaseOffset
    ) -> DatetimeIndex: ...
    @overload  # type: ignore[override]
    def __sub__(self, other: TimedeltaSeries) -> Series[Timestamp]: ...
>>>>>>> 8e5c7543
    @overload
    def __sub__(
        self,
        other: timedelta | np.timedelta64 | np_ndarray_td | TimedeltaIndex | BaseOffset,
    ) -> DatetimeIndex: ...
    @overload
    def __sub__(  # pyright: ignore[reportIncompatibleMethodOverride]
        self, other: datetime | np.datetime64 | np_ndarray_dt | DatetimeIndex
    ) -> TimedeltaIndex: ...
    @final
    def to_series(self, index=..., name: Hashable = ...) -> Series[Timestamp]: ...
    def snap(self, freq: str = ...): ...
    def slice_indexer(self, start=..., end=..., step=...): ...
    def searchsorted(self, value, side: str = ..., sorter=...): ...
    @property
    def inferred_type(self) -> str: ...
    def indexer_at_time(self, time, asof: bool = ...): ...
    def indexer_between_time(
        self,
        start_time: datetime | str,
        end_time: datetime | str,
        include_start: bool = True,
        include_end: bool = True,
    ): ...
    def to_julian_date(self) -> Index[float]: ...
    def isocalendar(self) -> DataFrame: ...
    @property
    def tzinfo(self) -> _tzinfo | None: ...
    @property
    def dtype(self) -> np.dtype | DatetimeTZDtype: ...
    def shift(
        self, periods: int = 1, freq: DateOffset | Timedelta | str | None = None
    ) -> Self: ...

@overload
def date_range(
    start: str | DateAndDatetimeLike,
    end: str | DateAndDatetimeLike,
    freq: str | timedelta | Timedelta | BaseOffset | None = None,
    tz: TimeZones = None,
    normalize: bool = False,
    name: Hashable | None = None,
    inclusive: IntervalClosedType = "both",
    unit: TimeUnit | None = None,
) -> DatetimeIndex: ...
@overload
def date_range(
    start: str | DateAndDatetimeLike,
    end: str | DateAndDatetimeLike,
    periods: int,
    tz: TimeZones = None,
    normalize: bool = False,
    name: Hashable | None = None,
    inclusive: IntervalClosedType = "both",
    unit: TimeUnit | None = None,
) -> DatetimeIndex: ...
@overload
def date_range(
    start: str | DateAndDatetimeLike,
    *,
    periods: int,
    freq: str | timedelta | Timedelta | BaseOffset | None = None,
    tz: TimeZones = None,
    normalize: bool = False,
    name: Hashable | None = None,
    inclusive: IntervalClosedType = "both",
    unit: TimeUnit | None = None,
) -> DatetimeIndex: ...
@overload
def date_range(
    *,
    end: str | DateAndDatetimeLike,
    periods: int,
    freq: str | timedelta | Timedelta | BaseOffset | None = None,
    tz: TimeZones = None,
    normalize: bool = False,
    name: Hashable | None = None,
    inclusive: IntervalClosedType = "both",
    unit: TimeUnit | None = None,
) -> DatetimeIndex: ...
@overload
def bdate_range(
    start: str | DateAndDatetimeLike | None = ...,
    end: str | DateAndDatetimeLike | None = ...,
    periods: int | None = ...,
    freq: str | timedelta | Timedelta | BaseOffset = ...,
    tz: TimeZones = ...,
    normalize: bool = ...,
    name: Hashable | None = ...,
    weekmask: str | None = ...,
    holidays: None = ...,
    inclusive: IntervalClosedType = ...,
) -> DatetimeIndex: ...
@overload
def bdate_range(
    start: str | DateAndDatetimeLike | None = ...,
    end: str | DateAndDatetimeLike | None = ...,
    periods: int | None = ...,
    *,
    freq: str | timedelta | Timedelta | BaseOffset,
    tz: TimeZones = ...,
    normalize: bool = ...,
    name: Hashable | None = ...,
    weekmask: str | None = ...,
    holidays: Sequence[str | DateAndDatetimeLike],
    inclusive: IntervalClosedType = ...,
) -> DatetimeIndex: ...<|MERGE_RESOLUTION|>--- conflicted
+++ resolved
@@ -23,14 +23,7 @@
 from pandas.core.arrays import DatetimeArray
 from pandas.core.indexes.accessors import DatetimeIndexProperties
 from pandas.core.indexes.datetimelike import DatetimeTimedeltaMixin
-<<<<<<< HEAD
 from pandas.core.series import Series
-=======
-from pandas.core.series import (
-    Series,
-    TimedeltaSeries,
-)
->>>>>>> 8e5c7543
 from typing_extensions import Self
 
 from pandas._libs.tslibs.offsets import DateOffset
@@ -73,25 +66,10 @@
 
     # various ignores needed for mypy, as we do want to restrict what can be used in
     # arithmetic for these types
-    @overload  # type: ignore[override]
-    def __add__(self, other: TimedeltaSeries) -> Series[Timestamp]: ...
-    @overload
-<<<<<<< HEAD
-    def __add__(self, other: Series[Timedelta]) -> Series[Timestamp]: ...
-    @overload
-    def __add__(
-        self, other: timedelta | Timedelta | TimedeltaIndex | BaseOffset
-    ) -> DatetimeIndex: ...
-    @overload
-    def __sub__(self, other: Series[Timedelta]) -> Series[Timestamp]: ...
-=======
     def __add__(  # pyright: ignore[reportIncompatibleMethodOverride]
-        self, other: timedelta | Timedelta | TimedeltaIndex | BaseOffset
+        self, other: timedelta | Timedelta | TimedeltaIndex | BaseOffset  # type: ignore[override]
     ) -> DatetimeIndex: ...
     @overload  # type: ignore[override]
-    def __sub__(self, other: TimedeltaSeries) -> Series[Timestamp]: ...
->>>>>>> 8e5c7543
-    @overload
     def __sub__(
         self,
         other: timedelta | np.timedelta64 | np_ndarray_td | TimedeltaIndex | BaseOffset,
