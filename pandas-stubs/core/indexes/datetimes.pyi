--- conflicted
+++ resolved
@@ -10,11 +10,8 @@
 )
 import sys
 from typing import (
-<<<<<<< HEAD
+    Any,
     Literal,
-=======
-    Any,
->>>>>>> 72388277
     final,
     overload,
 )
