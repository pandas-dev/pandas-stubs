from collections.abc import (
    Hashable,
    Sequence,
)
from datetime import (
    datetime,
    time,
    timedelta,
    tzinfo as _tzinfo,
)
import sys
from typing import (
<<<<<<< HEAD
=======
    Any,
>>>>>>> 409875cc
    Literal,
    final,
    overload,
)

import numpy as np
import pandas as pd
from pandas.core.frame import DataFrame
from pandas.core.indexes.accessors import DatetimeIndexProperties
from pandas.core.indexes.base import Index
from pandas.core.indexes.datetimelike import DatetimeTimedeltaMixin
from pandas.core.indexes.timedeltas import TimedeltaIndex
from pandas.core.series import Series
from typing_extensions import (
    Never,
    Self,
)

from pandas._libs.tslibs.timestamps import Timestamp
from pandas._typing import (
    AxesData,
    DateAndDatetimeLike,
    Frequency,
    IntervalClosedType,
    TimeUnit,
    TimeZones,
    np_1darray_intp,
    np_ndarray,
    np_ndarray_bool,
    np_ndarray_dt,
    np_ndarray_td,
)

from pandas.core.dtypes.dtypes import DatetimeTZDtype

from pandas.tseries.offsets import BaseOffset

class DatetimeIndex(
    DatetimeTimedeltaMixin[Timestamp, np.datetime64], DatetimeIndexProperties
):
    def __new__(
        cls,
        data: AxesData,
        freq: Frequency = ...,
        tz: TimeZones = ...,
        ambiguous: Literal["infer", "NaT", "raise"] | np_ndarray_bool = "raise",
        dayfirst: bool = False,
        yearfirst: bool = False,
        dtype: np.dtype[np.datetime64] | pd.DatetimeTZDtype | str | None = None,
        copy: bool = False,
        name: Hashable = None,
    ) -> Self: ...

    # various ignores needed for mypy, as we do want to restrict what can be used in
    # arithmetic for these types
    def __add__(  # type: ignore[override] # pyright: ignore[reportIncompatibleMethodOverride]
        self, other: timedelta | BaseOffset
    ) -> Self: ...
    def __radd__(  # type: ignore[override] # pyright: ignore[reportIncompatibleMethodOverride]
        self, other: timedelta | BaseOffset
    ) -> Self: ...
    @overload  # type: ignore[override]
    def __sub__(  # pyrefly: ignore[bad-override]
        self, other: datetime | np.datetime64 | np_ndarray_dt | Self
    ) -> TimedeltaIndex: ...
    @overload
    def __sub__(  # pyright: ignore[reportIncompatibleMethodOverride] # ty: ignore[invalid-method-override]
        self, other: timedelta | np.timedelta64 | np_ndarray_td | BaseOffset
    ) -> Self: ...
    def __truediv__(  # type: ignore[override] # pyrefly: ignore[bad-override]
        self, other: np_ndarray
    ) -> Never: ...
    def __rtruediv__(  # type: ignore[override] # pyrefly: ignore[bad-override]
        self, other: np_ndarray
    ) -> Never: ...
    @final
    def to_series(
        self, index: Index | None = None, name: Hashable | None = None
    ) -> Series[Timestamp]: ...
    def snap(self, freq: Frequency = "S") -> Self: ...
    @property
    def inferred_type(self) -> str: ...
    def indexer_at_time(
        self, time: str | time, asof: bool = False
    ) -> np_1darray_intp: ...
    def indexer_between_time(
        self,
        start_time: time | str,
        end_time: time | str,
        include_start: bool = True,
        include_end: bool = True,
    ) -> np_1darray_intp: ...
    def to_julian_date(self) -> Index[float]: ...
    def isocalendar(self) -> DataFrame: ...
    @property
    def tzinfo(self) -> _tzinfo | None: ...
    if sys.version_info >= (3, 11):
        @property
        def dtype(self) -> np.dtype | DatetimeTZDtype: ...
    else:
        @property
        def dtype(self) -> np.dtype[Any] | DatetimeTZDtype: ...

    def shift(
        self, periods: int = 1, freq: Frequency | timedelta | None = None
    ) -> Self: ...

@overload
def date_range(
    start: str | DateAndDatetimeLike,
    end: str | DateAndDatetimeLike,
    freq: Frequency | timedelta | None = None,
    tz: TimeZones = None,
    normalize: bool = False,
    name: Hashable = None,
    inclusive: IntervalClosedType = "both",
    unit: TimeUnit | None = None,
) -> DatetimeIndex: ...
@overload
def date_range(
    start: str | DateAndDatetimeLike,
    end: str | DateAndDatetimeLike,
    periods: int,
    tz: TimeZones = None,
    normalize: bool = False,
    name: Hashable = None,
    inclusive: IntervalClosedType = "both",
    unit: TimeUnit | None = None,
) -> DatetimeIndex: ...
@overload
def date_range(
    start: str | DateAndDatetimeLike,
    *,
    periods: int,
    freq: Frequency | timedelta | None = None,
    tz: TimeZones = None,
    normalize: bool = False,
    name: Hashable = None,
    inclusive: IntervalClosedType = "both",
    unit: TimeUnit | None = None,
) -> DatetimeIndex: ...
@overload
def date_range(
    *,
    end: str | DateAndDatetimeLike,
    periods: int,
    freq: Frequency | timedelta | None = None,
    tz: TimeZones = None,
    normalize: bool = False,
    name: Hashable = None,
    inclusive: IntervalClosedType = "both",
    unit: TimeUnit | None = None,
) -> DatetimeIndex: ...
@overload
def bdate_range(
    start: str | DateAndDatetimeLike | None = None,
    end: str | DateAndDatetimeLike | None = None,
    periods: int | None = None,
    freq: Frequency | timedelta = "B",
    tz: TimeZones = None,
    normalize: bool = False,
    name: Hashable = None,
    weekmask: str | None = None,
    holidays: None = None,
    inclusive: IntervalClosedType = "both",
) -> DatetimeIndex: ...
@overload
def bdate_range(
    start: str | DateAndDatetimeLike | None = None,
    end: str | DateAndDatetimeLike | None = None,
    periods: int | None = None,
    *,
    freq: Frequency | timedelta,
    tz: TimeZones = None,
    normalize: bool = False,
    name: Hashable = None,
    weekmask: str | None = None,
    holidays: Sequence[str | DateAndDatetimeLike],
    inclusive: IntervalClosedType = "both",
) -> DatetimeIndex: ...<|MERGE_RESOLUTION|>--- conflicted
+++ resolved
@@ -10,10 +10,7 @@
 )
 import sys
 from typing import (
-<<<<<<< HEAD
-=======
     Any,
->>>>>>> 409875cc
     Literal,
     final,
     overload,
