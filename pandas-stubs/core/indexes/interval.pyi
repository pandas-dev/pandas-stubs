--- conflicted
+++ resolved
@@ -13,12 +13,6 @@
 import pandas as pd
 from pandas import Index
 from pandas.core.indexes.extension import ExtensionIndex
-<<<<<<< HEAD
-=======
-from pandas.core.series import (
-    TimedeltaSeries,
-)
->>>>>>> 8e5c7543
 from typing_extensions import TypeAlias
 
 from pandas._libs.interval import (
