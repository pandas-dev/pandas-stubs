--- conflicted
+++ resolved
@@ -243,13 +243,7 @@
     def __contains__(self, key: IntervalT) -> bool: ...  # type: ignore[overload-overlap] # pyright: ignore[reportOverlappingOverload]
     @overload
     def __contains__(self, key: object) -> Literal[False]: ...
-<<<<<<< HEAD
-    def astype(  # type: ignore[override] # pyright: ignore[reportIncompatibleMethodOverride] # ty: ignore[invalid-method-override]
-        self, dtype: DtypeArg, copy: bool = True
-    ) -> IntervalIndex: ...
-=======
-    def astype(self, dtype: DtypeArg, copy: bool = True) -> IntervalIndex: ...  # type: ignore[override] # pyright: ignore[reportIncompatibleMethodOverride] # pyrefly: ignore[bad-override]
->>>>>>> 4a796fdf
+    def astype(self, dtype: DtypeArg, copy: bool = True) -> IntervalIndex: ...  # type: ignore[override] # pyright: ignore[reportIncompatibleMethodOverride] # pyrefly: ignore[bad-override]  # ty: ignore[invalid-method-override]
     @property
     def inferred_type(self) -> str: ...
     def memory_usage(self, deep: bool = False) -> int: ...
