--- conflicted
+++ resolved
@@ -83,17 +83,12 @@
     @property
     def inferred_type(self) -> str: ...
     @final
-<<<<<<< HEAD
-    def to_series(self, index=..., name: Hashable = ...) -> Series[Timedelta]: ...
+    def to_series(
+        self, index: Index | None = None, name: Hashable | None = None
+    ) -> Series[Timedelta]: ...
     def shift(
         self, periods: int = 1, freq: Frequency | dt.timedelta | None = None
     ) -> Self: ...
-=======
-    def to_series(
-        self, index: Index | None = None, name: Hashable | None = None
-    ) -> Series[Timedelta]: ...
-    def shift(self, periods: int = 1, freq=...) -> Self: ...
->>>>>>> a9f0bd32
 
 @overload
 def timedelta_range(
