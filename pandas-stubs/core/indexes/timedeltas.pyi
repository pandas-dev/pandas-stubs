from collections.abc import (
    Hashable,
    Sequence,
)
import datetime as dt
from typing import (
    Literal,
    final,
    overload,
)

import numpy as np
from pandas import (
    DateOffset,
    Index,
    Period,
)
from pandas.core.indexes.accessors import TimedeltaIndexProperties
from pandas.core.indexes.datetimelike import DatetimeTimedeltaMixin
from pandas.core.indexes.datetimes import DatetimeIndex
from pandas.core.indexes.period import PeriodIndex
from pandas.core.series import Series
from typing_extensions import Self

from pandas._libs import (
    Timedelta,
    Timestamp,
)
from pandas._libs.tslibs import BaseOffset
from pandas._typing import (
    AxesData,
    TimedeltaConvertibleTypes,
    np_ndarray_td,
    num,
)

class TimedeltaIndex(
    DatetimeTimedeltaMixin[Timedelta, np.timedelta64], TimedeltaIndexProperties
):
    def __new__(
        cls,
        data: (
            Sequence[dt.timedelta | Timedelta | np.timedelta64 | float] | AxesData
        ) = ...,
        freq: str | BaseOffset = ...,
        closed: object = ...,
        dtype: Literal["<m8[ns]"] = ...,
        copy: bool = ...,
        name: str = ...,
    ) -> Self: ...
    # various ignores needed for mypy, as we do want to restrict what can be used in
    # arithmetic for these types
    @overload  # type: ignore[override]
    def __add__(self, other: Period) -> PeriodIndex: ...
    @overload
    def __add__(self, other: DatetimeIndex) -> DatetimeIndex: ...
    @overload
    def __add__(  # pyright: ignore[reportIncompatibleMethodOverride]
        self, other: dt.timedelta | Timedelta | Self
    ) -> Self: ...
    def __radd__(self, other: dt.datetime | Timestamp | DatetimeIndex) -> DatetimeIndex: ...  # type: ignore[override]
    def __sub__(  # type: ignore[override] # pyright: ignore[reportIncompatibleMethodOverride]
        self, other: dt.timedelta | np.timedelta64 | np_ndarray_td | Self
    ) -> Self: ...
    def __mul__(self, other: num) -> Self: ...
    @overload  # type: ignore[override]
    def __truediv__(self, other: num | Sequence[float]) -> Self: ...
    @overload
    def __truediv__(  # pyright: ignore[reportIncompatibleMethodOverride]
        self, other: dt.timedelta | Sequence[dt.timedelta]
    ) -> Index[float]: ...
    def __rtruediv__(self, other: dt.timedelta | Sequence[dt.timedelta]) -> Index[float]: ...  # type: ignore[override]  # pyright: ignore[reportIncompatibleMethodOverride]
    @overload  # type: ignore[override]
    def __floordiv__(self, other: num | Sequence[float]) -> Self: ...
    @overload
    def __floordiv__(  # pyright: ignore[reportIncompatibleMethodOverride]
        self, other: dt.timedelta | Sequence[dt.timedelta]
    ) -> Index[int]: ...
    def __rfloordiv__(self, other: dt.timedelta | Sequence[dt.timedelta]) -> Index[int]: ...  # type: ignore[override] # pyright: ignore[reportIncompatibleMethodOverride]
    def searchsorted(self, value, side: str = ..., sorter=...): ...
    @property
    def inferred_type(self) -> str: ...
    @final
<<<<<<< HEAD
    def to_series(self, index=..., name: Hashable = ...) -> Series[Timedelta]: ...
    def shift(self, periods: int = ..., freq=...) -> Self: ...
=======
    def to_series(self, index=..., name: Hashable = ...) -> TimedeltaSeries: ...
    def shift(self, periods: int = 1, freq=...) -> Self: ...
>>>>>>> 8e5c7543

@overload
def timedelta_range(
    start: TimedeltaConvertibleTypes,
    end: TimedeltaConvertibleTypes,
    *,
    freq: str | DateOffset | Timedelta | dt.timedelta | None = None,
    name: Hashable | None = None,
    closed: Literal["left", "right"] | None = None,
    unit: None | str = ...,
) -> TimedeltaIndex: ...
@overload
def timedelta_range(
    *,
    end: TimedeltaConvertibleTypes,
    periods: int,
    freq: str | DateOffset | Timedelta | dt.timedelta | None = None,
    name: Hashable | None = None,
    closed: Literal["left", "right"] | None = None,
    unit: None | str = ...,
) -> TimedeltaIndex: ...
@overload
def timedelta_range(
    start: TimedeltaConvertibleTypes,
    *,
    periods: int,
    freq: str | DateOffset | Timedelta | dt.timedelta | None = None,
    name: Hashable | None = None,
    closed: Literal["left", "right"] | None = None,
    unit: None | str = ...,
) -> TimedeltaIndex: ...
@overload
def timedelta_range(
    start: TimedeltaConvertibleTypes,
    end: TimedeltaConvertibleTypes,
    periods: int,
    *,
    name: Hashable | None = None,
    closed: Literal["left", "right"] | None = None,
    unit: None | str = ...,
) -> TimedeltaIndex: ...<|MERGE_RESOLUTION|>--- conflicted
+++ resolved
@@ -81,13 +81,8 @@
     @property
     def inferred_type(self) -> str: ...
     @final
-<<<<<<< HEAD
     def to_series(self, index=..., name: Hashable = ...) -> Series[Timedelta]: ...
-    def shift(self, periods: int = ..., freq=...) -> Self: ...
-=======
-    def to_series(self, index=..., name: Hashable = ...) -> TimedeltaSeries: ...
     def shift(self, periods: int = 1, freq=...) -> Self: ...
->>>>>>> 8e5c7543
 
 @overload
 def timedelta_range(
