--- conflicted
+++ resolved
@@ -129,16 +129,11 @@
         self, other: _DT_FACTOR_SEQ | Self
     ) -> Index[float]: ...
     @overload  # type: ignore[override]
-<<<<<<< HEAD
-    # pyrefly: ignore  # bad-override
-    def __floordiv__(self, other: float | Sequence[float]) -> Self: ...
-=======
     def __floordiv__(  # pyrefly: ignore [bad-override]
         self, other: np_ndarray_bool | np_ndarray_complex | np_ndarray_dt
     ) -> Never: ...
     @overload
     def __floordiv__(self, other: _NUM_FACTOR_SEQ) -> Self: ...
->>>>>>> a22516c6
     @overload
     def __floordiv__(  # pyright: ignore[reportIncompatibleMethodOverride]
         self, other: _DT_FACTOR_SEQ | Self
