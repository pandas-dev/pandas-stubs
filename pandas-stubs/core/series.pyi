from __future__ import annotations

from datetime import (
    date,
    time,
)
from typing import (
    Any,
    Callable,
    ClassVar,
    Generic,
    Hashable,
    Iterable,
    Iterator,
    Literal,
    Mapping,
    Sequence,
    Union,
    overload,
)

from matplotlib.axes import (
    Axes as PlotAxes,
    SubplotBase as SubplotBase,
)
import numpy as np
from pandas import (
    Period,
    Timedelta,
    Timestamp,
)
from pandas.core.arrays.base import ExtensionArray
from pandas.core.arrays.categorical import CategoricalAccessor
from pandas.core.groupby.generic import (
    _SeriesGroupByNonScalar,
    _SeriesGroupByScalar,
)
from pandas.core.indexes.accessors import (
    CombinedDatetimelikeProperties,
    DatetimeProperties,
    TimedeltaProperties,
)
from pandas.core.indexes.base import Index
from pandas.core.indexes.datetimes import DatetimeIndex
from pandas.core.indexes.period import PeriodIndex
from pandas.core.indexes.timedeltas import TimedeltaIndex
from pandas.core.indexing import (
    _AtIndexer,
    _iAtIndexer,
)
from pandas.core.resample import Resampler
from pandas.core.strings import StringMethods
from pandas.core.window import ExponentialMovingWindow
from pandas.core.window.rolling import (
    Rolling,
    Window,
)

from pandas._typing import (
    S1,
    ArrayLike,
    Axes,
    Axis,
    AxisType,
    Dtype,
    DtypeNp,
    FilePathOrBuffer,
    GroupByObjectNonScalar,
    HashableT,
    IgnoreRaise,
    IndexingInt,
    Label,
    Level,
    ListLike,
    MaskType,
    Renamer,
    Scalar,
    SeriesAxisType,
    np_ndarray_anyint,
    num,
)

from pandas.plotting import PlotAccessor

from .base import IndexOpsMixin
from .frame import DataFrame
from .generic import NDFrame
from .indexes.multi import MultiIndex
from .indexing import (
    _iLocIndexer,
    _LocIndexer,
)

_bool = bool
_str = str

class _iLocIndexerSeries(_iLocIndexer, Generic[S1]):
    # get item
    @overload
    def __getitem__(self, idx: IndexingInt) -> S1: ...
    @overload
    def __getitem__(self, idx: Index | slice | np_ndarray_anyint) -> Series[S1]: ...
    # set item
    @overload
    def __setitem__(self, idx: int, value: S1) -> None: ...
    @overload
    def __setitem__(
        self, idx: Index | slice | np_ndarray_anyint, value: S1 | Series[S1]
    ) -> None: ...

class _LocIndexerSeries(_LocIndexer, Generic[S1]):
    @overload
    def __getitem__(
        self,
        idx: (
            MaskType
            | Index
            | Sequence[int | float]
            | list[_str]
            | slice
            | tuple[int | str | float | slice | Index, ...]
        ),
    ) -> Series[S1]: ...
    @overload
    def __getitem__(
        self,
        idx: int | _str | float,
    ) -> S1: ...
    @overload
    def __setitem__(
        self,
        idx: Index | MaskType,
        value: S1 | ArrayLike | Series[S1],
    ) -> None: ...
    @overload
    def __setitem__(
        self,
        idx: str,
        value: S1,
    ) -> None: ...
    @overload
    def __setitem__(
        self,
        idx: list[int] | list[str] | list[str | int],
        value: S1 | ArrayLike | Series[S1],
    ) -> None: ...

class Series(IndexOpsMixin, NDFrame, Generic[S1]):

    _ListLike = Union[ArrayLike, dict[_str, np.ndarray], list, tuple, Index]
    __hash__: ClassVar[None]

    @overload
    def __new__(
        cls,
        data: DatetimeIndex,
        index: _str | int | Series | list | Index | None = ...,
        dtype=...,
        name: Hashable | None = ...,
        copy: bool = ...,
        fastpath: bool = ...,
    ) -> TimestampSeries: ...
    @overload
    def __new__(
        cls,
        data: PeriodIndex,
        index: _str | int | Series | list | Index | None = ...,
        dtype=...,
        name: Hashable | None = ...,
        copy: bool = ...,
        fastpath: bool = ...,
    ) -> Series[Period]: ...
    @overload
    def __new__(
        cls,
        data: None | (object | _ListLike | Series[S1] | dict[int, S1] | dict[_str, S1]),
        dtype: type[S1],
        index: _str | int | Series | list | Index | None = ...,
        name: Hashable | None = ...,
        copy: bool = ...,
        fastpath: bool = ...,
    ) -> Series[S1]: ...
    @overload
    def __new__(
        cls,
        data: None
        | (object | _ListLike | Series[S1] | dict[int, S1] | dict[_str, S1]) = ...,
        index: _str | int | Series | list | Index | None = ...,
        dtype=...,
        name: Hashable | None = ...,
        copy: bool = ...,
        fastpath: bool = ...,
    ) -> Series: ...
    @property
    def hasnans(self) -> bool: ...
    def div(
        self,
        other: num | _ListLike | Series[S1],
        level: Level | None = ...,
        fill_value: float | None = ...,
        axis: SeriesAxisType = ...,
    ) -> Series[float]: ...
    def rdiv(
        self,
        other: Series[S1] | Scalar,
        level: Level | None = ...,
        fill_value: float | None = ...,
        axis: SeriesAxisType = ...,
    ) -> Series[S1]: ...
    @property
    def dtype(self) -> Dtype: ...
    @property
    def dtypes(self) -> Dtype: ...
    @property
    def name(self) -> Hashable | None: ...
    @name.setter
    def name(self, value: Hashable | None) -> None: ...
    @property
    def values(self) -> ArrayLike: ...
    @property
    def array(self) -> ExtensionArray: ...
    def ravel(self, order: _str = ...) -> np.ndarray: ...
    def __len__(self) -> int: ...
    def view(self, dtype=...) -> Series[S1]: ...
    def __array_ufunc__(self, ufunc: Callable, method: _str, *inputs, **kwargs): ...
    def __array__(self, dtype=...) -> np.ndarray: ...
    @property
    def axes(self) -> list: ...
    def take(
        self,
        indices: Sequence,
        axis: SeriesAxisType = ...,
        is_copy: _bool | None = ...,
        **kwargs,
    ) -> Series[S1]: ...
    @overload
    def __getitem__(
        self,
        idx: (
            list[_str] | Index | Series[S1] | slice | MaskType | tuple[S1 | slice, ...]
        ),
    ) -> Series: ...
    @overload
    def __getitem__(self, idx: int | _str) -> S1: ...
    def __setitem__(self, key, value) -> None: ...
    def repeat(
        self, repeats: int | list[int], axis: SeriesAxisType | None = ...
    ) -> Series[S1]: ...
    @property
    def index(self) -> Index | MultiIndex: ...
    @index.setter
    def index(self, idx: Index) -> None: ...
    @overload
    def reset_index(
        self,
        level: Sequence[Level] | None,
        drop: Literal[True],
        *,
        name: object | None = ...,
        inplace: _bool = ...,
    ) -> Series[S1]: ...
    @overload
    def reset_index(
        self,
        level: Level | None,
        drop: Literal[True],
        *,
        name: object | None = ...,
        inplace: _bool = ...,
    ) -> Series[S1]: ...
    @overload
    def reset_index(
        self,
        /,
        drop: Literal[True],
        level: Sequence[Level] | None = ...,
        name: object | None = ...,
        inplace: _bool = ...,
    ) -> Series[S1]: ...
    @overload
    def reset_index(
        self,
        /,
        drop: Literal[True],
        level: Level | None = ...,
        name: object | None = ...,
        inplace: _bool = ...,
    ) -> Series[S1]: ...
    @overload
    def reset_index(
        self,
        level: Sequence[Level] | None = ...,
        drop: Literal[False] = ...,
        name: object | None = ...,
        inplace: _bool = ...,
    ) -> DataFrame: ...
    @overload
    def reset_index(
        self,
        level: Level | None = ...,
        drop: Literal[False] = ...,
        name: object | None = ...,
        inplace: _bool = ...,
    ) -> DataFrame: ...
    @overload
    def to_string(
        self,
        buf: FilePathOrBuffer | None,
        na_rep: _str = ...,
        formatters=...,
        float_format=...,
        sparsify: _bool | None = ...,
        index_names: _bool = ...,
        justify: _str | None = ...,
        max_rows: int | None = ...,
        min_rows: int | None = ...,
        max_cols: int | None = ...,
        show_dimensions: _bool = ...,
        decimal: _str = ...,
        line_width: int | None = ...,
        max_colwidth: int | None = ...,
        encoding: _str | None = ...,
    ) -> None: ...
    @overload
    def to_string(
        self,
        na_rep: _str = ...,
        formatters=...,
        float_format=...,
        sparsify: _bool | None = ...,
        index_names: _bool = ...,
        justify: _str | None = ...,
        max_rows: int | None = ...,
        min_rows: int | None = ...,
        max_cols: int | None = ...,
        show_dimensions: _bool = ...,
        decimal: _str = ...,
        line_width: int | None = ...,
        max_colwidth: int | None = ...,
        encoding: _str | None = ...,
    ) -> _str: ...
    @overload
    def to_markdown(
        self,
        buf: FilePathOrBuffer | None,
        mode: _str | None = ...,
        index: _bool = ...,
        storage_options: dict | None = ...,
        **kwargs,
    ) -> None: ...
    @overload
    def to_markdown(
        self,
        mode: _str | None = ...,
        index: _bool = ...,
        storage_options: dict | None = ...,
    ) -> _str: ...
    def items(self) -> Iterable[tuple[Hashable, S1]]: ...
    def iteritems(self) -> Iterable[tuple[Label, S1]]: ...
    def keys(self) -> list: ...
    def to_dict(self, into: Hashable = ...) -> dict[Any, S1]: ...
    def to_frame(self, name: object | None = ...) -> DataFrame: ...
    @overload
    def groupby(
        self,
        by: Scalar,
        axis: SeriesAxisType = ...,
        level: Level | None = ...,
        as_index: _bool = ...,
        sort: _bool = ...,
        group_keys: _bool = ...,
        squeeze: _bool = ...,
        observed: _bool = ...,
        dropna: _bool = ...,
    ) -> _SeriesGroupByScalar: ...
    @overload
    def groupby(
        self,
        by: GroupByObjectNonScalar = ...,
        axis: SeriesAxisType = ...,
        level: Level | None = ...,
        as_index: _bool = ...,
        sort: _bool = ...,
        group_keys: _bool = ...,
        squeeze: _bool = ...,
        observed: _bool = ...,
        dropna: _bool = ...,
    ) -> _SeriesGroupByNonScalar: ...
    @overload
    def count(self, level: None = ...) -> int: ...
    @overload
    def count(self, level: Hashable) -> Series[S1]: ...
    def mode(self, dropna) -> Series[S1]: ...
    def unique(self) -> np.ndarray: ...
    @overload
    def drop_duplicates(
        self, keep: Literal["first", "last", False] = ..., inplace: Literal[False] = ...
    ) -> Series[S1]: ...
    @overload
    def drop_duplicates(
        self, keep: Literal["first", "last", False], inplace: Literal[True]
    ) -> None: ...
    @overload
    def drop_duplicates(self, *, inplace: Literal[True]) -> None: ...
    @overload
    def drop_duplicates(
        self, keep: Literal["first", "last", False] = ..., inplace: bool = ...
    ) -> Series[S1] | None: ...
    def duplicated(
        self, keep: Literal["first", "last", False] = ...
    ) -> Series[_bool]: ...
    def idxmax(
        self, axis: SeriesAxisType = ..., skipna: _bool = ..., *args, **kwargs
    ) -> int | _str: ...
    def idxmin(
        self, axis: SeriesAxisType = ..., skipna: _bool = ..., *args, **kwargs
    ) -> int | _str: ...
    def round(self, decimals: int = ..., *args, **kwargs) -> Series[S1]: ...
    @overload
    def quantile(
        self,
        q: float = ...,
        interpolation: (
            _str | Literal["linear", "lower", "higher", "midpoint", "nearest"]
        ) = ...,
    ) -> float: ...
    @overload
    def quantile(
        self,
        q: _ListLike,
        interpolation: (
            _str | Literal["linear", "lower", "higher", "midpoint", "nearest"]
        ) = ...,
    ) -> Series[S1]: ...
    def corr(
        self,
        other: Series[S1],
        method: Literal["pearson", "kendall", "spearman"] = ...,
        min_periods: int = ...,
    ) -> float: ...
    def cov(
        self, other: Series[S1], min_periods: int | None = ..., ddof: int = ...
    ) -> float: ...
    def diff(self, periods: int = ...) -> Series[S1]: ...
    def autocorr(self, lag: int = ...) -> float: ...
    @overload
    def dot(self, other: Series[S1]) -> Scalar: ...
    @overload
    def dot(self, other: DataFrame) -> Series[S1]: ...
    @overload
    def dot(self, other: _ListLike) -> np.ndarray: ...
    def __matmul__(self, other): ...
    def __rmatmul__(self, other): ...
    @overload
    def searchsorted(
        self,
        value: _ListLike,
        side: _str | Literal["left", "right"] = ...,
        sorter: _ListLike | None = ...,
    ) -> list[int]: ...
    @overload
    def searchsorted(
        self,
        value: Scalar,
        side: _str | Literal["left", "right"] = ...,
        sorter: _ListLike | None = ...,
    ) -> int: ...
    def append(
        self,
        to_append: Series | Sequence[Series],
        ignore_index: _bool = ...,
        verify_integrity: _bool = ...,
    ) -> Series[S1]: ...
    @overload
    def compare(
        self,
        other: Series,
        align_axis: SeriesAxisType,
        keep_shape: bool = ...,
        keep_equal: bool = ...,
    ) -> Series: ...
    @overload
    def compare(
        self,
        other: Series,
        align_axis: Literal["columns", 1] = ...,
        keep_shape: bool = ...,
        keep_equal: bool = ...,
    ) -> DataFrame: ...
    def combine(
        self, other: Series[S1], func: Callable, fill_value: Scalar | None = ...
    ) -> Series[S1]: ...
    def combine_first(self, other: Series[S1]) -> Series[S1]: ...
    def update(self, other: Series[S1] | Sequence[S1] | Mapping[int, S1]) -> None: ...
    @overload
    def sort_values(
        self,
        axis: AxisType = ...,
        ascending: _bool | Sequence[_bool] = ...,
        kind: _str | Literal["quicksort", "mergesort", "heapsort"] = ...,
        na_position: _str | Literal["first", "last"] = ...,
        ignore_index: _bool = ...,
        *,
        inplace: Literal[True],
        key: Callable | None = ...,
    ) -> None: ...
    @overload
    def sort_values(
        self,
        axis: AxisType = ...,
        ascending: _bool | Sequence[_bool] = ...,
        kind: _str | Literal["quicksort", "mergesort", "heapsort"] = ...,
        na_position: _str | Literal["first", "last"] = ...,
        ignore_index: _bool = ...,
        *,
        inplace: Literal[False] = ...,
        key: Callable | None = ...,
    ) -> Series[S1]: ...
    @overload
    def sort_values(
        self,
        axis: AxisType = ...,
        ascending: _bool | Sequence[_bool] = ...,
        inplace: _bool | None = ...,
        kind: _str | Literal["quicksort", "mergesort", "heapsort"] = ...,
        na_position: _str | Literal["first", "last"] = ...,
        ignore_index: _bool = ...,
        key: Callable | None = ...,
    ) -> None | Series[S1]: ...
    @overload
    def sort_index(
        self,
        axis: AxisType = ...,
        level: Level | None = ...,
        ascending: _bool | Sequence[_bool] = ...,
        kind: _str | Literal["quicksort", "mergesort", "heapsort"] = ...,
        na_position: _str | Literal["first", "last"] = ...,
        sort_remaining: _bool = ...,
        ignore_index: _bool = ...,
        *,
        inplace: Literal[True],
        key: Callable | None = ...,
    ) -> None: ...
    @overload
    def sort_index(
        self,
        axis: AxisType = ...,
        level: Level | list[int] | list[_str] | None = ...,
        ascending: _bool | Sequence[_bool] = ...,
        kind: _str | Literal["quicksort", "mergesort", "heapsort"] = ...,
        na_position: _str | Literal["first", "last"] = ...,
        sort_remaining: _bool = ...,
        ignore_index: _bool = ...,
        *,
        inplace: Literal[False] = ...,
        key: Callable | None = ...,
    ) -> Series: ...
    @overload
    def sort_index(
        self,
        axis: AxisType = ...,
        level: Level | list[int] | list[_str] | None = ...,
        ascending: _bool | Sequence[_bool] = ...,
        inplace: _bool | None = ...,
        kind: _str | Literal["quicksort", "mergesort", "heapsort"] = ...,
        na_position: _str | Literal["first", "last"] = ...,
        sort_remaining: _bool = ...,
        ignore_index: _bool = ...,
        key: Callable | None = ...,
    ) -> None | Series: ...
    def argsort(
        self,
        axis: SeriesAxisType = ...,
        kind: _str | Literal["mergesort", "quicksort", "heapsort"] = ...,
        order: None = ...,
    ) -> Series[int]: ...
    def nlargest(
        self, n: int = ..., keep: _str | Literal["first", "last", "all"] = ...
    ) -> Series[S1]: ...
    def nsmallest(
        self, n: int = ..., keep: _str | Literal["first", "last", "all"] = ...
    ) -> Series[S1]: ...
    def swaplevel(
        self, i: Level = ..., j: Level = ..., copy: _bool = ...
    ) -> Series[S1]: ...
    def reorder_levels(self, order: list) -> Series[S1]: ...
    def explode(self) -> Series[S1]: ...
    def unstack(
        self,
        level: Level = ...,
        fill_value: int | _str | dict | None = ...,
    ) -> DataFrame: ...
    def map(
        self, arg, na_action: _str | Literal["ignore"] | None = ...
    ) -> Series[S1]: ...
    def aggregate(
        self,
        func: (
            Callable
            | _str
            | list[Callable | _str]
            | dict[SeriesAxisType, Callable | _str]
        ),
        axis: SeriesAxisType = ...,
        *args,
        **kwargs,
    ) -> None: ...
    def agg(
        self,
        func: (
            Callable
            | _str
            | list[Callable | _str]
            | dict[SeriesAxisType, Callable | _str]
        ) = ...,
        axis: SeriesAxisType = ...,
        *args,
        **kwargs,
    ) -> None: ...
    def transform(
        self,
        func: list[Callable] | dict[_str, Callable],
        axis: SeriesAxisType = ...,
        *args,
        **kwargs,
    ) -> Series[S1]: ...
    def apply(
        self, func: Callable, convertDType: _bool = ..., args: tuple = ..., **kwds
    ) -> Series | DataFrame: ...
    def align(
        self,
        other: DataFrame | Series,
        join: _str | Literal["inner", "outer", "left", "right"] = ...,
        axis: AxisType | None = ...,
        level: Level | None = ...,
        copy: _bool = ...,
        fill_value=...,
        method: None | (_str | Literal["backfill", "bfill", "pad", "ffill"]) = ...,
        limit: int | None = ...,
        fill_axis: SeriesAxisType = ...,
        broadcast_axis: SeriesAxisType | None = ...,
    ) -> tuple[Series, Series]: ...
    @overload
    def rename(
        self,
        index: Renamer | Hashable | None = ...,
        *,
        axis: Axis | None = ...,
        copy: bool = ...,
        inplace: Literal[True],
        level: Level | None = ...,
        errors: IgnoreRaise = ...,
    ) -> None: ...
    @overload
    def rename(
        self,
        index: Renamer | None = ...,
        *,
        axis: Axis | None = ...,
        copy: bool = ...,
        inplace: Literal[False] = ...,
        level: Level | None = ...,
        errors: IgnoreRaise = ...,
    ) -> Series: ...
    @overload
    def rename(
        self,
        index: Hashable | None = ...,
        *,
        axis: Axis | None = ...,
        copy: bool = ...,
        inplace: Literal[False] = ...,
        level: Level | None = ...,
        errors: IgnoreRaise = ...,
    ) -> Series: ...
    @overload
    def rename(
        self,
        index: Renamer | Hashable | None = ...,
        *,
        axis: Axis | None = ...,
        copy: bool = ...,
        inplace: bool = ...,
        level: Level | None = ...,
        errors: IgnoreRaise = ...,
    ) -> Series | None: ...
    def reindex_like(
        self,
        other: Series[S1],
        method: None
        | (_str | Literal["backfill", "bfill", "pad", "ffill", "nearest"]) = ...,
        copy: _bool = ...,
        limit: int | None = ...,
        tolerance: float | None = ...,
    ) -> Series: ...
    @overload
    def drop(
        self,
<<<<<<< HEAD
        labels: Hashable | list[Hashable] = ...,
        *,
        axis: Axis = ...,
        index: Hashable | list[Hashable] = ...,
        columns: Hashable | list[Hashable] = ...,
        level: Level | None = ...,
=======
        labels: Union[Hashable, list[HashableT]] = ...,
        *,
        axis: Axis = ...,
        index: Union[Hashable, list[HashableT]] = ...,
        columns: Union[Hashable, list[HashableT]] = ...,
        level: Optional[Level] = ...,
>>>>>>> 9072b159
        inplace: Literal[True],
        errors: IgnoreRaise = ...,
    ) -> None: ...
    @overload
    def drop(
        self,
<<<<<<< HEAD
        labels: Hashable | list[Hashable] = ...,
        *,
        axis: Axis = ...,
        index: Hashable | list[Hashable] = ...,
        columns: Hashable | list[Hashable] = ...,
        level: Level | None = ...,
=======
        labels: Union[Hashable, list[HashableT]] = ...,
        *,
        axis: Axis = ...,
        index: Union[Hashable, list[HashableT]] = ...,
        columns: Union[Hashable, list[HashableT]] = ...,
        level: Optional[Level] = ...,
>>>>>>> 9072b159
        inplace: Literal[False] = ...,
        errors: IgnoreRaise = ...,
    ) -> Series: ...
    @overload
    def drop(
        self,
<<<<<<< HEAD
        labels: Hashable | list[Hashable] = ...,
        *,
        axis: Axis = ...,
        index: Hashable | list[Hashable] = ...,
        columns: Hashable | list[Hashable] = ...,
        level: Level | None = ...,
=======
        labels: Union[Hashable, list[HashableT]] = ...,
        *,
        axis: Axis = ...,
        index: Union[Hashable, list[HashableT]] = ...,
        columns: Union[Hashable, list[HashableT]] = ...,
        level: Optional[Level] = ...,
>>>>>>> 9072b159
        inplace: bool = ...,
        errors: IgnoreRaise = ...,
    ) -> Series | None: ...
    @overload
    def fillna(
        self,
        value: Scalar | dict | Series[S1] | DataFrame | None = ...,
        method: None | (_str | Literal["backfill", "bfill", "pad", "ffill"]) = ...,
        axis: SeriesAxisType = ...,
        limit: int | None = ...,
        downcast: dict | None = ...,
        *,
        inplace: Literal[True],
    ) -> None: ...
    @overload
    def fillna(
        self,
        value: Scalar | dict | Series[S1] | DataFrame | None = ...,
        method: None | (_str | Literal["backfill", "bfill", "pad", "ffill"]) = ...,
        axis: SeriesAxisType = ...,
        *,
        limit: int | None = ...,
        downcast: dict | None = ...,
    ) -> Series[S1]: ...
    @overload
    def fillna(
        self,
        value: Scalar | dict | Series[S1] | DataFrame | None = ...,
        method: None | (_str | Literal["backfill", "bfill", "pad", "ffill"]) = ...,
        axis: SeriesAxisType = ...,
        inplace: _bool = ...,
        limit: int | None = ...,
        downcast: dict | None = ...,
    ) -> Series[S1] | None: ...
    @overload
    def replace(
        self,
        to_replace: _str | list | dict | Series[S1] | int | float | None = ...,
        value: Scalar | dict | list | _str | None = ...,
        inplace: Literal[False] = ...,
        limit: int | None = ...,
        regex=...,
        method: _str | Literal["pad", "ffill", "bfill"] | None = ...,
    ) -> Series[S1]: ...
    @overload
    def replace(
        self,
        to_replace: _str | list | dict | Series[S1] | int | float | None = ...,
        value: Scalar | dict | list | _str | None = ...,
        limit: int | None = ...,
        regex=...,
        method: _str | Literal["pad", "ffill", "bfill"] | None = ...,
        *,
        inplace: Literal[True],
    ) -> None: ...
    @overload
    def replace(
        self,
        to_replace: _str | list | dict | Series[S1] | int | float | None = ...,
        value: Scalar | dict | list | _str | None = ...,
        inplace: _bool = ...,
        limit: int | None = ...,
        regex=...,
        method: _str | Literal["pad", "ffill", "bfill"] | None = ...,
    ) -> Series[S1] | None: ...
    def shift(
        self,
        periods: int = ...,
        freq=...,
        axis: SeriesAxisType = ...,
        fill_value: object | None = ...,
    ) -> Series[S1]: ...
    def memory_usage(self, index: _bool = ..., deep: _bool = ...) -> int: ...
    def isin(self, values: Iterable | Series[S1] | dict) -> Series[_bool]: ...
    def between(
        self,
        left: Scalar | Sequence,
        right: Scalar | Sequence,
        inclusive: Literal["both", "neither", "left", "right"] = ...,
    ) -> Series[_bool]: ...
    def isna(self) -> Series[_bool]: ...
    def isnull(self) -> Series[_bool]: ...
    def notna(self) -> Series[_bool]: ...
    def notnull(self) -> Series[_bool]: ...
    @overload
    def dropna(
        self,
        axis: SeriesAxisType = ...,
        how: _str | None = ...,
        *,
        inplace: Literal[True],
    ) -> None: ...
    @overload
    def dropna(
        self,
        axis: SeriesAxisType = ...,
        inplace: _bool = ...,
        how: _str | None = ...,
    ) -> Series[S1]: ...
    def to_timestamp(
        self,
        freq=...,
        how: _str | Literal["start", "end", "s", "e"] = ...,
        copy: _bool = ...,
    ) -> Series[S1]: ...
    def to_period(self, freq: _str | None = ..., copy: _bool = ...) -> DataFrame: ...
    @property
    def str(self) -> StringMethods[Series]: ...
    @property
    def dt(self) -> CombinedDatetimelikeProperties: ...
    @property
    def plot(self) -> PlotAccessor: ...
    sparse = ...
    def hist(
        self,
        by: object | None = ...,
        ax: PlotAxes | None = ...,
        grid: _bool = ...,
        xlabelsize: int | None = ...,
        xrot: float | None = ...,
        ylabelsize: int | None = ...,
        yrot: float | None = ...,
        figsize: tuple[float, float] | None = ...,
        bins: int | Sequence = ...,
        backend: _str | None = ...,
        **kwargs,
    ) -> SubplotBase: ...
    def swapaxes(
        self, axis1: SeriesAxisType, axis2: SeriesAxisType, copy: _bool = ...
    ) -> Series[S1]: ...
    def droplevel(
        self, level: Level | list[Level], axis: SeriesAxisType = ...
    ) -> DataFrame: ...
    def pop(self, item: _str) -> Series[S1]: ...
    def squeeze(self, axis: SeriesAxisType | None = ...) -> Scalar: ...
    def __abs__(self) -> Series[S1]: ...
    def add_prefix(self, prefix: _str) -> Series[S1]: ...
    def add_suffix(self, suffix: _str) -> Series[S1]: ...
    def reindex(
        self,
        index: Axes | None = ...,
        method: Literal["backfill", "bfill", "pad", "ffill", "nearest"] | None = ...,
        copy: bool = ...,
        level: int | _str = ...,
        fill_value: Scalar | None = ...,
        limit: int | None = ...,
        tolerance: float | None = ...,
    ) -> Series[S1]: ...
    def filter(
        self,
        items: _ListLike | None = ...,
        like: _str | None = ...,
        regex: _str | None = ...,
        axis: SeriesAxisType | None = ...,
    ) -> Series[S1]: ...
    def head(self, n: int = ...) -> Series[S1]: ...
    def tail(self, n: int = ...) -> Series[S1]: ...
    def sample(
        self,
        n: int | None = ...,
        frac: float | None = ...,
        replace: _bool = ...,
        weights: _str | _ListLike | np.ndarray | None = ...,
        random_state: int | None = ...,
        axis: SeriesAxisType | None = ...,
        ignore_index: _bool = ...,
    ) -> Series[S1]: ...
    def astype(
        self,
        dtype: S1 | _str | type[Scalar],
        copy: _bool = ...,
        errors: _str | Literal["raise", "ignore"] = ...,
    ) -> Series: ...
    def copy(self, deep: _bool = ...) -> Series[S1]: ...
    def infer_objects(self) -> Series[S1]: ...
    def convert_dtypes(
        self,
        infer_objects: _bool = ...,
        convert_string: _bool = ...,
        convert_integer: _bool = ...,
        convert_boolean: _bool = ...,
    ) -> Series[S1]: ...
    @overload
    def ffill(
        self,
        axis: SeriesAxisType | None = ...,
        *,
        inplace: Literal[True],
        limit: int | None = ...,
        downcast: dict | None = ...,
    ) -> None: ...
    @overload
    def ffill(
        self,
        axis: SeriesAxisType | None = ...,
        *,
        inplace: Literal[False] = ...,
        limit: int | None = ...,
        downcast: dict | None = ...,
    ) -> Series[S1]: ...
    @overload
    def bfill(
        self,
        axis: SeriesAxisType | None = ...,
        *,
        inplace: Literal[True],
        limit: int | None = ...,
        downcast: dict | None = ...,
    ) -> None: ...
    @overload
    def bfill(
        self,
        axis: SeriesAxisType | None = ...,
        *,
        inplace: Literal[False] = ...,
        limit: int | None = ...,
        downcast: dict | None = ...,
    ) -> Series[S1]: ...
    @overload
    def bfill(
        self,
        value: S1 | dict | Series[S1] | DataFrame,
        axis: SeriesAxisType = ...,
        inplace: _bool = ...,
        limit: int | None = ...,
        downcast: dict | None = ...,
    ) -> Series[S1] | None: ...
    def interpolate(
        self,
        method: (
            _str
            | Literal[
                "linear",
                "time",
                "index",
                "values",
                "pad",
                "nearest",
                "slinear",
                "quadratic",
                "cubic",
                "spline",
                "barycentric",
                "polynomial",
                "krogh",
                "pecewise_polynomial",
                "spline",
                "pchip",
                "akima",
                "from_derivatives",
            ]
        ) = ...,
        axis: SeriesAxisType | None = ...,
        limit: int | None = ...,
        inplace: _bool = ...,
        limit_direction: None | (_str | Literal["forward", "backward", "both"]) = ...,
        limit_area: _str | Literal["inside", "outside"] | None = ...,
        downcast: _str | Literal["infer"] | None = ...,
        **kwargs,
    ) -> Series[S1]: ...
    def asof(
        self,
        where: Scalar | Sequence[Scalar],
        subset: _str | Sequence[_str] | None = ...,
    ) -> Scalar | Series[S1]: ...
    def clip(
        self,
        lower: float | None = ...,
        upper: float | None = ...,
        axis: SeriesAxisType | None = ...,
        inplace: _bool = ...,
        *args,
        **kwargs,
    ) -> Series[S1]: ...
    def asfreq(
        self,
        freq,
        method: None | (_str | Literal["backfill", "bfill", "pad", "ffill"]) = ...,
        how: _str | Literal["start", "end"] | None = ...,
        normalize: _bool = ...,
        fill_value: Scalar | None = ...,
    ) -> Series[S1]: ...
    def at_time(
        self,
        time: _str | time,
        asof: _bool = ...,
        axis: SeriesAxisType | None = ...,
    ) -> Series[S1]: ...
    def between_time(
        self,
        start_time: _str | time,
        end_time: _str | time,
        include_start: _bool = ...,
        include_end: _bool = ...,
        axis: SeriesAxisType | None = ...,
    ) -> Series[S1]: ...
    def resample(
        self,
        rule,
        axis: SeriesAxisType = ...,
        closed: _str | None = ...,
        label: _str | None = ...,
        convention: _str | Literal["start", "end", "s", "e"] = ...,
        kind: _str | Literal["timestamp", "period"] | None = ...,
        loffset=...,
        base: int = ...,
        on: _str | None = ...,
        level: Level | None = ...,
        origin: (
            Timestamp | Literal["epoch", "start", "start_day", "end", "end_day"]
        ) = ...,
        offset: Timedelta | _str | None = ...,
    ) -> Resampler: ...
    def first(self, offset) -> Series[S1]: ...
    def last(self, offset) -> Series[S1]: ...
    def rank(
        self,
        axis: SeriesAxisType = ...,
        method: _str | Literal["average", "min", "max", "first", "dense"] = ...,
        numeric_only: _bool | None = ...,
        na_option: _str | Literal["keep", "top", "bottom"] = ...,
        ascending: _bool = ...,
        pct: _bool = ...,
    ) -> Series: ...
    def where(
        self,
        cond: Series[S1] | Series[_bool] | np.ndarray,
        other=...,
        inplace: _bool = ...,
        axis: SeriesAxisType | None = ...,
        level: Level | None = ...,
        errors: _str = ...,
        try_cast: _bool = ...,
    ) -> Series[S1]: ...
    def mask(
        self,
        cond: MaskType,
        other: Scalar | Series[S1] | DataFrame | Callable = ...,
        inplace: _bool = ...,
        axis: SeriesAxisType | None = ...,
        level: Level | None = ...,
        errors: _str | Literal["raise", "ignore"] = ...,
        try_cast: _bool = ...,
    ) -> Series[S1]: ...
    def slice_shift(
        self, periods: int = ..., axis: SeriesAxisType = ...
    ) -> Series[S1]: ...
    def tshift(
        self, periods: int = ..., freq=..., axis: SeriesAxisType = ...
    ) -> Series[S1]: ...
    def truncate(
        self,
        before: date | _str | int | None = ...,
        after: date | _str | int | None = ...,
        axis: SeriesAxisType | None = ...,
        copy: _bool = ...,
    ) -> Series[S1]: ...
    def tz_convert(
        self,
        tz,
        axis: SeriesAxisType = ...,
        level: Level | None = ...,
        copy: _bool = ...,
    ) -> Series[S1]: ...
    def tz_localize(
        self,
        tz,
        axis: SeriesAxisType = ...,
        level: Level | None = ...,
        copy: _bool = ...,
        ambiguous=...,
        nonexistent: _str = ...,
    ) -> Series[S1]: ...
    def abs(self) -> Series[S1]: ...
    def describe(
        self,
        percentiles: list[float] | None = ...,
        include: _str | Literal["all"] | list[S1] | None = ...,
        exclude: S1 | list[S1] | None = ...,
        datetime_is_numeric: _bool | None = ...,
    ) -> Series[S1]: ...
    def pct_change(
        self,
        periods: int = ...,
        fill_method: _str = ...,
        limit: int | None = ...,
        freq=...,
        **kwargs,
    ) -> Series[S1]: ...
    def first_valid_index(self) -> Scalar: ...
    def last_valid_index(self) -> Scalar: ...
    def value_counts(
        self,
        normalize: _bool = ...,
        sort: _bool = ...,
        ascending: _bool = ...,
        bins: int | None = ...,
        dropna: _bool = ...,
    ) -> Series[S1]: ...
    def transpose(self, *args, **kwargs) -> Series[S1]: ...
    @property
    def T(self) -> Series[S1]: ...
    # The rest of these were left over from the old
    # stubs we shipped in preview. They may belong in
    # the base classes in some cases; I expect stubgen
    # just failed to generate these so I couldn't match
    # them up.
    @overload
    def __add__(self, other: TimestampSeries) -> TimestampSeries: ...
    @overload
    def __add__(self, other: DatetimeIndex) -> TimestampSeries: ...
    @overload
    def __add__(self, other: Timestamp) -> TimestampSeries: ...
    @overload
    def __add__(
        self, other: num | _str | Timedelta | _ListLike | Series[S1]
    ) -> Series: ...
    def __and__(self, other: _ListLike | Series[S1]) -> Series[_bool]: ...
    # def __array__(self, dtype: Optional[_bool] = ...) -> _np_ndarray
    def __div__(self, other: num | _ListLike | Series[S1]) -> Series[S1]: ...
    def __eq__(self, other: object) -> Series[_bool]: ...  # type: ignore[override]
    def __floordiv__(self, other: num | _ListLike | Series[S1]) -> Series[int]: ...
    def __ge__(
        self, other: num | _ListLike | Series[S1] | Timestamp
    ) -> Series[_bool]: ...
    def __gt__(
        self, other: num | _ListLike | Series[S1] | Timestamp
    ) -> Series[_bool]: ...
    # def __iadd__(self, other: S1) -> Series[S1]: ...
    # def __iand__(self, other: S1) -> Series[_bool]: ...
    # def __idiv__(self, other: S1) -> Series[S1]: ...
    # def __ifloordiv__(self, other: S1) -> Series[S1]: ...
    # def __imod__(self, other: S1) -> Series[S1]: ...
    # def __imul__(self, other: S1) -> Series[S1]: ...
    # def __ior__(self, other: S1) -> Series[_bool]: ...
    # def __ipow__(self, other: S1) -> Series[S1]: ...
    # def __isub__(self, other: S1) -> Series[S1]: ...
    # def __itruediv__(self, other: S1) -> Series[S1]: ...
    # def __itruediv__(self, other) -> None: ...
    # def __ixor__(self, other: S1) -> Series[_bool]: ...
    def __le__(
        self, other: num | _ListLike | Series[S1] | Timestamp
    ) -> Series[_bool]: ...
    def __lt__(
        self, other: num | _ListLike | Series[S1] | Timestamp
    ) -> Series[_bool]: ...
    @overload
    def __mul__(self, other: Timedelta | TimedeltaSeries) -> TimedeltaSeries: ...
    @overload
    def __mul__(self, other: num | _ListLike | Series) -> Series: ...
    def __mod__(self, other: num | _ListLike | Series[S1]) -> Series[S1]: ...
    def __ne__(self, other: object) -> Series[_bool]: ...  # type: ignore[override]
    def __pow__(self, other: num | _ListLike | Series[S1]) -> Series[S1]: ...
    def __or__(self, other: _ListLike | Series[S1]) -> Series[_bool]: ...
    def __radd__(self, other: num | _str | _ListLike | Series[S1]) -> Series[S1]: ...
    def __rand__(self, other: num | _ListLike | Series[S1]) -> Series[_bool]: ...
    def __rdiv__(self, other: num | _ListLike | Series[S1]) -> Series[S1]: ...
    def __rdivmod__(self, other: num | _ListLike | Series[S1]) -> Series[S1]: ...
    def __rfloordiv__(self, other: num | _ListLike | Series[S1]) -> Series[S1]: ...
    def __rmod__(self, other: num | _ListLike | Series[S1]) -> Series[S1]: ...
    def __rmul__(self, other: num | _ListLike | Series) -> Series: ...
    def __rnatmul__(self, other: num | _ListLike | Series[S1]) -> Series[S1]: ...
    def __rpow__(self, other: num | _ListLike | Series[S1]) -> Series[S1]: ...
    def __ror__(self, other: num | _ListLike | Series[S1]) -> Series[_bool]: ...
    def __rsub__(self, other: num | _ListLike | Series[S1]) -> Series: ...
    @overload
    def __rtruediv__(self, other: Timedelta | TimedeltaSeries) -> Series[float]: ...
    @overload
    def __rtruediv__(self, other: num | _ListLike | Series[S1]) -> Series: ...
    def __rxor__(self, other: num | _ListLike | Series[S1]) -> Series[_bool]: ...
    @overload
    def __sub__(self, other: Timestamp | TimestampSeries) -> TimedeltaSeries: ...
    @overload
    def __sub__(
        self, other: Timedelta | TimedeltaSeries | TimedeltaIndex
    ) -> TimestampSeries: ...
    @overload
    def __sub__(self, other: num | _ListLike | Series) -> Series: ...
    @overload
    def __truediv__(
        self, other: Timedelta | TimedeltaSeries | TimedeltaIndex
    ) -> Series[float]: ...
    @overload
    def __truediv__(self, other: num | _ListLike | Series[S1]) -> Series: ...
    def __xor__(self, other: _ListLike | Series[S1]) -> Series: ...
    def __invert__(self) -> Series[bool]: ...
    # properties
    # @property
    # def array(self) -> _npndarray
    @property
    def at(self) -> _AtIndexer: ...
    @property
    def cat(self) -> CategoricalAccessor: ...
    @property
    def iat(self) -> _iAtIndexer: ...
    @property
    def iloc(self) -> _iLocIndexerSeries[S1]: ...
    @property
    def loc(self) -> _LocIndexerSeries[S1]: ...
    # Methods
    def add(
        self,
        other: Series[S1] | Scalar,
        level: Level | None = ...,
        fill_value: float | None = ...,
        axis: int = ...,
    ) -> Series[S1]: ...
    def all(
        self,
        axis: SeriesAxisType = ...,
        bool_only: _bool | None = ...,
        skipna: _bool = ...,
        level: Level | None = ...,
        **kwargs,
    ) -> _bool: ...
    def any(
        self,
        axis: SeriesAxisType = ...,
        bool_only: _bool | None = ...,
        skipna: _bool = ...,
        level: Level | None = ...,
        **kwargs,
    ) -> _bool: ...
    def cummax(
        self, axis: SeriesAxisType | None = ..., skipna: _bool = ..., *args, **kwargs
    ) -> Series[S1]: ...
    def cummin(
        self, axis: SeriesAxisType | None = ..., skipna: _bool = ..., *args, **kwargs
    ) -> Series[S1]: ...
    def cumprod(
        self, axis: SeriesAxisType | None = ..., skipna: _bool = ..., *args, **kwargs
    ) -> Series[S1]: ...
    def cumsum(
        self, axis: SeriesAxisType | None = ..., skipna: _bool = ..., *args, **kwargs
    ) -> Series[S1]: ...
    def divide(
        self,
        other: num | _ListLike | Series[S1],
        level: Level | None = ...,
        fill_value: float | None = ...,
        axis: SeriesAxisType = ...,
    ) -> Series[float]: ...
    def divmod(
        self,
        other: num | _ListLike | Series[S1],
        level: Level | None = ...,
        fill_value: float | None = ...,
        axis: SeriesAxisType = ...,
    ) -> Series[S1]: ...
    def eq(
        self,
        other: Scalar | Series[S1],
        level: Level | None = ...,
        fill_value: float | None = ...,
        axis: SeriesAxisType = ...,
    ) -> Series[_bool]: ...
    def ewm(
        self,
        com: float | None = ...,
        span: float | None = ...,
        halflife: float | None = ...,
        alpha: float | None = ...,
        min_periods: int = ...,
        adjust: _bool = ...,
        ignore_na: _bool = ...,
        axis: SeriesAxisType = ...,
    ) -> ExponentialMovingWindow: ...
    def expanding(
        self, min_periods: int = ..., center: _bool = ..., axis: SeriesAxisType = ...
    ) -> DataFrame: ...
    def floordiv(
        self,
        other: num | _ListLike | Series[S1],
        level: Level | None = ...,
        fill_value: float | None = ...,
        axis: SeriesAxisType | None = ...,
    ) -> Series[int]: ...
    def ge(
        self,
        other: Scalar | Series[S1],
        level: Level | None = ...,
        fill_value: float | None = ...,
        axis: SeriesAxisType = ...,
    ) -> Series[_bool]: ...
    def gt(
        self,
        other: Scalar | Series[S1],
        level: Level | None = ...,
        fill_value: float | None = ...,
        axis: SeriesAxisType = ...,
    ) -> Series[_bool]: ...
    def item(self) -> S1: ...
    @overload
    def kurt(
        self,
        axis: SeriesAxisType | None = ...,
        skipna: _bool = ...,
        numeric_only: _bool | None = ...,
        *,
        level: Level,
        **kwargs,
    ) -> Series[S1]: ...
    @overload
    def kurt(
        self,
        axis: SeriesAxisType | None = ...,
        skipna: _bool = ...,
        level: None = ...,
        numeric_only: _bool | None = ...,
        **kwargs,
    ) -> Scalar: ...
    @overload
    def kurtosis(
        self,
        axis: SeriesAxisType | None = ...,
        skipna: _bool = ...,
        numeric_only: _bool | None = ...,
        *,
        level: Level | None,
        **kwargs,
    ) -> Series[S1]: ...
    @overload
    def kurtosis(
        self,
        axis: SeriesAxisType | None = ...,
        skipna: _bool = ...,
        level: None = ...,
        numeric_only: _bool | None = ...,
        **kwargs,
    ) -> Scalar: ...
    def le(
        self,
        other: Scalar | Series[S1],
        level: Level | None = ...,
        fill_value: float | None = ...,
        axis: SeriesAxisType = ...,
    ) -> Series[_bool]: ...
    def lt(
        self,
        other: Scalar | Series[S1],
        level: Level | None = ...,
        fill_value: float | None = ...,
        axis: SeriesAxisType = ...,
    ) -> Series[_bool]: ...
    @overload
    def mad(
        self,
        axis: SeriesAxisType | None = ...,
        skipna: _bool = ...,
        *,
        level: Level,
        **kwargs,
    ) -> Series[S1]: ...
    @overload
    def mad(
        self,
        axis: SeriesAxisType | None = ...,
        skipna: _bool = ...,
        level: None = ...,
        **kwargs,
    ) -> Scalar: ...
    @overload
    def max(
        self,
        axis: SeriesAxisType | None = ...,
        skipna: _bool = ...,
        *,
        level: Level,
        numeric_only: _bool | None = ...,
        **kwargs,
    ) -> Series[S1]: ...
    @overload
    def max(
        self,
        axis: SeriesAxisType | None = ...,
        skipna: _bool = ...,
        *,
        level: None = ...,
        numeric_only: _bool | None = ...,
        **kwargs,
    ) -> S1: ...
    @overload
    def mean(
        self,
        axis: SeriesAxisType | None = ...,
        skipna: _bool = ...,
        numeric_only: _bool | None = ...,
        *,
        level: Level,
        **kwargs,
    ) -> Series[S1]: ...
    @overload
    def mean(
        self,
        axis: SeriesAxisType | None = ...,
        skipna: _bool = ...,
        level: None = ...,
        numeric_only: _bool | None = ...,
        **kwargs,
    ) -> float: ...
    @overload
    def median(
        self,
        axis: SeriesAxisType | None = ...,
        skipna: _bool = ...,
        numeric_only: _bool | None = ...,
        *,
        level: Level,
        **kwargs,
    ) -> Series[S1]: ...
    @overload
    def median(
        self,
        axis: SeriesAxisType | None = ...,
        skipna: _bool = ...,
        level: None = ...,
        numeric_only: _bool | None = ...,
        **kwargs,
    ) -> float: ...
    @overload
    def min(
        self,
        axis: SeriesAxisType | None = ...,
        skipna: _bool = ...,
        numeric_only: _bool | None = ...,
        *,
        level: Level,
        **kwargs,
    ) -> Series[S1]: ...
    @overload
    def min(
        self,
        axis: SeriesAxisType | None = ...,
        skipna: _bool = ...,
        level: None = ...,
        numeric_only: _bool | None = ...,
        **kwargs,
    ) -> S1: ...
    def mod(
        self,
        other: num | _ListLike | Series[S1],
        level: Level | None = ...,
        fill_value: float | None = ...,
        axis: SeriesAxisType | None = ...,
    ) -> Series[S1]: ...
    def mul(
        self,
        other: num | _ListLike | Series[S1],
        level: Level | None = ...,
        fill_value: float | None = ...,
        axis: SeriesAxisType | None = ...,
    ) -> Series[S1]: ...
    def multiply(
        self,
        other: num | _ListLike | Series[S1],
        level: Level | None = ...,
        fill_value: float | None = ...,
        axis: SeriesAxisType | None = ...,
    ) -> Series[S1]: ...
    def ne(
        self,
        other: Scalar | Series[S1],
        level: Level | None = ...,
        fill_value: float | None = ...,
        axis: SeriesAxisType = ...,
    ) -> Series[_bool]: ...
    def nunique(self, dropna: _bool = ...) -> int: ...
    def pow(
        self,
        other: num | _ListLike | Series[S1],
        level: Level | None = ...,
        fill_value: float | None = ...,
        axis: SeriesAxisType | None = ...,
    ) -> Series[S1]: ...
    @overload
    def prod(
        self,
        axis: SeriesAxisType | None = ...,
        skipna: _bool | None = ...,
        numeric_only: _bool | None = ...,
        min_count: int = ...,
        *,
        level: Level,
        **kwargs,
    ) -> Series[S1]: ...
    @overload
    def prod(
        self,
        axis: SeriesAxisType | None = ...,
        skipna: _bool | None = ...,
        level: None = ...,
        numeric_only: _bool | None = ...,
        min_count: int = ...,
        **kwargs,
    ) -> Scalar: ...
    @overload
    def product(
        self,
        axis: SeriesAxisType | None = ...,
        skipna: _bool | None = ...,
        numeric_only: _bool | None = ...,
        min_count: int = ...,
        *,
        level: Level,
        **kwargs,
    ) -> Series[S1]: ...
    @overload
    def product(
        self,
        axis: SeriesAxisType | None = ...,
        skipna: _bool | None = ...,
        level: None = ...,
        numeric_only: _bool | None = ...,
        min_count: int = ...,
        **kwargs,
    ) -> Scalar: ...
    def radd(
        self,
        other: Series[S1] | Scalar,
        level: Level | None = ...,
        fill_value: float | None = ...,
        axis: SeriesAxisType = ...,
    ) -> Series[S1]: ...
    def rdivmod(
        self,
        other: Series[S1] | Scalar,
        level: Level | None = ...,
        fill_value: float | None = ...,
        axis: SeriesAxisType = ...,
    ) -> Series[S1]: ...
    def rfloordiv(
        self,
        other,
        level: Level | None = ...,
        fill_value: float | None = ...,
        axis: SeriesAxisType = ...,
    ) -> Series[S1]: ...
    def rmod(
        self,
        other: Series[S1] | Scalar,
        level: Level | None = ...,
        fill_value: float | None = ...,
        axis: SeriesAxisType = ...,
    ) -> Series[S1]: ...
    def rmul(
        self,
        other: Series[S1] | Scalar,
        level: Level | None = ...,
        fill_value: float | None = ...,
        axis: SeriesAxisType = ...,
    ) -> Series[S1]: ...
    @overload
    def rolling(
        self,
        window,
        min_periods: int | None = ...,
        center: _bool = ...,
        *,
        win_type: _str,
        on: _str | None = ...,
        axis: SeriesAxisType = ...,
        closed: _str | None = ...,
    ) -> Window: ...
    @overload
    def rolling(
        self,
        window,
        min_periods: int | None = ...,
        center: _bool = ...,
        *,
        on: _str | None = ...,
        axis: SeriesAxisType = ...,
        closed: _str | None = ...,
    ) -> Rolling: ...
    def rpow(
        self,
        other: Series[S1] | Scalar,
        level: Level | None = ...,
        fill_value: float | None = ...,
        axis: SeriesAxisType = ...,
    ) -> Series[S1]: ...
    def rsub(
        self,
        other: Series[S1] | Scalar,
        level: Level | None = ...,
        fill_value: float | None = ...,
        axis: SeriesAxisType = ...,
    ) -> Series[S1]: ...
    def rtruediv(
        self,
        other,
        level: Level | None = ...,
        fill_value: float | None = ...,
        axis: SeriesAxisType = ...,
    ) -> Series[S1]: ...
    @overload
    def sem(
        self,
        axis: SeriesAxisType | None = ...,
        skipna: _bool | None = ...,
        ddof: int = ...,
        numeric_only: _bool | None = ...,
        *,
        level: Level,
        **kwargs,
    ) -> Series[S1]: ...
    @overload
    def sem(
        self,
        axis: SeriesAxisType | None = ...,
        skipna: _bool | None = ...,
        level: None = ...,
        ddof: int = ...,
        numeric_only: _bool | None = ...,
        **kwargs,
    ) -> Scalar: ...
    @overload
    def skew(
        self,
        axis: SeriesAxisType | None = ...,
        skipna: _bool | None = ...,
        numeric_only: _bool | None = ...,
        *,
        level: Level,
        **kwargs,
    ) -> Series[S1]: ...
    @overload
    def skew(
        self,
        axis: SeriesAxisType | None = ...,
        skipna: _bool | None = ...,
        level: None = ...,
        numeric_only: _bool | None = ...,
        **kwargs,
    ) -> Scalar: ...
    @overload
    def std(
        self,
        axis: SeriesAxisType | None = ...,
        skipna: _bool | None = ...,
        ddof: int = ...,
        numeric_only: _bool | None = ...,
        *,
        level: Level,
        **kwargs,
    ) -> Series[float]: ...
    @overload
    def std(
        self,
        axis: SeriesAxisType | None = ...,
        skipna: _bool | None = ...,
        level: None = ...,
        ddof: int = ...,
        numeric_only: _bool | None = ...,
        **kwargs,
    ) -> float: ...
    def sub(
        self,
        other: num | _ListLike | Series[S1],
        level: Level | None = ...,
        fill_value: float | None = ...,
        axis: SeriesAxisType | None = ...,
    ) -> Series[S1]: ...
    def subtract(
        self,
        other: num | _ListLike | Series[S1],
        level: Level | None = ...,
        fill_value: float | None = ...,
        axis: SeriesAxisType | None = ...,
    ) -> Series[S1]: ...
    def sum(
        self: Series[S1],
        axis: SeriesAxisType | None = ...,
        skipna: _bool | None = ...,
        level: Level | None = ...,
        numeric_only: _bool | None = ...,
        min_count: int = ...,
        **kwargs,
    ) -> S1: ...
    def to_list(self) -> list[S1]: ...
    def to_numpy(
        self,
        dtype: type[DtypeNp] | None = ...,
        copy: _bool = ...,
        na_value=...,
        **kwargs,
    ) -> np.ndarray: ...
    def to_records(
        self,
        index: _bool = ...,
        columnDTypes: _str | dict | None = ...,
        indexDTypes: _str | dict | None = ...,
    ): ...
    def tolist(self) -> list[S1]: ...
    def truediv(
        self,
        other,
        level: Level | None = ...,
        fill_value: float | None = ...,
        axis: SeriesAxisType = ...,
    ) -> Series[float]: ...
    @overload
    def var(
        self,
        axis: SeriesAxisType | None = ...,
        skipna: _bool | None = ...,
        ddof: int = ...,
        numeric_only: _bool | None = ...,
        *,
        level: Level,
        **kwargs,
    ) -> Series[S1]: ...
    @overload
    def var(
        self,
        axis: SeriesAxisType | None = ...,
        skipna: _bool | None = ...,
        level: None = ...,
        ddof: int = ...,
        numeric_only: _bool | None = ...,
        **kwargs,
    ) -> Scalar: ...
    @overload
    def rename_axis(
        self,
        mapper: Scalar | ListLike = ...,
        index: Scalar | ListLike | Callable | dict | None = ...,
        columns: Scalar | ListLike | Callable | dict | None = ...,
        axis: SeriesAxisType | None = ...,
        copy: _bool = ...,
        *,
        inplace: Literal[True],
    ) -> None: ...
    @overload
    def rename_axis(
        self,
        mapper: Scalar | ListLike = ...,
        index: Scalar | ListLike | Callable | dict | None = ...,
        columns: Scalar | ListLike | Callable | dict | None = ...,
        axis: SeriesAxisType | None = ...,
        copy: _bool = ...,
        inplace: Literal[False] = ...,
    ) -> Series: ...
    @overload
    def set_axis(
        self, labels, axis: Axis = ..., inplace: Literal[False] = ...
    ) -> Series[S1]: ...
    @overload
    def set_axis(self, labels, axis: Axis, inplace: Literal[True]) -> None: ...
    @overload
    def set_axis(self, labels, *, inplace: Literal[True]) -> None: ...
    @overload
    def set_axis(
        self, labels, axis: Axis = ..., inplace: bool = ...
    ) -> Series[S1] | None: ...
    def __iter__(self) -> Iterator[S1]: ...

class TimestampSeries(Series[Timestamp]):
    # ignore needed because of mypy
    @property
    def dt(self) -> DatetimeProperties: ...  # type: ignore[override]

class TimedeltaSeries(Series[Timedelta]):
    # ignore needed because of mypy
    def __mul__(self, other: num) -> TimedeltaSeries: ...  # type: ignore[override]
    def __sub__(  # type: ignore[override]
        self, other: Timedelta | TimedeltaSeries | TimedeltaIndex
    ) -> TimedeltaSeries: ...
    # ignore needed because of mypy
    @property
    def dt(self) -> TimedeltaProperties: ...  # type: ignore[override]<|MERGE_RESOLUTION|>--- conflicted
+++ resolved
@@ -696,63 +696,36 @@
     @overload
     def drop(
         self,
-<<<<<<< HEAD
-        labels: Hashable | list[Hashable] = ...,
+        labels: Hashable | list[HashableT] = ...,
         *,
         axis: Axis = ...,
-        index: Hashable | list[Hashable] = ...,
-        columns: Hashable | list[Hashable] = ...,
-        level: Level | None = ...,
-=======
-        labels: Union[Hashable, list[HashableT]] = ...,
-        *,
-        axis: Axis = ...,
-        index: Union[Hashable, list[HashableT]] = ...,
-        columns: Union[Hashable, list[HashableT]] = ...,
-        level: Optional[Level] = ...,
->>>>>>> 9072b159
+        index: Hashable | list[HashableT] = ...,
+        columns: Hashable | list[HashableT] = ...,
+        level: Level | None = ...,
         inplace: Literal[True],
         errors: IgnoreRaise = ...,
     ) -> None: ...
     @overload
     def drop(
         self,
-<<<<<<< HEAD
-        labels: Hashable | list[Hashable] = ...,
+        labels: Hashable | list[HashableT] = ...,
         *,
         axis: Axis = ...,
-        index: Hashable | list[Hashable] = ...,
-        columns: Hashable | list[Hashable] = ...,
-        level: Level | None = ...,
-=======
-        labels: Union[Hashable, list[HashableT]] = ...,
-        *,
-        axis: Axis = ...,
-        index: Union[Hashable, list[HashableT]] = ...,
-        columns: Union[Hashable, list[HashableT]] = ...,
-        level: Optional[Level] = ...,
->>>>>>> 9072b159
+        index: Hashable | list[HashableT] = ...,
+        columns: Hashable | list[HashableT] = ...,
+        level: Level | None = ...,
         inplace: Literal[False] = ...,
         errors: IgnoreRaise = ...,
     ) -> Series: ...
     @overload
     def drop(
         self,
-<<<<<<< HEAD
-        labels: Hashable | list[Hashable] = ...,
+        labels: Hashable | list[HashableT] = ...,
         *,
         axis: Axis = ...,
-        index: Hashable | list[Hashable] = ...,
-        columns: Hashable | list[Hashable] = ...,
-        level: Level | None = ...,
-=======
-        labels: Union[Hashable, list[HashableT]] = ...,
-        *,
-        axis: Axis = ...,
-        index: Union[Hashable, list[HashableT]] = ...,
-        columns: Union[Hashable, list[HashableT]] = ...,
-        level: Optional[Level] = ...,
->>>>>>> 9072b159
+        index: Hashable | list[HashableT] = ...,
+        columns: Hashable | list[HashableT] = ...,
+        level: Level | None = ...,
         inplace: bool = ...,
         errors: IgnoreRaise = ...,
     ) -> Series | None: ...
