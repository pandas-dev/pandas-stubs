--- conflicted
+++ resolved
@@ -761,14 +761,10 @@
         dropna: _bool = ...,
     ) -> SeriesGroupBy[S1, Any]: ...
     def count(self) -> int: ...
-<<<<<<< HEAD
-    def mode(self, dropna=...) -> Series[S1]: ...
+    def mode(self, dropna=True) -> Series[S1]: ...
     @overload
     def unique(self: Series[Timestamp]) -> DatetimeArray: ...  # type: ignore[overload-overlap]
     @overload
-=======
-    def mode(self, dropna=True) -> Series[S1]: ...
->>>>>>> ace58eab
     def unique(self) -> np.ndarray: ...
     @overload
     def drop_duplicates(
@@ -2517,7 +2513,7 @@
         axis: AxisIndex | None = ...,
         skipna: _bool = ...,
         level: None = ...,
-        numeric_only: _bool = ...,
+        numeric_only: _bool = False,
         **kwargs: Any,
     ) -> float: ...
     @overload
@@ -2526,7 +2522,7 @@
         axis: AxisIndex | None = ...,
         skipna: _bool = ...,
         level: None = ...,
-        numeric_only: _bool = ...,
+        numeric_only: _bool = False,
         **kwargs: Any,
     ) -> Timestamp: ...
     @overload
@@ -2540,15 +2536,9 @@
     ) -> float: ...
     @overload
     def median(
-<<<<<<< HEAD
         self: Series[float],
-        axis: AxisIndex | None = ...,
-        skipna: _bool = ...,
-=======
-        self,
         axis: AxisIndex | None = 0,
         skipna: _bool = True,
->>>>>>> ace58eab
         level: None = ...,
         numeric_only: _bool = False,
         **kwargs: Any,
@@ -2556,10 +2546,10 @@
     @overload
     def median(
         self: Series[Timestamp],
-        axis: AxisIndex | None = ...,
-        skipna: _bool = ...,
+        axis: AxisIndex | None = 0,
+        skipna: _bool = True,
         level: None = ...,
-        numeric_only: _bool = ...,
+        numeric_only: _bool = False,
         **kwargs: Any,
     ) -> Timestamp: ...
     def min(
@@ -2727,11 +2717,11 @@
     @overload
     def std(
         self: Series[Timestamp],
-        axis: AxisIndex | None = ...,
-        skipna: _bool | None = ...,
+        axis: AxisIndex | None = 0,
+        skipna: _bool | None = True,
         level: None = ...,
         ddof: int = ...,
-        numeric_only: _bool = ...,
+        numeric_only: _bool = False,
         **kwargs: Any,
     ) -> Timedelta: ...
     @overload
@@ -2854,61 +2844,6 @@
     @final
     def __bool__(self) -> NoReturn: ...
 
-<<<<<<< HEAD
-=======
-class TimestampSeries(Series[Timestamp]):
-    @property
-    def dt(self) -> TimestampProperties: ...  # type: ignore[override] # pyright: ignore[reportIncompatibleMethodOverride]
-    def __add__(self, other: TimedeltaSeries | np.timedelta64 | timedelta | BaseOffset) -> TimestampSeries: ...  # type: ignore[override] # pyright: ignore[reportIncompatibleMethodOverride]
-    def __radd__(self, other: TimedeltaSeries | np.timedelta64 | timedelta) -> TimestampSeries: ...  # type: ignore[override] # pyright: ignore[reportIncompatibleMethodOverride]
-    @overload  # type: ignore[override]
-    def __sub__(
-        self, other: Timestamp | datetime | TimestampSeries
-    ) -> TimedeltaSeries: ...
-    @overload
-    def __sub__(  # pyright: ignore[reportIncompatibleMethodOverride]
-        self,
-        other: (
-            timedelta | TimedeltaSeries | TimedeltaIndex | np.timedelta64 | BaseOffset
-        ),
-    ) -> TimestampSeries: ...
-    def __mul__(self, other: float | Series[int] | Series[float] | Sequence[float]) -> TimestampSeries: ...  # type: ignore[override] # pyright: ignore[reportIncompatibleMethodOverride]
-    def __truediv__(self, other: float | Series[int] | Series[float] | Sequence[float]) -> TimestampSeries: ...  # type: ignore[override] # pyright: ignore[reportIncompatibleMethodOverride]
-    def unique(self) -> DatetimeArray: ...  # type: ignore[override] # pyright: ignore[reportIncompatibleMethodOverride]
-    def mean(  # type: ignore[override] # pyright: ignore[reportIncompatibleMethodOverride]
-        self,
-        axis: AxisIndex | None = 0,
-        skipna: _bool = ...,
-        level: None = ...,
-        numeric_only: _bool = ...,
-        **kwargs: Any,
-    ) -> Timestamp: ...
-    def median(  # type: ignore[override] # pyright: ignore[reportIncompatibleMethodOverride]
-        self,
-        axis: AxisIndex | None = 0,
-        skipna: _bool = ...,
-        level: None = ...,
-        numeric_only: _bool = ...,
-        **kwargs: Any,
-    ) -> Timestamp: ...
-    def std(  # type: ignore[override] # pyright: ignore[reportIncompatibleMethodOverride]
-        self,
-        axis: AxisIndex | None = 0,
-        skipna: _bool | None = ...,
-        ddof: int = ...,
-        numeric_only: _bool = ...,
-        **kwargs: Any,
-    ) -> Timedelta: ...
-    def diff(self, periods: int = ...) -> TimedeltaSeries: ...  # type: ignore[override] # pyright: ignore[reportIncompatibleMethodOverride]
-    def cumprod(
-        self,
-        axis: AxisIndex = ...,
-        skipna: _bool = ...,
-        *args: Any,
-        **kwargs: Any,
-    ) -> Never: ...
-
->>>>>>> ace58eab
 class TimedeltaSeries(Series[Timedelta]):
     # ignores needed because of mypy
     @overload  # type: ignore[override]
