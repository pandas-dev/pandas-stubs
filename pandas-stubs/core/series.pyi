--- conflicted
+++ resolved
@@ -186,7 +186,6 @@
 
 from pandas.plotting import PlotAccessor
 
-<<<<<<< HEAD
 _T_FLOAT = TypeVar("_T_FLOAT", bound=float)
 _T_COMPLEX = TypeVar("_T_COMPLEX", bound=complex)
 
@@ -211,10 +210,6 @@
 _nonseries_timedelta: TypeAlias = _scalar_timedelta | _vector_timedelta
 _T_TIMESTAMP = TypeVar("_T_TIMESTAMP", bound=Timestamp)
 
-=======
-_T_COMPLEX = TypeVar("_T_COMPLEX", bound=complex)
-
->>>>>>> 9a389ec1
 class _iLocIndexerSeries(_iLocIndexer, Generic[S1]):
     # get item
     @overload
@@ -770,11 +765,7 @@
     def count(self) -> int: ...
     def mode(self, dropna=...) -> Series[S1]: ...
     @overload
-    def unique(self: Series[Never]) -> np.ndarray: ...  # type: ignore[overload-overlap]
-    @overload
     def unique(self: Series[Timestamp]) -> DatetimeArray: ...  # type: ignore[overload-overlap]
-    @overload
-    def unique(self: Series[Timedelta]) -> TimedeltaArray: ...  # type: ignore[overload-overlap]
     @overload
     def unique(self) -> np.ndarray: ...
     @overload
@@ -1643,32 +1634,9 @@
     # just failed to generate these so I couldn't match
     # them up.
     @overload
-<<<<<<< HEAD
-    def __add__(
-        self: Series[Never],
-        other: num | _str | timedelta | Timedelta | _ListLike | Series | np.timedelta64,
-    ) -> Series: ...
-    @overload
-    def __add__(
-        self: Series[Timestamp], other: _nonseries_timestamp | Series[Timestamp]
-    ) -> Never: ...
-    @overload
-    def __add__(
-        self: Series[Timestamp],
-        other: _nonseries_timedelta | Series[Timedelta] | TimedeltaSeries,
-    ) -> Series[Timestamp]: ...
-    @overload
-    def __add__(self: Series[Timedelta], other: Period) -> PeriodSeries: ...
-    @overload
-    def __add__(
-        self: Series[Timedelta], other: _nonseries_timestamp | Series[Timestamp]
-    ) -> Series[Timestamp]: ...
-    @overload
-    def __add__(self, other: S1 | Self) -> Self: ...
-=======
-    def __add__(self: Series[Never], other: Scalar | _ListLike | Series) -> Series: ...
-    @overload
-    def __add__(self, other: Series[Never]) -> Series: ...
+    def __add__(self: Series[Never], other: Scalar | _ListLike | Series) -> Series: ...  # type: ignore[overload-overlap]
+    @overload
+    def __add__(self, other: Series[Never]) -> Series: ...  # type: ignore[overload-overlap]
     @overload
     def __add__(
         self: Series[int], other: _T_COMPLEX | Sequence[_T_COMPLEX] | Series[_T_COMPLEX]
@@ -1691,7 +1659,6 @@
     ) -> Series[_T_COMPLEX]: ...
     @overload
     def __add__(self: Series[float], other: np_ndarray_complex) -> Series[complex]: ...
->>>>>>> 9a389ec1
     @overload
     def __add__(
         self: Series[complex],
@@ -1705,6 +1672,21 @@
         ),
     ) -> Series[complex]: ...
     @overload
+    def __add__(
+        self: Series[Timestamp], other: _nonseries_timestamp | Series[Timestamp]
+    ) -> Never: ...
+    @overload
+    def __add__(
+        self: Series[Timestamp],
+        other: _nonseries_timedelta | Series[Timedelta] | TimedeltaSeries,
+    ) -> Series[Timestamp]: ...
+    @overload
+    def __add__(self: Series[Timedelta], other: Period) -> PeriodSeries: ...
+    @overload
+    def __add__(
+        self: Series[Timedelta], other: _nonseries_timestamp | Series[Timestamp]
+    ) -> Series[Timestamp]: ...
+    @overload
     def __add__(self, other: S1 | Series[S1]) -> Self: ...
     @overload
     def add(
@@ -1825,6 +1807,14 @@
             | Sequence[_T_COMPLEX]
         ),
     ) -> Series[complex]: ...
+    @overload
+    def __radd__(
+        self: Series[Timestamp], other: _nonseries_timedelta | Series[Timedelta]
+    ) -> Series[Timestamp]: ...
+    @overload
+    def __radd__(
+        self: Series[Timedelta], other: datetime | Timestamp | Series[Timestamp]
+    ) -> Series[Timestamp]: ...
     @overload
     def __radd__(self, other: S1) -> Self: ...
     @overload
@@ -1979,25 +1969,6 @@
     ) -> Series[bool]: ...
     @overload
     def __or__(self, other: int | np_ndarray_anyint | Series[int]) -> Series[int]: ...
-<<<<<<< HEAD
-    @overload
-    def __radd__(
-        self: Series[Never], other: num | _str | _ListLike | Series
-    ) -> Series: ...
-    @overload
-    def __radd__(
-        self: Series[Timestamp], other: _nonseries_timedelta | Series[Timedelta]
-    ) -> Series[Timestamp]: ...
-    @overload
-    def __radd__(
-        self: Series[Timedelta], other: datetime | Timestamp | Series[Timestamp]
-    ) -> Series[Timestamp]: ...
-    @overload
-    def __radd__(self, other: S1 | Series[S1]) -> Self: ...
-    @overload
-    def __radd__(self, other: num | _str | _ListLike | Series) -> Series: ...
-=======
->>>>>>> 9a389ec1
     # ignore needed for mypy as we want different results based on the arguments
     @overload  # type: ignore[override]
     def __rand__(  # pyright: ignore[reportOverlappingOverload]
@@ -2028,15 +1999,6 @@
     @overload
     def __ror__(self, other: int | np_ndarray_anyint | Series[int]) -> Series[int]: ...
     def __rsub__(self, other: num | _ListLike | Series[S1]) -> Series: ...
-<<<<<<< HEAD
-    @overload
-    def __rtruediv__(
-        self: Series[Timedelta], other: _nonseries_timedelta | Series[Timedelta]
-    ) -> Series[float]: ...
-    @overload
-    def __rtruediv__(self, other: num | _ListLike | Series[S1] | Path) -> Series: ...
-=======
->>>>>>> 9a389ec1
     # ignore needed for mypy as we want different results based on the arguments
     @overload  # type: ignore[override]
     def __rxor__(  # pyright: ignore[reportOverlappingOverload]
@@ -2060,21 +2022,6 @@
     def __sub__(self, other: num | _ListLike | Series) -> Series: ...
     @overload
     def __truediv__(
-<<<<<<< HEAD
-        self: Series[Never], other: num | _ListLike | Series[S1] | Path
-    ) -> Series: ...
-    @overload
-    def __truediv__(
-        self: Series[Timestamp],
-        other: float | Series[int] | Series[float] | Sequence[float],
-    ) -> Series[Timestamp]: ...
-    @overload
-    def __truediv__(
-        self: Series[Timedelta], other: _nonseries_timedelta | Series[Timedelta]
-    ) -> Series[float]: ...
-    @overload
-    def __truediv__(self, other: num | _ListLike | Series[S1] | Path) -> Series: ...
-=======
         self: Series[Never], other: Scalar | _ListLike | Series
     ) -> Series: ...
     @overload
@@ -2119,6 +2066,15 @@
         ),
     ) -> Series[complex]: ...
     @overload
+    def __truediv__(
+        self: Series[Timestamp],
+        other: float | Series[int] | Series[float] | Sequence[float],
+    ) -> Series[Timestamp]: ...
+    @overload
+    def __truediv__(
+        self: Series[Timedelta], other: _nonseries_timedelta | Series[Timedelta]
+    ) -> Series[float]: ...
+    @overload
     def __truediv__(self, other: Path) -> Series: ...
     @overload
     def truediv(
@@ -2329,7 +2285,6 @@
         axis: AxisIndex = ...,
     ) -> Series: ...
     rdiv = rtruediv
->>>>>>> 9a389ec1
     # ignore needed for mypy as we want different results based on the arguments
     @overload  # type: ignore[override]
     def __xor__(  # pyright: ignore[reportOverlappingOverload]
@@ -2869,7 +2824,8 @@
             | Sequence[timedelta]
         ),
     ) -> Series[float]: ...
-    def __rtruediv__(  # type: ignore[override] # pyright: ignore[reportIncompatibleMethodOverride]
+    @overload  # type: ignore[override]
+    def __rtruediv__(
         self,
         other: (
             timedelta
@@ -2878,6 +2834,10 @@
             | TimedeltaIndex
             | Sequence[timedelta]
         ),
+    ) -> Series[float]: ...
+    @overload
+    def __rtruediv__(  # pyright: ignore[reportIncompatibleMethodOverride]
+        self: Series[Timedelta], other: _nonseries_timedelta | Series[Timedelta]
     ) -> Series[float]: ...
     @overload  # type: ignore[override]
     def __floordiv__(self, other: float | Sequence[float]) -> Self: ...
