--- conflicted
+++ resolved
@@ -68,14 +68,10 @@
     ElementOpsMixin,
     IndexOpsMixin,
     NumListLike,
-<<<<<<< HEAD
-=======
     Supports_ProtoAdd,
     Supports_ProtoMul,
     Supports_ProtoRAdd,
     Supports_ProtoRMul,
-    _ListLike,
->>>>>>> 9105941e
 )
 from pandas.core.frame import DataFrame
 from pandas.core.generic import NDFrame
