from builtins import (
    bool as _bool,
    str as _str,
)
from collections import dict_keys  # type: ignore[attr-defined]
from collections.abc import (
    Callable,
    Hashable,
    Iterable,
    Iterator,
    Mapping,
    MutableMapping,
    Sequence,
)
from datetime import (
    date,
    datetime,
    time,
    timedelta,
)
from pathlib import Path
from typing import (
    Any,
    ClassVar,
    Generic,
    Literal,
    NoReturn,
    TypeVar,
    final,
    overload,
)

from matplotlib.axes import (
    Axes as PlotAxes,
    SubplotBase,
)
import numpy as np
from pandas import (
    Index,
    Period,
    PeriodDtype,
    Timedelta,
    Timestamp,
)
from pandas.core.api import (
    Int8Dtype as Int8Dtype,
    Int16Dtype as Int16Dtype,
    Int32Dtype as Int32Dtype,
    Int64Dtype as Int64Dtype,
)
from pandas.core.arrays import TimedeltaArray
from pandas.core.arrays.base import ExtensionArray
from pandas.core.arrays.categorical import CategoricalAccessor
from pandas.core.arrays.datetimes import DatetimeArray
from pandas.core.arrays.interval import IntervalArray
from pandas.core.base import IndexOpsMixin
from pandas.core.frame import DataFrame
from pandas.core.generic import NDFrame
from pandas.core.groupby.generic import SeriesGroupBy
from pandas.core.groupby.groupby import BaseGroupBy
from pandas.core.indexers import BaseIndexer
from pandas.core.indexes.accessors import (
    CombinedDatetimelikeProperties,
    PeriodProperties,
    TimedeltaProperties,
    TimestampProperties,
)
from pandas.core.indexes.category import CategoricalIndex
from pandas.core.indexes.datetimes import DatetimeIndex
from pandas.core.indexes.interval import IntervalIndex
from pandas.core.indexes.multi import MultiIndex
from pandas.core.indexes.period import PeriodIndex
from pandas.core.indexes.timedeltas import TimedeltaIndex
from pandas.core.indexing import (
    _AtIndexer,
    _iAtIndexer,
    _iLocIndexer,
    _IndexSliceTuple,
    _LocIndexer,
)
from pandas.core.strings.accessor import StringMethods
from pandas.core.window import (
    Expanding,
    ExponentialMovingWindow,
)
from pandas.core.window.rolling import (
    Rolling,
    Window,
)
from typing_extensions import (
    Never,
    Self,
    TypeAlias,
)
import xarray as xr

from pandas._libs.interval import (
    Interval,
    _OrderableT,
)
from pandas._libs.lib import _NoDefaultDoNotUse
from pandas._libs.missing import NAType
from pandas._libs.tslibs import BaseOffset
from pandas._libs.tslibs.nattype import NaTType
from pandas._libs.tslibs.offsets import DateOffset
from pandas._typing import (
    S1,
    S2,
    AggFuncTypeBase,
    AggFuncTypeDictFrame,
    AggFuncTypeSeriesToFrame,
    AnyAll,
    AnyArrayLike,
    ArrayLike,
    Axes,
    AxesData,
    Axis,
    AxisColumn,
    AxisIndex,
    BooleanDtypeArg,
    BytesDtypeArg,
    CalculationMethod,
    CategoryDtypeArg,
    ComplexDtypeArg,
    CompressionOptions,
    DropKeep,
    Dtype,
    DtypeObj,
    FilePath,
    FillnaOptions,
    FloatDtypeArg,
    FloatFormatType,
    GroupByObjectNonScalar,
    HashableT1,
    IgnoreRaise,
    IndexingInt,
    IndexKeyFunc,
    IndexLabel,
    IntDtypeArg,
    InterpolateOptions,
    IntervalClosedType,
    IntervalT,
    JoinHow,
    JSONSerializable,
    JsonSeriesOrient,
    Label,
    Level,
    ListLike,
    ListLikeU,
    MaskType,
    NaPosition,
    NsmallestNlargestKeep,
    ObjectDtypeArg,
    QuantileInterpolation,
    RandomState,
    ReindexMethod,
    Renamer,
    ReplaceValue,
    Scalar,
    ScalarT,
    SequenceNotStr,
    SeriesByT,
    SortKind,
    StrDtypeArg,
    StrLike,
    Suffixes,
    T as _T,
    TimeAmbiguous,
    TimedeltaDtypeArg,
    TimestampDtypeArg,
    TimeUnit,
    TimeZones,
    ToTimestampHow,
    UIntDtypeArg,
    ValueKeyFunc,
    VoidDtypeArg,
    WriteBuffer,
    np_ndarray_anyint,
    np_ndarray_complex,
    np_ndarray_float,
    npt,
    num,
)

from pandas.core.dtypes.base import ExtensionDtype
from pandas.core.dtypes.dtypes import CategoricalDtype

from pandas.plotting import PlotAccessor

_T_COMPLEX = TypeVar("_T_COMPLEX", bound=complex)

class _iLocIndexerSeries(_iLocIndexer, Generic[S1]):
    # get item
    @overload
    def __getitem__(self, idx: IndexingInt) -> S1: ...
    @overload
    def __getitem__(self, idx: Index | slice | np_ndarray_anyint) -> Series[S1]: ...
    # set item
    @overload
    def __setitem__(self, idx: int, value: S1 | None) -> None: ...
    @overload
    def __setitem__(
        self,
        idx: Index | slice | np_ndarray_anyint | list[int],
        value: S1 | Series[S1] | None,
    ) -> None: ...

class _LocIndexerSeries(_LocIndexer, Generic[S1]):
    # ignore needed because of mypy.  Overlapping, but we want to distinguish
    # having a tuple of just scalars, versus tuples that include slices or Index
    @overload
    def __getitem__(  # type: ignore[overload-overlap] # pyright: ignore[reportOverlappingOverload]
        self,
        idx: Scalar | tuple[Scalar, ...],
        # tuple case is for getting a specific element when using a MultiIndex
    ) -> S1: ...
    @overload
    def __getitem__(
        self,
        idx: (
            MaskType
            | Index
            | SequenceNotStr[float | _str | Timestamp]
            | slice
            | _IndexSliceTuple
            | Sequence[_IndexSliceTuple]
            | Callable
        ),
        # _IndexSliceTuple is when having a tuple that includes a slice.  Could just
        # be s.loc[1, :], or s.loc[pd.IndexSlice[1, :]]
    ) -> Series[S1]: ...
    @overload
    def __setitem__(
        self,
        idx: Index | MaskType | slice,
        value: S1 | ArrayLike | Series[S1] | None,
    ) -> None: ...
    @overload
    def __setitem__(
        self,
        idx: _str,
        value: S1 | None,
    ) -> None: ...
    @overload
    def __setitem__(
        self,
        idx: MaskType | StrLike | _IndexSliceTuple | list[ScalarT],
        value: S1 | ArrayLike | Series[S1] | None,
    ) -> None: ...

_ListLike: TypeAlias = (
    ArrayLike | dict[_str, np.ndarray] | Sequence[S1] | IndexOpsMixin[S1]
)

class Series(IndexOpsMixin[S1], NDFrame):
    __hash__: ClassVar[None]

    @overload
    def __new__(
        cls,
        data: npt.NDArray[np.float64],
        index: AxesData | None = ...,
        dtype: Dtype = ...,
        name: Hashable = ...,
        copy: bool = ...,
    ) -> Series[float]: ...
    @overload
    def __new__(  # type: ignore[overload-overlap] # pyright: ignore[reportOverlappingOverload]
        cls,
        data: Sequence[Never],
        index: AxesData | None = ...,
        dtype: Dtype = ...,
        name: Hashable = ...,
        copy: bool = ...,
    ) -> Series: ...
    @overload
    def __new__(
        cls,
        data: Sequence[list[_str]],
        index: AxesData | None = ...,
        dtype: Dtype = ...,
        name: Hashable = ...,
        copy: bool = ...,
    ) -> Series[list[_str]]: ...
    @overload
    def __new__(
        cls,
        data: Sequence[_str],
        index: AxesData | None = ...,
        dtype: Dtype = ...,
        name: Hashable = ...,
        copy: bool = ...,
    ) -> Series[_str]: ...
    @overload
    def __new__(
        cls,
        data: (
            DatetimeIndex
            | Sequence[np.datetime64 | datetime | date]
            | dict[HashableT1, np.datetime64 | datetime | date]
            | np.datetime64
            | datetime
            | date
        ),
        index: AxesData | None = ...,
        dtype: TimestampDtypeArg = ...,
        name: Hashable = ...,
        copy: bool = ...,
    ) -> TimestampSeries: ...
    @overload
    def __new__(
        cls,
        data: _ListLike,
        index: AxesData | None = ...,
        *,
        dtype: TimestampDtypeArg,
        name: Hashable = ...,
        copy: bool = ...,
    ) -> TimestampSeries: ...
    @overload
    def __new__(
        cls,
        data: PeriodIndex | Sequence[Period],
        index: AxesData | None = ...,
        dtype: PeriodDtype = ...,
        name: Hashable = ...,
        copy: bool = ...,
    ) -> PeriodSeries: ...
    @overload
    def __new__(
        cls,
        data: (
            TimedeltaIndex
            | Sequence[np.timedelta64 | timedelta]
            | dict[HashableT1, np.timedelta64 | timedelta]
            | np.timedelta64
            | timedelta
        ),
        index: AxesData | None = ...,
        dtype: TimedeltaDtypeArg = ...,
        name: Hashable = ...,
        copy: bool = ...,
    ) -> TimedeltaSeries: ...
    @overload
    def __new__(
        cls,
        data: (
            IntervalIndex[Interval[_OrderableT]]
            | Interval[_OrderableT]
            | Sequence[Interval[_OrderableT]]
            | dict[HashableT1, Interval[_OrderableT]]
        ),
        index: AxesData | None = ...,
        dtype: Literal["Interval"] = ...,
        name: Hashable = ...,
        copy: bool = ...,
    ) -> IntervalSeries[_OrderableT]: ...
    @overload
    def __new__(  # type: ignore[overload-overlap]
        cls,
        data: Scalar | _ListLike | dict[HashableT1, Any] | None,
        index: AxesData | None = ...,
        *,
        dtype: type[S1],
        name: Hashable = ...,
        copy: bool = ...,
    ) -> Self: ...
    @overload
    def __new__(  # type: ignore[overload-overlap] # pyright: ignore[reportOverlappingOverload]
        cls,
        data: Sequence[bool],
        index: AxesData | None = ...,
        dtype: Dtype = ...,
        name: Hashable = ...,
        copy: bool = ...,
    ) -> Series[bool]: ...
    @overload
    def __new__(  # type: ignore[overload-overlap]
        cls,
        data: Sequence[int],
        index: AxesData | None = ...,
        dtype: Dtype = ...,
        name: Hashable = ...,
        copy: bool = ...,
    ) -> Series[int]: ...
    @overload
    def __new__(
        cls,
        data: Sequence[float],
        index: AxesData | None = ...,
        dtype: Dtype = ...,
        name: Hashable = ...,
        copy: bool = ...,
    ) -> Series[float]: ...
    @overload
    def __new__(  # type: ignore[overload-cannot-match] # pyright: ignore[reportOverlappingOverload]
        cls,
        data: Sequence[int | float],
        index: AxesData | None = ...,
        dtype: Dtype = ...,
        name: Hashable = ...,
        copy: bool = ...,
    ) -> Series[float]: ...
    @overload
    def __new__(
        cls,
        data: S1 | _ListLike[S1] | dict[HashableT1, S1] | dict_keys[S1, Any],
        index: AxesData | None = ...,
        dtype: Dtype = ...,
        name: Hashable = ...,
        copy: bool = ...,
    ) -> Self: ...
    @overload
    def __new__(
        cls,
        data: (
            Scalar
            | _ListLike
            | Mapping[HashableT1, Any]
            | BaseGroupBy
            | NaTType
            | NAType
            | None
        ) = ...,
        index: AxesData | None = ...,
        dtype: Dtype = ...,
        name: Hashable = ...,
        copy: bool = ...,
    ) -> Series: ...
    @property
    def hasnans(self) -> bool: ...
<<<<<<< HEAD
    def div(
        self,
        other: num | _ListLike | Series[S1],
        level: Level | None = ...,
        fill_value: float | None = None,
        axis: AxisIndex = ...,
    ) -> Series[float]: ...
    def rdiv(
        self,
        other: Series[S1] | Scalar,
        level: Level | None = ...,
        fill_value: float | None = None,
        axis: AxisIndex = ...,
    ) -> Series[S1]: ...
=======
>>>>>>> 9a389ec1
    @property
    def dtype(self) -> DtypeObj: ...
    @property
    def dtypes(self) -> DtypeObj: ...
    @property
    def name(self) -> Hashable | None: ...
    @name.setter
    def name(self, value: Hashable | None) -> None: ...
    @property
    def values(self) -> ArrayLike: ...
    @property
    def array(self) -> ExtensionArray: ...
    def ravel(self, order: _str = ...) -> np.ndarray: ...
    def __len__(self) -> int: ...
    def view(self, dtype=...) -> Series[S1]: ...
    @final
    def __array_ufunc__(
        self, ufunc: Callable, method: _str, *inputs: Any, **kwargs: Any
    ): ...
    def __array__(
        self, dtype: _str | np.dtype = ..., copy: bool | None = ...
    ) -> np.ndarray: ...
    @property
    def axes(self) -> list: ...
    @final
    def __getattr__(self, name: _str) -> S1: ...
    @overload
    def __getitem__(
        self,
        idx: (
            list[_str]
            | Index
            | Series[S1]
            | slice
            | MaskType
            | tuple[Hashable | slice, ...]
        ),
    ) -> Self: ...
    @overload
    def __getitem__(self, idx: Scalar) -> S1: ...
    def __setitem__(self, key, value) -> None: ...
    @overload
    def get(self, key: Hashable, default: None = ...) -> S1 | None: ...
    @overload
    def get(self, key: Hashable, default: S1) -> S1: ...
    @overload
    def get(self, key: Hashable, default: _T) -> S1 | _T: ...
    def repeat(
        self, repeats: int | list[int], axis: AxisIndex | None = 0
    ) -> Series[S1]: ...
    @property
    def index(self) -> Index | MultiIndex: ...
    @index.setter
    def index(self, idx: Index) -> None: ...
    @overload
    def reset_index(
        self,
        level: Sequence[Level] | Level | None = ...,
        *,
        drop: Literal[False] = ...,
        name: Level = ...,
        inplace: Literal[False] = ...,
        allow_duplicates: bool = ...,
    ) -> DataFrame: ...
    @overload
    def reset_index(
        self,
        level: Sequence[Level] | Level | None = ...,
        *,
        drop: Literal[True],
        name: Level = ...,
        inplace: Literal[False] = ...,
        allow_duplicates: bool = ...,
    ) -> Series[S1]: ...
    @overload
    def reset_index(
        self,
        level: Sequence[Level] | Level | None = ...,
        *,
        drop: bool = ...,
        name: Level = ...,
        inplace: Literal[True],
        allow_duplicates: bool = ...,
    ) -> None: ...
    @overload
    def to_string(
        self,
        buf: FilePath | WriteBuffer[_str],
        na_rep: _str = ...,
        float_format: FloatFormatType = ...,
        header: _bool = ...,
        index: _bool = ...,
        length: _bool = ...,
        dtype: _bool = ...,
        name: _bool = ...,
        max_rows: int | None = ...,
        min_rows: int | None = ...,
    ) -> None: ...
    @overload
    def to_string(
        self,
        buf: None = ...,
        na_rep: _str = ...,
        float_format: FloatFormatType = ...,
        header: _bool = ...,
        index: _bool = ...,
        length: _bool = ...,
        dtype: _bool = ...,
        name: _bool = ...,
        max_rows: int | None = ...,
        min_rows: int | None = ...,
    ) -> _str: ...
    @overload
    def to_json(
        self,
        path_or_buf: FilePath | WriteBuffer[_str],
        *,
        orient: Literal["records"],
        date_format: Literal["epoch", "iso"] | None = ...,
        double_precision: int = ...,
        force_ascii: _bool = ...,
        date_unit: TimeUnit = ...,
        default_handler: Callable[[Any], JSONSerializable] | None = ...,
        lines: Literal[True],
        compression: CompressionOptions = ...,
        index: _bool = ...,
        indent: int | None = ...,
        mode: Literal["a"],
    ) -> None: ...
    @overload
    def to_json(
        self,
        path_or_buf: None = ...,
        *,
        orient: Literal["records"],
        date_format: Literal["epoch", "iso"] | None = ...,
        double_precision: int = ...,
        force_ascii: _bool = ...,
        date_unit: TimeUnit = ...,
        default_handler: Callable[[Any], JSONSerializable] | None = ...,
        lines: Literal[True],
        compression: CompressionOptions = ...,
        index: _bool = ...,
        indent: int | None = ...,
        mode: Literal["a"],
    ) -> _str: ...
    @overload
    def to_json(
        self,
        path_or_buf: FilePath | WriteBuffer[_str] | WriteBuffer[bytes],
        *,
        orient: JsonSeriesOrient | None = ...,
        date_format: Literal["epoch", "iso"] | None = ...,
        double_precision: int = ...,
        force_ascii: _bool = ...,
        date_unit: TimeUnit = ...,
        default_handler: Callable[[Any], JSONSerializable] | None = ...,
        lines: _bool = ...,
        compression: CompressionOptions = ...,
        index: _bool = ...,
        indent: int | None = ...,
        mode: Literal["w"] = ...,
    ) -> None: ...
    @overload
    def to_json(
        self,
        path_or_buf: None = ...,
        *,
        orient: JsonSeriesOrient | None = ...,
        date_format: Literal["epoch", "iso"] | None = ...,
        double_precision: int = ...,
        force_ascii: _bool = ...,
        date_unit: TimeUnit = ...,
        default_handler: Callable[[Any], JSONSerializable] | None = ...,
        lines: _bool = ...,
        compression: CompressionOptions = ...,
        index: _bool = ...,
        indent: int | None = ...,
        mode: Literal["w"] = ...,
    ) -> _str: ...
    @final
    def to_xarray(self) -> xr.DataArray: ...
    def items(self) -> Iterator[tuple[Hashable, S1]]: ...
    def keys(self) -> Index: ...
    @overload
    def to_dict(self, *, into: type[dict] = ...) -> dict[Any, S1]: ...
    @overload
    def to_dict(
        self, *, into: type[MutableMapping] | MutableMapping
    ) -> MutableMapping[Hashable, S1]: ...
    def to_frame(self, name: object | None = ...) -> DataFrame: ...
    @overload
    def groupby(
        self,
        by: Scalar,
        axis: AxisIndex = ...,
        level: IndexLabel | None = ...,
        as_index: _bool = ...,
        sort: _bool = ...,
        group_keys: _bool = ...,
        observed: _bool | _NoDefaultDoNotUse = ...,
        dropna: _bool = ...,
    ) -> SeriesGroupBy[S1, Scalar]: ...
    @overload
    def groupby(
        self,
        by: DatetimeIndex,
        axis: AxisIndex = ...,
        level: IndexLabel | None = ...,
        as_index: _bool = ...,
        sort: _bool = ...,
        group_keys: _bool = ...,
        observed: _bool | _NoDefaultDoNotUse = ...,
        dropna: _bool = ...,
    ) -> SeriesGroupBy[S1, Timestamp]: ...
    @overload
    def groupby(
        self,
        by: TimedeltaIndex,
        axis: AxisIndex = ...,
        level: IndexLabel | None = ...,
        as_index: _bool = ...,
        sort: _bool = ...,
        group_keys: _bool = ...,
        observed: _bool | _NoDefaultDoNotUse = ...,
        dropna: _bool = ...,
    ) -> SeriesGroupBy[S1, Timedelta]: ...
    @overload
    def groupby(
        self,
        by: PeriodIndex,
        axis: AxisIndex = ...,
        level: IndexLabel | None = ...,
        as_index: _bool = ...,
        sort: _bool = ...,
        group_keys: _bool = ...,
        observed: _bool | _NoDefaultDoNotUse = ...,
        dropna: _bool = ...,
    ) -> SeriesGroupBy[S1, Period]: ...
    @overload
    def groupby(
        self,
        by: IntervalIndex[IntervalT],
        axis: AxisIndex = ...,
        level: IndexLabel | None = ...,
        as_index: _bool = ...,
        sort: _bool = ...,
        group_keys: _bool = ...,
        observed: _bool | _NoDefaultDoNotUse = ...,
        dropna: _bool = ...,
    ) -> SeriesGroupBy[S1, IntervalT]: ...
    @overload
    def groupby(
        self,
        by: MultiIndex | GroupByObjectNonScalar,
        axis: AxisIndex = ...,
        level: IndexLabel | None = ...,
        as_index: _bool = ...,
        sort: _bool = ...,
        group_keys: _bool = ...,
        observed: _bool | _NoDefaultDoNotUse = ...,
        dropna: _bool = ...,
    ) -> SeriesGroupBy[S1, tuple]: ...
    @overload
    def groupby(
        self,
        by: None,
        axis: AxisIndex,
        level: IndexLabel,  # level is required when by=None (passed as positional)
        as_index: _bool = ...,
        sort: _bool = ...,
        group_keys: _bool = ...,
        observed: _bool | _NoDefaultDoNotUse = ...,
        dropna: _bool = ...,
    ) -> SeriesGroupBy[S1, Scalar]: ...
    @overload
    def groupby(
        self,
        by: None = ...,
        axis: AxisIndex = ...,
        *,
        level: IndexLabel,  # level is required when by=None (passed as keyword)
        as_index: _bool = ...,
        sort: _bool = ...,
        group_keys: _bool = ...,
        observed: _bool | _NoDefaultDoNotUse = ...,
        dropna: _bool = ...,
    ) -> SeriesGroupBy[S1, Scalar]: ...
    @overload
    def groupby(
        self,
        by: Series[SeriesByT],
        axis: AxisIndex = ...,
        level: IndexLabel | None = ...,
        as_index: _bool = ...,
        sort: _bool = ...,
        group_keys: _bool = ...,
        observed: _bool | _NoDefaultDoNotUse = ...,
        dropna: _bool = ...,
    ) -> SeriesGroupBy[S1, SeriesByT]: ...
    @overload
    def groupby(
        self,
        by: CategoricalIndex | Index | Series,
        axis: AxisIndex = ...,
        level: IndexLabel | None = ...,
        as_index: _bool = ...,
        sort: _bool = ...,
        group_keys: _bool = ...,
        observed: _bool | _NoDefaultDoNotUse = ...,
        dropna: _bool = ...,
    ) -> SeriesGroupBy[S1, Any]: ...
    def count(self) -> int: ...
    def mode(self, dropna=True) -> Series[S1]: ...
    def unique(self) -> np.ndarray: ...
    @overload
    def drop_duplicates(
        self,
        *,
        keep: DropKeep = ...,
        inplace: Literal[True],
        ignore_index: _bool = ...,
    ) -> None: ...
    @overload
    def drop_duplicates(
        self,
        *,
        keep: DropKeep = ...,
        inplace: Literal[False] = ...,
        ignore_index: _bool = ...,
    ) -> Series[S1]: ...
    def duplicated(self, keep: DropKeep = "first") -> Series[_bool]: ...
    def idxmax(
        self,
        axis: AxisIndex = 0,
        skipna: _bool = True,
        *args: Any,
        **kwargs: Any,
    ) -> int | _str: ...
    def idxmin(
        self,
        axis: AxisIndex = 0,
        skipna: _bool = True,
        *args: Any,
        **kwargs: Any,
    ) -> int | _str: ...
    def round(self, decimals: int = 0, *args: Any, **kwargs: Any) -> Series[S1]: ...
    @overload
    def quantile(
        self,
        q: float = ...,
        interpolation: QuantileInterpolation = ...,
    ) -> float: ...
    @overload
    def quantile(
        self,
        q: _ListLike,
        interpolation: QuantileInterpolation = ...,
    ) -> Series[S1]: ...
    def corr(
        self,
        other: Series[S1],
        method: Literal["pearson", "kendall", "spearman"] = ...,
        min_periods: int | None = ...,
    ) -> float: ...
    def cov(
        self, other: Series[S1], min_periods: int | None = None, ddof: int = 1
    ) -> float: ...
    @overload
    def diff(self: Series[_bool], periods: int = ...) -> Series[type[object]]: ...  # type: ignore[overload-overlap]
    @overload
    def diff(self: Series[complex], periods: int = ...) -> Series[complex]: ...  # type: ignore[overload-overlap]
    @overload
    def diff(self: Series[bytes], periods: int = ...) -> Never: ...
    @overload
    def diff(self: Series[type], periods: int = ...) -> Never: ...
    @overload
    def diff(self: Series[_str], periods: int = ...) -> Never: ...
    @overload
    def diff(self, periods: int = ...) -> Series[float]: ...
    def autocorr(self, lag: int = 1) -> float: ...
    @overload
    def dot(self, other: Series[S1]) -> Scalar: ...
    @overload
    def dot(self, other: DataFrame) -> Series[S1]: ...
    @overload
    def dot(
        self, other: ArrayLike | dict[_str, np.ndarray] | Sequence[S1] | Index[S1]
    ) -> np.ndarray: ...
    @overload
    def __matmul__(self, other: Series) -> Scalar: ...
    @overload
    def __matmul__(self, other: DataFrame) -> Series: ...
    @overload
    def __matmul__(self, other: np.ndarray) -> np.ndarray: ...
    @overload
    def __rmatmul__(self, other: Series) -> Scalar: ...
    @overload
    def __rmatmul__(self, other: DataFrame) -> Series: ...
    @overload
    def __rmatmul__(self, other: np.ndarray) -> np.ndarray: ...
    @overload
    def searchsorted(
        self,
        value: _ListLike,
        side: Literal["left", "right"] = ...,
        sorter: _ListLike | None = ...,
    ) -> list[int]: ...
    @overload
    def searchsorted(
        self,
        value: Scalar,
        side: Literal["left", "right"] = ...,
        sorter: _ListLike | None = ...,
    ) -> int: ...
    @overload
    def compare(
        self,
        other: Series,
        align_axis: AxisIndex,
        keep_shape: bool = ...,
        keep_equal: bool = ...,
        result_names: Suffixes = ...,
    ) -> Series: ...
    @overload
    def compare(
        self,
        other: Series,
        align_axis: AxisColumn = ...,
        keep_shape: bool = ...,
        keep_equal: bool = ...,
        result_names: Suffixes = ...,
    ) -> DataFrame: ...
    def combine(
        self, other: Series[S1], func: Callable, fill_value: Scalar | None = ...
    ) -> Series[S1]: ...
    def combine_first(self, other: Series[S1]) -> Series[S1]: ...
    def update(self, other: Series[S1] | Sequence[S1] | Mapping[int, S1]) -> None: ...
    @overload
    def sort_values(
        self,
        *,
        axis: Axis = ...,
        ascending: _bool | Sequence[_bool] = ...,
        kind: SortKind = ...,
        na_position: NaPosition = ...,
        ignore_index: _bool = ...,
        inplace: Literal[True],
        key: ValueKeyFunc = ...,
    ) -> None: ...
    @overload
    def sort_values(
        self,
        *,
        axis: Axis = ...,
        ascending: _bool | Sequence[_bool] = ...,
        kind: SortKind = ...,
        na_position: NaPosition = ...,
        ignore_index: _bool = ...,
        inplace: Literal[False] = ...,
        key: ValueKeyFunc = ...,
    ) -> Series[S1]: ...
    @overload
    def sort_index(
        self,
        *,
        axis: Axis = ...,
        level: Level | None = ...,
        ascending: _bool | Sequence[_bool] = ...,
        kind: SortKind = ...,
        na_position: NaPosition = ...,
        sort_remaining: _bool = ...,
        ignore_index: _bool = ...,
        inplace: Literal[True],
        key: IndexKeyFunc = ...,
    ) -> None: ...
    @overload
    def sort_index(
        self,
        *,
        axis: Axis = ...,
        level: Level | list[int] | list[_str] | None = ...,
        ascending: _bool | Sequence[_bool] = ...,
        kind: SortKind = ...,
        na_position: NaPosition = ...,
        sort_remaining: _bool = ...,
        ignore_index: _bool = ...,
        inplace: Literal[False] = ...,
        key: IndexKeyFunc = ...,
    ) -> Series[S1]: ...
    def argsort(
        self,
        axis: AxisIndex = 0,
        kind: SortKind = "quicksort",
        order: None = None,
        stable: None = None,
    ) -> Series[int]: ...
    def nlargest(
        self, n: int = 5, keep: NsmallestNlargestKeep = "first"
    ) -> Series[S1]: ...
    def nsmallest(
        self, n: int = 5, keep: NsmallestNlargestKeep = "first"
    ) -> Series[S1]: ...
    def swaplevel(
        self, i: Level = -2, j: Level = -1, copy: _bool = True
    ) -> Series[S1]: ...
    def reorder_levels(self, order: list) -> Series[S1]: ...
    def explode(self, ignore_index: _bool = ...) -> Series[S1]: ...
    def unstack(
        self,
        level: IndexLabel = -1,
        fill_value: int | _str | dict | None = None,
        sort: _bool = True,
    ) -> DataFrame: ...
    @overload
    def map(
        self,
        arg: Callable[[S1], S2 | NAType] | Mapping[S1, S2] | Series[S2],
        na_action: Literal["ignore"] = ...,
    ) -> Series[S2]: ...
    @overload
    def map(
        self,
        arg: Callable[[S1 | NAType], S2 | NAType] | Mapping[S1, S2] | Series[S2],
        na_action: None = ...,
    ) -> Series[S2]: ...
    @overload
    def map(
        self,
        arg: Callable[[Any], Any] | Mapping[Any, Any] | Series,
        na_action: Literal["ignore"] | None = ...,
    ) -> Series: ...
    @overload
    def aggregate(
        self: Series[int],
        func: Literal["mean"],
        axis: AxisIndex = ...,
        *args: Any,
        **kwargs: Any,
    ) -> float: ...
    @overload
    def aggregate(
        self,
        func: AggFuncTypeBase,
        axis: AxisIndex = ...,
        *args: Any,
        **kwargs: Any,
    ) -> S1: ...
    @overload
    def aggregate(
        self,
        func: AggFuncTypeSeriesToFrame = ...,
        axis: AxisIndex = ...,
        *args: Any,
        **kwargs: Any,
    ) -> Series: ...
    agg = aggregate
    @overload
    def transform(
        self,
        func: AggFuncTypeBase,
        axis: AxisIndex = ...,
        *args: Any,
        **kwargs: Any,
    ) -> Series[S1]: ...
    @overload
    def transform(
        self,
        func: list[AggFuncTypeBase] | AggFuncTypeDictFrame,
        axis: AxisIndex = ...,
        *args: Any,
        **kwargs: Any,
    ) -> DataFrame: ...
    @overload
    def apply(
        self,
        func: Callable[
            ..., Scalar | Sequence | set | Mapping | NAType | frozenset | None
        ],
        convertDType: _bool = ...,
        args: tuple = ...,
        **kwargs: Any,
    ) -> Series: ...
    @overload
    def apply(
        self,
        func: Callable[..., BaseOffset],
        convertDType: _bool = ...,
        args: tuple = ...,
        **kwargs: Any,
    ) -> OffsetSeries: ...
    @overload
    def apply(
        self,
        func: Callable[..., Series],
        convertDType: _bool = ...,
        args: tuple = ...,
        **kwargs: Any,
    ) -> DataFrame: ...
    @final
    def align(
        self,
        other: DataFrame | Series,
        join: JoinHow = "outer",
        axis: Axis | None = 0,
        level: Level | None = None,
        copy: _bool = True,
        fill_value: Scalar | NAType | None = None,
    ) -> tuple[Series, Series]: ...
    @overload
    def rename(
        self,
        index: Callable[[Any], Label],
        *,
        axis: Axis | None = ...,
        copy: bool = ...,
        inplace: Literal[True],
        level: Level | None = ...,
        errors: IgnoreRaise = ...,
    ) -> None: ...
    @overload
    def rename(
        self,
        index: Mapping[Any, Label],
        *,
        axis: Axis | None = ...,
        copy: bool = ...,
        inplace: Literal[True],
        level: Level | None = ...,
        errors: IgnoreRaise = ...,
    ) -> None: ...
    @overload
    def rename(
        self,
        index: Scalar | tuple[Hashable, ...] | None = None,
        *,
        axis: Axis | None = ...,
        copy: bool = ...,
        inplace: Literal[True],
        level: Level | None = ...,
        errors: IgnoreRaise = ...,
    ) -> Self: ...
    @overload
    def rename(
        self,
        index: Renamer | Scalar | tuple[Hashable, ...] | None = ...,
        *,
        axis: Axis | None = ...,
        copy: bool = ...,
        inplace: Literal[False] = ...,
        level: Level | None = ...,
        errors: IgnoreRaise = ...,
    ) -> Self: ...
    @final
    def reindex_like(
        self,
        other: Series[S1],
        method: FillnaOptions | Literal["nearest"] | None = None,
        copy: _bool = True,
        limit: int | None = None,
        tolerance: Scalar | AnyArrayLike | Sequence[Scalar] | None = None,
    ) -> Self: ...
    @overload
    def fillna(
        self,
        value: Scalar | NAType | dict | Series[S1] | DataFrame | None = ...,
        *,
        axis: AxisIndex = ...,
        limit: int | None = ...,
        inplace: Literal[True],
    ) -> None: ...
    @overload
    def fillna(
        self,
        value: Scalar | NAType | dict | Series[S1] | DataFrame | None = ...,
        *,
        axis: AxisIndex = ...,
        limit: int | None = ...,
        inplace: Literal[False] = ...,
    ) -> Series[S1]: ...
    @overload
    def replace(
        self,
        to_replace: ReplaceValue = ...,
        value: ReplaceValue = ...,
        *,
        regex: ReplaceValue = ...,
        inplace: Literal[True],
    ) -> None: ...
    @overload
    def replace(
        self,
        to_replace: ReplaceValue = ...,
        value: ReplaceValue = ...,
        *,
        regex: ReplaceValue = ...,
        inplace: Literal[False] = ...,
    ) -> Series[S1]: ...
    def shift(
        self,
        periods: int | Sequence[int] = ...,
        freq: BaseOffset | timedelta | _str | None = None,
        axis: Axis = 0,
        fill_value: Scalar | NAType | None = ...,
    ) -> Series: ...
    def info(
        self,
        verbose: bool | None = ...,
        buf: WriteBuffer[_str] | None = ...,
        memory_usage: bool | Literal["deep"] | None = ...,
        show_counts: bool | None = ...,
    ) -> None: ...
    def memory_usage(self, index: _bool = True, deep: _bool = False) -> int: ...
    def isin(self, values: Iterable | Series[S1] | dict) -> Series[_bool]: ...
    def between(
        self,
        left: Scalar | ListLikeU,
        right: Scalar | ListLikeU,
        inclusive: Literal["both", "neither", "left", "right"] = ...,
    ) -> Series[_bool]: ...
    def isna(self) -> Series[_bool]: ...
    def isnull(self) -> Series[_bool]: ...
    def notna(self) -> Series[_bool]: ...
    def notnull(self) -> Series[_bool]: ...
    @overload
    def dropna(
        self,
        *,
        axis: AxisIndex = ...,
        inplace: Literal[True],
        how: AnyAll | None = ...,
        ignore_index: _bool = ...,
    ) -> None: ...
    @overload
    def dropna(
        self,
        *,
        axis: AxisIndex = ...,
        inplace: Literal[False] = ...,
        how: AnyAll | None = ...,
        ignore_index: _bool = ...,
    ) -> Series[S1]: ...
    def to_timestamp(
        self,
        freq=...,
        how: ToTimestampHow = "start",
        copy: _bool = True,
    ) -> Series[S1]: ...
    def to_period(self, freq: _str | None = None, copy: _bool = True) -> DataFrame: ...
    @property
    def str(
        self,
    ) -> StringMethods[
        Self,
        DataFrame,
        Series[bool],
        Series[list[_str]],
        Series[int],
        Series[bytes],
        Series[_str],
        Series[type[object]],
    ]: ...
    @property
    def dt(self) -> CombinedDatetimelikeProperties: ...
    @property
    def plot(self) -> PlotAccessor: ...
    sparse = ...
    def hist(
        self,
        by: object | None = None,
        ax: PlotAxes | None = None,
        grid: _bool = True,
        xlabelsize: float | _str | None = None,
        xrot: float | None = None,
        ylabelsize: float | _str | None = None,
        yrot: float | None = None,
        figsize: tuple[float, float] | None = None,
        bins: int | Sequence = 10,
        backend: _str | None = None,
        legend: _bool = False,
        **kwargs: Any,
    ) -> SubplotBase: ...
    @final
    def swapaxes(
        self, axis1: AxisIndex, axis2: AxisIndex, copy: _bool = ...
    ) -> Series[S1]: ...
    @final
    def droplevel(self, level: Level | list[Level], axis: AxisIndex = 0) -> Self: ...
    def pop(self, item: Hashable) -> S1: ...
    @final
    def squeeze(self, axis: None = None) -> Series[S1] | Scalar: ...
    @final
    def __abs__(self) -> Series[S1]: ...
    @final
    def add_prefix(self, prefix: _str, axis: AxisIndex | None = None) -> Series[S1]: ...
    @final
    def add_suffix(self, suffix: _str, axis: AxisIndex | None = None) -> Series[S1]: ...
    def reindex(
        self,
        index: Axes | None = None,
        method: ReindexMethod | None = None,
        copy: bool = True,
        level: int | _str | None = None,
        fill_value: Scalar | None = None,
        limit: int | None = None,
        tolerance: float | None = None,
    ) -> Series[S1]: ...
    def filter(
        self,
        items: _ListLike | None = None,
        like: _str | None = None,
        regex: _str | None = None,
        axis: AxisIndex | None = None,
    ) -> Series[S1]: ...
    @final
    def head(self, n: int = 5) -> Series[S1]: ...
    @final
    def tail(self, n: int = 5) -> Series[S1]: ...
    @final
    def sample(
        self,
        n: int | None = None,
        frac: float | None = None,
        replace: _bool = False,
        weights: _str | _ListLike | np.ndarray | None = None,
        random_state: RandomState | None = None,
        axis: AxisIndex | None = None,
        ignore_index: _bool = False,
    ) -> Series[S1]: ...
    @overload
    def astype(
        self,
        dtype: BooleanDtypeArg,
        copy: _bool = ...,
        errors: IgnoreRaise = ...,
    ) -> Series[bool]: ...
    @overload
    def astype(
        self,
        dtype: IntDtypeArg | UIntDtypeArg,
        copy: _bool = ...,
        errors: IgnoreRaise = ...,
    ) -> Series[int]: ...
    @overload
    def astype(
        self,
        dtype: StrDtypeArg,
        copy: _bool = ...,
        errors: IgnoreRaise = ...,
    ) -> Series[_str]: ...
    @overload
    def astype(
        self,
        dtype: BytesDtypeArg,
        copy: _bool = ...,
        errors: IgnoreRaise = ...,
    ) -> Series[bytes]: ...
    @overload
    def astype(
        self,
        dtype: FloatDtypeArg,
        copy: _bool = ...,
        errors: IgnoreRaise = ...,
    ) -> Series[float]: ...
    @overload
    def astype(
        self,
        dtype: ComplexDtypeArg,
        copy: _bool = ...,
        errors: IgnoreRaise = ...,
    ) -> Series[complex]: ...
    @overload
    def astype(
        self,
        dtype: TimedeltaDtypeArg,
        copy: _bool = ...,
        errors: IgnoreRaise = ...,
    ) -> TimedeltaSeries: ...
    @overload
    def astype(
        self,
        dtype: TimestampDtypeArg,
        copy: _bool = ...,
        errors: IgnoreRaise = ...,
    ) -> TimestampSeries: ...
    @overload
    def astype(
        self,
        dtype: CategoryDtypeArg,
        copy: _bool = ...,
        errors: IgnoreRaise = ...,
    ) -> Series[CategoricalDtype]: ...
    @overload
    def astype(
        self,
        dtype: ObjectDtypeArg | VoidDtypeArg | ExtensionDtype | DtypeObj,
        copy: _bool = ...,
        errors: IgnoreRaise = ...,
    ) -> Series: ...
    @final
    def copy(self, deep: _bool = True) -> Series[S1]: ...
    @final
    def infer_objects(self, copy: _bool = True) -> Series[S1]: ...
    @overload
    def ffill(
        self,
        *,
        axis: AxisIndex | None = 0,
        inplace: Literal[True],
        limit: int | None = ...,
        limit_area: Literal["inside", "outside"] | None = ...,
    ) -> None: ...
    @overload
    def ffill(
        self,
        *,
        axis: AxisIndex | None = 0,
        inplace: Literal[False] = ...,
        limit: int | None = ...,
        limit_area: Literal["inside", "outside"] | None = ...,
    ) -> Series[S1]: ...
    @overload
    def bfill(
        self,
        *,
        axis: AxisIndex | None = 0,
        inplace: Literal[True],
        limit: int | None = ...,
        limit_area: Literal["inside", "outside"] | None = ...,
    ) -> None: ...
    @overload
    def bfill(
        self,
        *,
        axis: AxisIndex | None = 0,
        inplace: Literal[False] = ...,
        limit: int | None = ...,
        limit_area: Literal["inside", "outside"] | None = ...,
    ) -> Series[S1]: ...
    @overload
    def interpolate(
        self,
        method: InterpolateOptions = ...,
        *,
        axis: AxisIndex | None = 0,
        limit: int | None = ...,
        inplace: Literal[True],
        limit_direction: Literal["forward", "backward", "both"] | None = ...,
        limit_area: Literal["inside", "outside"] | None = ...,
        **kwargs: Any,
    ) -> None: ...
    @overload
    def interpolate(
        self,
        method: InterpolateOptions = ...,
        *,
        axis: AxisIndex | None = 0,
        limit: int | None = ...,
        inplace: Literal[False] = ...,
        limit_direction: Literal["forward", "backward", "both"] | None = ...,
        limit_area: Literal["inside", "outside"] | None = ...,
        **kwargs: Any,
    ) -> Series[S1]: ...
    @final
    def asof(
        self,
        where: Scalar | Sequence[Scalar],
        subset: _str | Sequence[_str] | None = None,
    ) -> Scalar | Series[S1]: ...
    @overload
    def clip(  # pyright: ignore[reportOverlappingOverload]
        self,
        lower: None = ...,
        upper: None = ...,
        *,
        axis: AxisIndex | None = 0,
        inplace: Literal[True],
        **kwargs: Any,
    ) -> Self: ...
    @overload
    def clip(
        self,
        lower: AnyArrayLike | float | None = ...,
        upper: AnyArrayLike | float | None = ...,
        *,
        axis: AxisIndex | None = 0,
        inplace: Literal[True],
        **kwargs: Any,
    ) -> None: ...
    @overload
    def clip(
        self,
        lower: AnyArrayLike | float | None = ...,
        upper: AnyArrayLike | float | None = ...,
        *,
        axis: AxisIndex | None = 0,
        inplace: Literal[False] = ...,
        **kwargs: Any,
    ) -> Series[S1]: ...
    @final
    def asfreq(
        self,
        freq: DateOffset | _str,
        method: FillnaOptions | None = None,
        how: Literal["start", "end"] | None = None,
        normalize: _bool = False,
        fill_value: Scalar | None = None,
    ) -> Series[S1]: ...
    @final
    def at_time(
        self,
        time: _str | time,
        asof: _bool = False,
        axis: AxisIndex | None = 0,
    ) -> Series[S1]: ...
    @final
    def between_time(
        self,
        start_time: _str | time,
        end_time: _str | time,
        inclusive: IntervalClosedType = "both",
        axis: AxisIndex | None = 0,
    ) -> Series[S1]: ...
    @final
    def first(self, offset) -> Series[S1]: ...
    @final
    def last(self, offset) -> Series[S1]: ...
    @final
    def rank(
        self,
        axis: AxisIndex = 0,
        method: Literal["average", "min", "max", "first", "dense"] = "average",
        numeric_only: _bool = False,
        na_option: Literal["keep", "top", "bottom"] = "keep",
        ascending: _bool = True,
        pct: _bool = False,
    ) -> Series[float]: ...
    @overload
    def where(
        self,
        cond: (
            Series[S1]
            | Series[_bool]
            | np.ndarray
            | Callable[[Series[S1]], Series[bool]]
            | Callable[[S1], bool]
        ),
        other=...,
        *,
        inplace: Literal[True],
        axis: AxisIndex | None = 0,
        level: Level | None = ...,
    ) -> None: ...
    @overload
    def where(
        self,
        cond: (
            Series[S1]
            | Series[_bool]
            | np.ndarray
            | Callable[[Series[S1]], Series[bool]]
            | Callable[[S1], bool]
        ),
        other=...,
        *,
        inplace: Literal[False] = ...,
        axis: AxisIndex | None = 0,
        level: Level | None = ...,
    ) -> Self: ...
    @overload
    def mask(
        self,
        cond: (
            Series[S1]
            | Series[_bool]
            | np.ndarray
            | Callable[[Series[S1]], Series[bool]]
            | Callable[[S1], bool]
        ),
        other: Scalar | Series[S1] | DataFrame | Callable | NAType | None = ...,
        *,
        inplace: Literal[True],
        axis: AxisIndex | None = 0,
        level: Level | None = ...,
    ) -> None: ...
    @overload
    def mask(
        self,
        cond: (
            Series[S1]
            | Series[_bool]
            | np.ndarray
            | Callable[[Series[S1]], Series[bool]]
            | Callable[[S1], bool]
        ),
        other: Scalar | Series[S1] | DataFrame | Callable | NAType | None = ...,
        *,
        inplace: Literal[False] = ...,
        axis: AxisIndex | None = 0,
        level: Level | None = ...,
    ) -> Series[S1]: ...
    def case_when(
        self,
        caselist: list[
            tuple[
                Sequence[bool]
                | Series[bool]
                | Callable[[Series], Series | np.ndarray | Sequence[bool]],
                ListLikeU | Scalar | Callable[[Series], Series | np.ndarray],
            ],
        ],
    ) -> Series: ...
    @final
    def truncate(
        self,
        before: date | _str | int | None = ...,
        after: date | _str | int | None = ...,
        axis: AxisIndex | None = 0,
        copy: _bool = ...,
    ) -> Series[S1]: ...
    @final
    def tz_convert(
        self,
        tz: TimeZones,
        axis: AxisIndex = 0,
        level: Level | None = None,
        copy: _bool = True,
    ) -> Series[S1]: ...
    @final
    def tz_localize(
        self,
        tz: TimeZones,
        axis: AxisIndex = 0,
        level: Level | None = None,
        copy: _bool = True,
        ambiguous: TimeAmbiguous = "raise",
        nonexistent: _str = "raise",
    ) -> Series[S1]: ...
    @final
    def abs(self) -> Series[S1]: ...
    @final
    def describe(
        self,
        percentiles: list[float] | None = ...,
        include: Literal["all"] | list[S1] | None = ...,
        exclude: S1 | list[S1] | None = ...,
    ) -> Series[S1]: ...
    @final
    def pct_change(
        self,
        periods: int = 1,
        fill_method: None = None,
        freq: DateOffset | timedelta | _str | None = None,
    ) -> Series[float]: ...
    @final
    def first_valid_index(self) -> Scalar: ...
    @final
    def last_valid_index(self) -> Scalar: ...
    @overload
    def value_counts(  # pyrefly: ignore
        self,
        normalize: Literal[False] = ...,
        sort: _bool = ...,
        ascending: _bool = ...,
        bins: int | None = ...,
        dropna: _bool = ...,
    ) -> Series[int]: ...
    @overload
    def value_counts(
        self,
        normalize: Literal[True],
        sort: _bool = ...,
        ascending: _bool = ...,
        bins: int | None = ...,
        dropna: _bool = ...,
    ) -> Series[float]: ...
    @final
    @property
    def T(self) -> Self: ...
    # The rest of these were left over from the old
    # stubs we shipped in preview. They may belong in
    # the base classes in some cases; I expect stubgen
    # just failed to generate these so I couldn't match
    # them up.
    @overload
    def __add__(self: Series[Never], other: Scalar | _ListLike | Series) -> Series: ...
    @overload
    def __add__(self, other: Series[Never]) -> Series: ...
    @overload
    def __add__(
        self: Series[int], other: _T_COMPLEX | Sequence[_T_COMPLEX] | Series[_T_COMPLEX]
    ) -> Series[_T_COMPLEX]: ...
    @overload
    def __add__(self: Series[int], other: np_ndarray_anyint) -> Series[int]: ...
    @overload
    def __add__(self: Series[int], other: np_ndarray_float) -> Series[float]: ...
    @overload
    def __add__(self: Series[int], other: np_ndarray_complex) -> Series[complex]: ...
    @overload
    def __add__(
        self: Series[float],
        other: int | Sequence[int] | np_ndarray_anyint | np_ndarray_float | Series[int],
    ) -> Series[float]: ...
    @overload
    def __add__(
        self: Series[float],
        other: _T_COMPLEX | Sequence[_T_COMPLEX] | Series[_T_COMPLEX],
    ) -> Series[_T_COMPLEX]: ...
    @overload
    def __add__(self: Series[float], other: np_ndarray_complex) -> Series[complex]: ...
    @overload
    def __add__(
        self: Series[complex],
        other: (
            _T_COMPLEX
            | Sequence[_T_COMPLEX]
            | Series[_T_COMPLEX]
            | np_ndarray_anyint
            | np_ndarray_float
            | np_ndarray_complex
        ),
    ) -> Series[complex]: ...
    @overload
    def __add__(self, other: S1 | Series[S1]) -> Self: ...
    @overload
    def add(
        self: Series[Never],
        other: Scalar | _ListLike | Series,
        level: Level | None = ...,
        fill_value: float | None = ...,
        axis: int = ...,
    ) -> Series: ...
    @overload
    def add(
        self: Series[int],
        other: _T_COMPLEX | Sequence[_T_COMPLEX] | Series[_T_COMPLEX],
        level: Level | None = ...,
        fill_value: float | None = ...,
        axis: int = ...,
    ) -> Series[_T_COMPLEX]: ...
    @overload
    def add(
        self: Series[int],
        other: np_ndarray_anyint,
        level: Level | None = ...,
        fill_value: float | None = ...,
        axis: int = ...,
    ) -> Series[int]: ...
    @overload
    def add(
        self: Series[int],
        other: np_ndarray_float,
        level: Level | None = ...,
        fill_value: float | None = ...,
        axis: int = ...,
    ) -> Series[float]: ...
    @overload
    def add(
        self: Series[int],
        other: np_ndarray_complex,
        level: Level | None = ...,
        fill_value: float | None = ...,
        axis: int = ...,
    ) -> Series[complex]: ...
    @overload
    def add(
        self: Series[float],
        other: int | Sequence[int] | np_ndarray_anyint | np_ndarray_float | Series[int],
        level: Level | None = ...,
        fill_value: float | None = ...,
        axis: int = ...,
    ) -> Series[float]: ...
    @overload
    def add(
        self: Series[float],
        other: _T_COMPLEX | Sequence[_T_COMPLEX] | Series[_T_COMPLEX],
        level: Level | None = ...,
        fill_value: float | None = ...,
        axis: int = ...,
    ) -> Series[_T_COMPLEX]: ...
    @overload
    def add(
        self: Series[float],
        other: np_ndarray_complex,
        level: Level | None = ...,
        fill_value: float | None = ...,
        axis: int = ...,
    ) -> Series[complex]: ...
    @overload
    def add(
        self: Series[complex],
        other: (
            Sequence[_T_COMPLEX]
            | np_ndarray_anyint
            | np_ndarray_float
            | np_ndarray_complex
            | Series[_T_COMPLEX]
        ),
        level: Level | None = ...,
        fill_value: float | None = ...,
        axis: int = ...,
    ) -> Series[complex]: ...
    @overload
    def add(
        self,
        other: S1 | Series[S1],
        level: Level | None = ...,
        fill_value: float | None = ...,
        axis: int = ...,
    ) -> Self: ...
    @overload
    def __radd__(self: Series[Never], other: Scalar | _ListLike) -> Series: ...
    @overload
    def __radd__(
        self: Series[int], other: _T_COMPLEX | Sequence[_T_COMPLEX]
    ) -> Series[_T_COMPLEX]: ...
    @overload
    def __radd__(self: Series[int], other: np_ndarray_anyint) -> Series[int]: ...
    @overload
    def __radd__(self: Series[int], other: np_ndarray_float) -> Series[float]: ...
    @overload
    def __radd__(self: Series[int], other: np_ndarray_complex) -> Series[complex]: ...
    @overload
    def __radd__(
        self: Series[float],
        other: int | Sequence[int] | np_ndarray_anyint | np_ndarray_float,
    ) -> Series[float]: ...
    @overload
    def __radd__(
        self: Series[float], other: _T_COMPLEX | Sequence[_T_COMPLEX]
    ) -> Series[_T_COMPLEX]: ...
    @overload
    def __radd__(self: Series[float], other: np_ndarray_complex) -> Series[complex]: ...
    @overload
    def __radd__(
        self: Series[complex],
        other: (
            np_ndarray_anyint
            | np_ndarray_float
            | np_ndarray_complex
            | Sequence[_T_COMPLEX]
        ),
    ) -> Series[complex]: ...
    @overload
    def __radd__(self, other: S1) -> Self: ...
    @overload
    def radd(
        self: Series[Never],
        other: Scalar | _ListLike | Series,
        level: Level | None = ...,
<<<<<<< HEAD
        fill_value: float | None = None,
        axis: int = ...,
=======
        fill_value: float | None = ...,
        axis: AxisIndex = ...,
>>>>>>> 9a389ec1
    ) -> Series: ...
    @overload
    def radd(
        self: Series[int],
        other: _T_COMPLEX | Sequence[_T_COMPLEX] | Series[_T_COMPLEX],
        level: Level | None = ...,
        fill_value: float | None = ...,
        axis: int = ...,
    ) -> Series[_T_COMPLEX]: ...
    @overload
    def radd(
        self: Series[int],
        other: np_ndarray_anyint,
        level: Level | None = ...,
        fill_value: float | None = ...,
        axis: int = ...,
    ) -> Series[int]: ...
    @overload
    def radd(
        self: Series[int],
        other: np_ndarray_float,
        level: Level | None = ...,
        fill_value: float | None = ...,
        axis: int = ...,
    ) -> Series[float]: ...
    @overload
    def radd(
        self: Series[int],
        other: np_ndarray_complex,
        level: Level | None = ...,
        fill_value: float | None = ...,
        axis: int = ...,
    ) -> Series[complex]: ...
    @overload
    def radd(
        self: Series[float],
        other: int | Sequence[int] | np_ndarray_anyint | np_ndarray_float | Series[int],
        level: Level | None = ...,
        fill_value: float | None = ...,
        axis: int = ...,
    ) -> Series[float]: ...
    @overload
    def radd(
        self: Series[float],
        other: _T_COMPLEX | Sequence[_T_COMPLEX] | Series[_T_COMPLEX],
        level: Level | None = ...,
        fill_value: float | None = ...,
        axis: int = ...,
    ) -> Series[_T_COMPLEX]: ...
    @overload
    def radd(
        self: Series[float],
        other: np_ndarray_complex,
        level: Level | None = ...,
        fill_value: float | None = ...,
        axis: int = ...,
    ) -> Series[complex]: ...
    @overload
    def radd(
        self: Series[complex],
        other: (
            Sequence[_T_COMPLEX]
            | np_ndarray_anyint
            | np_ndarray_float
            | np_ndarray_complex
            | Series[_T_COMPLEX]
        ),
        level: Level | None = ...,
        fill_value: float | None = ...,
        axis: int = ...,
    ) -> Series[complex]: ...
    @overload
    def radd(
        self,
        other: S1 | Series[S1],
        level: Level | None = ...,
        fill_value: float | None = ...,
<<<<<<< HEAD
        axis: int = ...,
    ) -> Self: ...
    def all(
        self,
        axis: AxisIndex = 0,
        bool_only: _bool | None = False,
        skipna: _bool = True,
        **kwargs: Any,
    ) -> np.bool: ...
    def any(
        self,
        *,
        axis: AxisIndex = ...,
=======
        axis: AxisIndex = ...,
    ) -> Self: ...
    # ignore needed for mypy as we want different results based on the arguments
    @overload  # type: ignore[override]
    def __and__(  # pyright: ignore[reportOverlappingOverload]
        self, other: bool | list[int] | MaskType
    ) -> Series[bool]: ...
    @overload
    def __and__(self, other: int | np_ndarray_anyint | Series[int]) -> Series[int]: ...
    def __eq__(self, other: object) -> Series[_bool]: ...  # type: ignore[override] # pyright: ignore[reportIncompatibleMethodOverride]
    def __floordiv__(self, other: num | _ListLike | Series[S1]) -> Series[int]: ...
    def __ge__(  # type: ignore[override]
        self, other: S1 | _ListLike | Series[S1] | datetime | timedelta | date
    ) -> Series[_bool]: ...
    def __gt__(  # type: ignore[override]
        self, other: S1 | _ListLike | Series[S1] | datetime | timedelta | date
    ) -> Series[_bool]: ...
    def __le__(  # type: ignore[override]
        self, other: S1 | _ListLike | Series[S1] | datetime | timedelta | date
    ) -> Series[_bool]: ...
    def __lt__(  # type: ignore[override]
        self, other: S1 | _ListLike | Series[S1] | datetime | timedelta | date
    ) -> Series[_bool]: ...
    @overload
    def __mul__(
        self, other: timedelta | Timedelta | TimedeltaSeries | np.timedelta64
    ) -> TimedeltaSeries: ...
    @overload
    def __mul__(self, other: num | _ListLike | Series) -> Series: ...
    def __mod__(self, other: num | _ListLike | Series[S1]) -> Series[S1]: ...
    def __ne__(self, other: object) -> Series[_bool]: ...  # type: ignore[override] # pyright: ignore[reportIncompatibleMethodOverride]
    def __pow__(self, other: num | _ListLike | Series[S1]) -> Series[S1]: ...
    # ignore needed for mypy as we want different results based on the arguments
    @overload  # type: ignore[override]
    def __or__(  # pyright: ignore[reportOverlappingOverload]
        self, other: bool | list[int] | MaskType
    ) -> Series[bool]: ...
    @overload
    def __or__(self, other: int | np_ndarray_anyint | Series[int]) -> Series[int]: ...
    # ignore needed for mypy as we want different results based on the arguments
    @overload  # type: ignore[override]
    def __rand__(  # pyright: ignore[reportOverlappingOverload]
        self, other: bool | MaskType | list[int]
    ) -> Series[bool]: ...
    @overload
    def __rand__(self, other: int | np_ndarray_anyint | Series[int]) -> Series[int]: ...
    def __rdivmod__(self, other: num | _ListLike | Series[S1]) -> Series[S1]: ...  # type: ignore[override] # pyright: ignore[reportIncompatibleMethodOverride]
    def __rfloordiv__(self, other: num | _ListLike | Series[S1]) -> Series[S1]: ...
    def __rmod__(self, other: num | _ListLike | Series[S1]) -> Series[S1]: ...
    @overload
    def __rmul__(
        self, other: timedelta | Timedelta | TimedeltaSeries | np.timedelta64
    ) -> TimedeltaSeries: ...
    @overload
    def __rmul__(self, other: num | _ListLike | Series) -> Series: ...
    def __rpow__(self, other: num | _ListLike | Series[S1]) -> Series[S1]: ...
    # ignore needed for mypy as we want different results based on the arguments
    @overload  # type: ignore[override]
    def __ror__(  # pyright: ignore[reportOverlappingOverload]
        self, other: bool | MaskType | list[int]
    ) -> Series[bool]: ...
    @overload
    def __ror__(self, other: int | np_ndarray_anyint | Series[int]) -> Series[int]: ...
    def __rsub__(self, other: num | _ListLike | Series[S1]) -> Series: ...
    # ignore needed for mypy as we want different results based on the arguments
    @overload  # type: ignore[override]
    def __rxor__(  # pyright: ignore[reportOverlappingOverload]
        self, other: bool | MaskType | list[int]
    ) -> Series[bool]: ...
    @overload
    def __rxor__(self, other: int | np_ndarray_anyint | Series[int]) -> Series[int]: ...
    @overload
    def __sub__(
        self: Series[Timestamp],
        other: Timedelta | TimedeltaSeries | TimedeltaIndex | np.timedelta64,
    ) -> TimestampSeries: ...
    @overload
    def __sub__(
        self: Series[Timedelta],
        other: Timedelta | TimedeltaSeries | TimedeltaIndex | np.timedelta64,
    ) -> TimedeltaSeries: ...
    @overload
    def __sub__(
        self, other: Timestamp | datetime | TimestampSeries
    ) -> TimedeltaSeries: ...
    @overload
    def __sub__(self, other: num | _ListLike | Series) -> Series: ...
    @overload
    def __truediv__(
        self: Series[Never], other: Scalar | _ListLike | Series
    ) -> Series: ...
    @overload
    def __truediv__(self, other: Series[Never]) -> Series: ...
    @overload
    def __truediv__(
        self: Series[int],
        other: int | Sequence[int] | np_ndarray_anyint | np_ndarray_float | Series[int],
    ) -> Series[float]: ...
    @overload
    def __truediv__(
        self: Series[int], other: _T_COMPLEX | Sequence[_T_COMPLEX] | Series[_T_COMPLEX]
    ) -> Series[_T_COMPLEX]: ...
    @overload
    def __truediv__(
        self: Series[int], other: np_ndarray_complex
    ) -> Series[complex]: ...
    @overload
    def __truediv__(
        self: Series[float],
        other: int | Sequence[int] | np_ndarray_anyint | np_ndarray_float | Series[int],
    ) -> Series[float]: ...
    @overload
    def __truediv__(
        self: Series[float],
        other: _T_COMPLEX | Sequence[_T_COMPLEX] | Series[_T_COMPLEX],
    ) -> Series[_T_COMPLEX]: ...
    @overload
    def __truediv__(
        self: Series[float], other: np_ndarray_complex
    ) -> Series[complex]: ...
    @overload
    def __truediv__(
        self: Series[complex],
        other: (
            _T_COMPLEX
            | Sequence[_T_COMPLEX]
            | np_ndarray_anyint
            | np_ndarray_float
            | np_ndarray_complex
            | Series[_T_COMPLEX]
        ),
    ) -> Series[complex]: ...
    @overload
    def __truediv__(self, other: Path) -> Series: ...
    @overload
    def truediv(
        self: Series[Never],
        other: Scalar | _ListLike | Series,
        level: Level | None = ...,
        fill_value: float | None = ...,
        axis: AxisIndex = ...,
    ) -> Series: ...
    @overload
    def truediv(
        self,
        other: Series[Never],
        level: Level | None = ...,
        fill_value: float | None = ...,
        axis: AxisIndex = ...,
    ) -> Series: ...
    @overload
    def truediv(
        self: Series[int],
        other: int | Sequence[int] | np_ndarray_anyint | np_ndarray_float | Series[int],
        level: Level | None = ...,
        fill_value: float | None = ...,
        axis: AxisIndex = ...,
    ) -> Series[float]: ...
    @overload
    def truediv(
        self: Series[int],
        other: _T_COMPLEX | Sequence[_T_COMPLEX] | Series[_T_COMPLEX],
        level: Level | None = ...,
        fill_value: float | None = ...,
        axis: AxisIndex = ...,
    ) -> Series[_T_COMPLEX]: ...
    @overload
    def truediv(
        self: Series[int],
        other: np_ndarray_complex,
        level: Level | None = ...,
        fill_value: float | None = ...,
        axis: AxisIndex = ...,
    ) -> Series[complex]: ...
    @overload
    def truediv(
        self: Series[float],
        other: int | Sequence[int] | np_ndarray_anyint | np_ndarray_float | Series[int],
        level: Level | None = ...,
        fill_value: float | None = ...,
        axis: AxisIndex = ...,
    ) -> Series[float]: ...
    @overload
    def truediv(
        self: Series[float],
        other: _T_COMPLEX | Sequence[_T_COMPLEX] | Series[_T_COMPLEX],
        level: Level | None = ...,
        fill_value: float | None = ...,
        axis: AxisIndex = ...,
    ) -> Series[_T_COMPLEX]: ...
    @overload
    def truediv(
        self: Series[float],
        other: np_ndarray_complex,
        level: Level | None = ...,
        fill_value: float | None = ...,
        axis: AxisIndex = ...,
    ) -> Series[complex]: ...
    @overload
    def truediv(
        self: Series[complex],
        other: (
            _T_COMPLEX
            | Sequence[_T_COMPLEX]
            | np_ndarray_anyint
            | np_ndarray_float
            | np_ndarray_complex
            | Series[_T_COMPLEX]
        ),
        level: Level | None = ...,
        fill_value: float | None = ...,
        axis: AxisIndex = ...,
    ) -> Series[complex]: ...
    @overload
    def truediv(
        self,
        other: Path,
        level: Level | None = ...,
        fill_value: float | None = ...,
        axis: AxisIndex = ...,
    ) -> Series: ...
    div = truediv
    @overload
    def __rtruediv__(self: Series[Never], other: Scalar | _ListLike) -> Series: ...
    @overload
    def __rtruediv__(
        self: Series[int],
        other: int | Sequence[int] | np_ndarray_anyint | np_ndarray_float,
    ) -> Series[float]: ...
    @overload
    def __rtruediv__(
        self: Series[int], other: _T_COMPLEX | Sequence[_T_COMPLEX]
    ) -> Series[_T_COMPLEX]: ...
    @overload
    def __rtruediv__(
        self: Series[int], other: np_ndarray_complex
    ) -> Series[complex]: ...
    @overload
    def __rtruediv__(
        self: Series[float],
        other: int | Sequence[int] | np_ndarray_anyint | np_ndarray_float,
    ) -> Series[float]: ...
    @overload
    def __rtruediv__(
        self: Series[float], other: _T_COMPLEX | Sequence[_T_COMPLEX]
    ) -> Series[_T_COMPLEX]: ...
    @overload
    def __rtruediv__(
        self: Series[float], other: np_ndarray_complex
    ) -> Series[complex]: ...
    @overload
    def __rtruediv__(
        self: Series[complex],
        other: (
            _T_COMPLEX
            | Sequence[_T_COMPLEX]
            | np_ndarray_anyint
            | np_ndarray_float
            | np_ndarray_complex
        ),
    ) -> Series[complex]: ...
    @overload
    def __rtruediv__(self, other: Path) -> Series: ...
    @overload
    def rtruediv(
        self: Series[Never],
        other: Scalar | _ListLike | Series,
        level: Level | None = ...,
        fill_value: float | None = ...,
        axis: AxisIndex = ...,
    ) -> Series: ...
    @overload
    def rtruediv(
        self: Series[int],
        other: int | Sequence[int] | np_ndarray_anyint | np_ndarray_float | Series[int],
        level: Level | None = ...,
        fill_value: float | None = ...,
        axis: AxisIndex = ...,
    ) -> Series[float]: ...
    @overload
    def rtruediv(
        self: Series[int],
        other: _T_COMPLEX | Sequence[_T_COMPLEX] | Series[_T_COMPLEX],
        level: Level | None = ...,
        fill_value: float | None = ...,
        axis: AxisIndex = ...,
    ) -> Series[_T_COMPLEX]: ...
    @overload
    def rtruediv(
        self: Series[int],
        other: np_ndarray_complex,
        level: Level | None = ...,
        fill_value: float | None = ...,
        axis: AxisIndex = ...,
    ) -> Series[complex]: ...
    @overload
    def rtruediv(
        self: Series[float],
        other: int | Sequence[int] | np_ndarray_anyint | np_ndarray_float | Series[int],
        level: Level | None = ...,
        fill_value: float | None = ...,
        axis: AxisIndex = ...,
    ) -> Series[float]: ...
    @overload
    def rtruediv(
        self: Series[float],
        other: _T_COMPLEX | Sequence[_T_COMPLEX] | Series[_T_COMPLEX],
        level: Level | None = ...,
        fill_value: float | None = ...,
        axis: AxisIndex = ...,
    ) -> Series[_T_COMPLEX]: ...
    @overload
    def rtruediv(
        self: Series[float],
        other: np_ndarray_complex,
        level: Level | None = ...,
        fill_value: float | None = ...,
        axis: AxisIndex = ...,
    ) -> Series[complex]: ...
    @overload
    def rtruediv(
        self: Series[complex],
        other: (
            _T_COMPLEX
            | Sequence[_T_COMPLEX]
            | np_ndarray_anyint
            | np_ndarray_float
            | np_ndarray_complex
            | Series[_T_COMPLEX]
        ),
        level: Level | None = ...,
        fill_value: float | None = ...,
        axis: AxisIndex = ...,
    ) -> Series[complex]: ...
    @overload
    def rtruediv(
        self,
        other: Path,
        level: Level | None = ...,
        fill_value: float | None = ...,
        axis: AxisIndex = ...,
    ) -> Series: ...
    rdiv = rtruediv
    # ignore needed for mypy as we want different results based on the arguments
    @overload  # type: ignore[override]
    def __xor__(  # pyright: ignore[reportOverlappingOverload]
        self, other: bool | MaskType | list[int]
    ) -> Series[bool]: ...
    @overload
    def __xor__(self, other: int | np_ndarray_anyint | Series[int]) -> Series[int]: ...
    @final
    def __invert__(self) -> Series[bool]: ...
    # properties
    # @property
    # def array(self) -> _npndarray
    @property
    def at(self) -> _AtIndexer: ...
    @property
    def cat(self) -> CategoricalAccessor: ...
    @property
    def iat(self) -> _iAtIndexer: ...
    @property
    def iloc(self) -> _iLocIndexerSeries[S1]: ...
    @property
    def loc(self) -> _LocIndexerSeries[S1]: ...
    def all(
        self,
        axis: AxisIndex = ...,
        bool_only: _bool | None = ...,
        skipna: _bool = ...,
        **kwargs: Any,
    ) -> np.bool: ...
    def any(
        self,
        *,
        axis: AxisIndex = ...,
>>>>>>> 9a389ec1
        bool_only: _bool | None = ...,
        skipna: _bool = ...,
        **kwargs: Any,
    ) -> np.bool: ...
    def cummax(
        self,
<<<<<<< HEAD
        axis: AxisIndex | None = 0,
        skipna: _bool = True,
=======
        axis: AxisIndex | None = ...,
        skipna: _bool = ...,
>>>>>>> 9a389ec1
        *args: Any,
        **kwargs: Any,
    ) -> Series[S1]: ...
    def cummin(
        self,
<<<<<<< HEAD
        axis: AxisIndex | None = 0,
        skipna: _bool = True,
=======
        axis: AxisIndex | None = ...,
        skipna: _bool = ...,
>>>>>>> 9a389ec1
        *args: Any,
        **kwargs: Any,
    ) -> Series[S1]: ...
    @overload
    def cumprod(
        self: Series[_str],
        axis: AxisIndex = ...,
        skipna: _bool = ...,
        *args: Any,
        **kwargs: Any,
    ) -> Never: ...
    @overload
    def cumprod(
        self,
        axis: AxisIndex = ...,
        skipna: _bool = ...,
        *args: Any,
        **kwargs: Any,
    ) -> Series[S1]: ...
    def cumsum(
        self,
        axis: AxisIndex | None = 0,
        skipna: _bool = True,
        *args: Any,
        **kwargs: Any,
    ) -> Series[S1]: ...
<<<<<<< HEAD
    def divide(
        self,
        other: num | _ListLike | Series[S1],
        level: Level | None = ...,
        fill_value: float | None = None,
        axis: AxisIndex = ...,
    ) -> Series[float]: ...
=======
>>>>>>> 9a389ec1
    def divmod(
        self,
        other: num | _ListLike | Series[S1],
        level: Level | None = ...,
        fill_value: float | None = None,
        axis: AxisIndex = ...,
    ) -> Series[S1]: ...
    def eq(
        self,
        other: Scalar | Series[S1],
        level: Level | None = ...,
        fill_value: float | None = None,
        axis: AxisIndex = ...,
    ) -> Series[_bool]: ...
    @final
    def ewm(
        self,
        com: float | None = None,
        span: float | None = None,
        halflife: float | None = None,
        alpha: float | None = None,
        min_periods: int = 0,
        adjust: _bool = True,
        ignore_na: _bool = False,
        axis: Axis = 0,
        times: np.ndarray | Series | None = None,
        method: CalculationMethod = "single",
    ) -> ExponentialMovingWindow[Series]: ...
    @final
    def expanding(
        self,
        min_periods: int = 1,
        axis: Literal[0] = 0,
        method: CalculationMethod = "single",
    ) -> Expanding[Series]: ...
    def floordiv(
        self,
        other: num | _ListLike | Series[S1],
        level: Level | None = ...,
        fill_value: float | None = None,
        axis: AxisIndex | None = 0,
    ) -> Series[int]: ...
    def ge(
        self,
        other: Scalar | Series[S1],
        level: Level | None = ...,
        fill_value: float | None = None,
        axis: AxisIndex = ...,
    ) -> Series[_bool]: ...
    def gt(
        self,
        other: Scalar | Series[S1],
        level: Level | None = ...,
        fill_value: float | None = None,
        axis: AxisIndex = ...,
    ) -> Series[_bool]: ...
    @final
    def item(self) -> S1: ...
    def kurt(
        self,
        axis: AxisIndex | None = 0,
        skipna: _bool = True,
        numeric_only: _bool = False,
        **kwargs: Any,
    ) -> Scalar: ...
    def kurtosis(
        self,
        axis: AxisIndex | None = 0,
        skipna: _bool = True,
        numeric_only: _bool = False,
        **kwargs: Any,
    ) -> Scalar: ...
    def le(
        self,
        other: Scalar | Series[S1],
        level: Level | None = ...,
        fill_value: float | None = None,
        axis: AxisIndex = ...,
    ) -> Series[_bool]: ...
    def lt(
        self,
        other: Scalar | Series[S1],
        level: Level | None = ...,
        fill_value: float | None = None,
        axis: AxisIndex = ...,
    ) -> Series[_bool]: ...
    def max(
        self,
        axis: AxisIndex | None = 0,
        skipna: _bool = True,
        level: None = ...,
        numeric_only: _bool = False,
        **kwargs: Any,
    ) -> S1: ...
    def mean(
        self,
        axis: AxisIndex | None = 0,
        skipna: _bool = True,
        level: None = ...,
        numeric_only: _bool = False,
        **kwargs: Any,
    ) -> float: ...
    def median(
        self,
        axis: AxisIndex | None = 0,
        skipna: _bool = True,
        level: None = ...,
        numeric_only: _bool = False,
        **kwargs: Any,
    ) -> float: ...
    def min(
        self,
        axis: AxisIndex | None = 0,
        skipna: _bool = True,
        level: None = ...,
        numeric_only: _bool = False,
        **kwargs: Any,
    ) -> S1: ...
    def mod(
        self,
        other: num | _ListLike | Series[S1],
        level: Level | None = ...,
        fill_value: float | None = None,
        axis: AxisIndex | None = 0,
    ) -> Series[S1]: ...
    @overload
    def mul(
        self,
        other: timedelta | Timedelta | TimedeltaSeries | np.timedelta64,
        level: Level | None = ...,
        fill_value: float | None = None,
        axis: AxisIndex | None = 0,
    ) -> TimedeltaSeries: ...
    @overload
    def mul(
        self,
        other: num | _ListLike | Series,
        level: Level | None = ...,
        fill_value: float | None = None,
        axis: AxisIndex | None = 0,
    ) -> Series: ...
    def multiply(
        self,
        other: num | _ListLike | Series[S1],
        level: Level | None = ...,
        fill_value: float | None = None,
        axis: AxisIndex | None = 0,
    ) -> Series[S1]: ...
    def ne(
        self,
        other: Scalar | Series[S1],
        level: Level | None = ...,
        fill_value: float | None = None,
        axis: AxisIndex = ...,
    ) -> Series[_bool]: ...
    @final
    def nunique(self, dropna: _bool = True) -> int: ...
    def pow(
        self,
        other: num | _ListLike | Series[S1],
        level: Level | None = ...,
        fill_value: float | None = None,
        axis: AxisIndex | None = 0,
    ) -> Series[S1]: ...
    def prod(
        self,
        axis: AxisIndex | None = 0,
        skipna: _bool | None = True,
        numeric_only: _bool = False,
        min_count: int = 0,
        **kwargs: Any,
    ) -> Scalar: ...
    def product(
        self,
        axis: AxisIndex | None = 0,
        skipna: _bool | None = True,
        numeric_only: _bool = False,
        min_count: int = 0,
        **kwargs: Any,
    ) -> Scalar: ...
<<<<<<< HEAD
    @overload
    def radd(
        self: Series[Never],
        other: Scalar | _ListLike | Series,
        level: Level | None = ...,
        fill_value: float | None = None,
        axis: AxisIndex = ...,
    ) -> Series: ...
    @overload
    def radd(
        self: Series[int],
        other: _T_COMPLEX | Sequence[_T_COMPLEX] | Series[_T_COMPLEX],
        level: Level | None = ...,
        fill_value: float | None = ...,
        axis: int = ...,
    ) -> Series[_T_COMPLEX]: ...
    @overload
    def radd(
        self: Series[int],
        other: np_ndarray_anyint,
        level: Level | None = ...,
        fill_value: float | None = ...,
        axis: int = ...,
    ) -> Series[int]: ...
    @overload
    def radd(
        self: Series[int],
        other: np_ndarray_float,
        level: Level | None = ...,
        fill_value: float | None = ...,
        axis: int = ...,
    ) -> Series[float]: ...
    @overload
    def radd(
        self: Series[int],
        other: np_ndarray_complex,
        level: Level | None = ...,
        fill_value: float | None = ...,
        axis: int = ...,
    ) -> Series[complex]: ...
    @overload
    def radd(
        self: Series[float],
        other: int | Sequence[int] | np_ndarray_anyint | np_ndarray_float | Series[int],
        level: Level | None = ...,
        fill_value: float | None = ...,
        axis: int = ...,
    ) -> Series[float]: ...
    @overload
    def radd(
        self: Series[float],
        other: _T_COMPLEX | Sequence[_T_COMPLEX] | Series[_T_COMPLEX],
        level: Level | None = ...,
        fill_value: float | None = ...,
        axis: int = ...,
    ) -> Series[_T_COMPLEX]: ...
    @overload
    def radd(
        self: Series[float],
        other: np_ndarray_complex,
        level: Level | None = ...,
        fill_value: float | None = ...,
        axis: int = ...,
    ) -> Series[complex]: ...
    @overload
    def radd(
        self: Series[complex],
        other: (
            Sequence[_T_COMPLEX]
            | np_ndarray_anyint
            | np_ndarray_float
            | np_ndarray_complex
            | Series[_T_COMPLEX]
        ),
        level: Level | None = ...,
        fill_value: float | None = ...,
        axis: int = ...,
    ) -> Series[complex]: ...
    @overload
    def radd(
        self,
        other: S1 | Series[S1],
        level: Level | None = ...,
        fill_value: float | None = ...,
        axis: AxisIndex = ...,
    ) -> Self: ...
=======
>>>>>>> 9a389ec1
    def rdivmod(
        self,
        other: Series[S1] | Scalar,
        level: Level | None = ...,
        fill_value: float | None = None,
        axis: AxisIndex = ...,
    ) -> Series[S1]: ...
    def rfloordiv(
        self,
        other,
        level: Level | None = ...,
        fill_value: float | None = None,
        axis: AxisIndex = ...,
    ) -> Series[S1]: ...
    def rmod(
        self,
        other: Series[S1] | Scalar,
        level: Level | None = ...,
        fill_value: float | None = None,
        axis: AxisIndex = ...,
    ) -> Series[S1]: ...
    @overload
    def rmul(
        self,
        other: timedelta | Timedelta | TimedeltaSeries | np.timedelta64,
        level: Level | None = ...,
        fill_value: float | None = None,
        axis: AxisIndex = ...,
    ) -> TimedeltaSeries: ...
    @overload
    def rmul(
        self,
        other: num | _ListLike | Series,
        level: Level | None = ...,
        fill_value: float | None = None,
        axis: AxisIndex = ...,
    ) -> Series: ...
    @overload
    def rolling(
        self,
        window: int | _str | timedelta | BaseOffset | BaseIndexer,
        min_periods: int | None = ...,
        center: _bool = ...,
        on: _str | None = ...,
        closed: IntervalClosedType | None = ...,
        step: int | None = ...,
        method: CalculationMethod = ...,
        *,
        win_type: _str,
    ) -> Window[Series]: ...
    @overload
    def rolling(
        self,
        window: int | _str | timedelta | BaseOffset | BaseIndexer,
        min_periods: int | None = ...,
        center: _bool = ...,
        on: _str | None = ...,
        closed: IntervalClosedType | None = ...,
        step: int | None = ...,
        method: CalculationMethod = ...,
        *,
        win_type: None = ...,
    ) -> Rolling[Series]: ...
    def rpow(
        self,
        other: Series[S1] | Scalar,
        level: Level | None = ...,
        fill_value: float | None = None,
        axis: AxisIndex = ...,
    ) -> Series[S1]: ...
    def rsub(
        self,
        other: Series[S1] | Scalar,
        level: Level | None = ...,
        fill_value: float | None = None,
        axis: AxisIndex = ...,
    ) -> Series[S1]: ...
<<<<<<< HEAD
    def rtruediv(
        self,
        other,
        level: Level | None = ...,
        fill_value: float | None = None,
        axis: AxisIndex = ...,
    ) -> Series[S1]: ...
=======
>>>>>>> 9a389ec1
    def sem(
        self,
        axis: AxisIndex | None = 0,
        skipna: _bool | None = True,
        ddof: int = 1,
        numeric_only: _bool = False,
        **kwargs: Any,
    ) -> Scalar: ...
    def skew(
        self,
        axis: AxisIndex | None = 0,
        skipna: _bool | None = True,
        numeric_only: _bool = False,
        **kwargs: Any,
    ) -> Scalar: ...
    def std(
        self,
        axis: AxisIndex | None = 0,
        skipna: _bool | None = True,
        ddof: int = 1,
        numeric_only: _bool = False,
        **kwargs: Any,
    ) -> float: ...
    def sub(
        self,
        other: num | _ListLike | Series[S1],
        level: Level | None = ...,
        fill_value: float | None = None,
        axis: AxisIndex | None = 0,
    ) -> Series[S1]: ...
    def subtract(
        self,
        other: num | _ListLike | Series[S1],
        level: Level | None = ...,
        fill_value: float | None = None,
        axis: AxisIndex | None = 0,
    ) -> Series[S1]: ...
    @overload
    def sum(
        self: Series[Never],
        axis: AxisIndex | None = 0,
        skipna: _bool | None = ...,
        numeric_only: _bool = ...,
        min_count: int = ...,
        **kwargs: Any,
    ) -> Any: ...
    # between `Series[bool]` and `Series[int]`.
    @overload
    def sum(
        self: Series[bool],
        axis: AxisIndex | None = 0,
        skipna: _bool | None = ...,
        numeric_only: _bool = ...,
        min_count: int = ...,
        **kwargs: Any,
    ) -> int: ...
    @overload
    def sum(
        self: Series[S1],
        axis: AxisIndex | None = 0,
        skipna: _bool | None = ...,
        numeric_only: _bool = ...,
        min_count: int = ...,
        **kwargs: Any,
    ) -> S1: ...
    def to_list(self) -> list[S1]: ...
    @final
    def to_numpy(
        self,
        dtype: npt.DTypeLike | None = ...,
        copy: bool = False,
        na_value: Scalar = ...,
        **kwargs: Any,
    ) -> np.ndarray: ...
    def tolist(self) -> list[S1]: ...
<<<<<<< HEAD
    def truediv(
        self,
        other,
        level: Level | None = ...,
        fill_value: float | None = None,
        axis: AxisIndex = ...,
    ) -> Series[float]: ...
=======
>>>>>>> 9a389ec1
    def var(
        self,
        axis: AxisIndex | None = 0,
        skipna: _bool | None = True,
        ddof: int = 1,
        numeric_only: _bool = False,
        **kwargs: Any,
    ) -> Scalar: ...
    # Rename axis with `mapper`, `axis`, and `inplace=True`
    @overload
    def rename_axis(
        self,
        mapper: Scalar | ListLike | None = ...,
        *,
        axis: AxisIndex | None = 0,
        copy: _bool = ...,
        inplace: Literal[True],
    ) -> None: ...
    # Rename axis with `mapper`, `axis`, and `inplace=False`
    @overload
    def rename_axis(
        self,
        mapper: Scalar | ListLike | None = ...,
        *,
        axis: AxisIndex | None = 0,
        copy: _bool = ...,
        inplace: Literal[False] = ...,
    ) -> Self: ...
    # Rename axis with `index` and `inplace=True`
    @overload
    def rename_axis(
        self,
        *,
        index: Scalar | ListLike | Callable | dict | None = ...,
        copy: _bool = ...,
        inplace: Literal[True],
    ) -> None: ...
    # Rename axis with `index` and `inplace=False`
    @overload
    def rename_axis(
        self,
        *,
        index: Scalar | ListLike | Callable | dict | None = ...,
        copy: _bool = ...,
        inplace: Literal[False] = ...,
    ) -> Self: ...
    def set_axis(self, labels, *, axis: Axis = ..., copy: _bool = ...) -> Self: ...
    def __iter__(self) -> Iterator[S1]: ...
    @final
    def xs(
        self,
        key: Hashable,
        axis: AxisIndex = 0,
        level: Level | None = ...,
        drop_level: _bool = True,
    ) -> Self: ...
    @final
    def __bool__(self) -> NoReturn: ...

class TimestampSeries(Series[Timestamp]):
    @property
    def dt(self) -> TimestampProperties: ...  # type: ignore[override] # pyright: ignore[reportIncompatibleMethodOverride]
    def __add__(self, other: TimedeltaSeries | np.timedelta64 | timedelta | BaseOffset) -> TimestampSeries: ...  # type: ignore[override] # pyright: ignore[reportIncompatibleMethodOverride]
    def __radd__(self, other: TimedeltaSeries | np.timedelta64 | timedelta) -> TimestampSeries: ...  # type: ignore[override] # pyright: ignore[reportIncompatibleMethodOverride]
    @overload  # type: ignore[override]
    def __sub__(
        self, other: Timestamp | datetime | TimestampSeries
    ) -> TimedeltaSeries: ...
    @overload
    def __sub__(  # pyright: ignore[reportIncompatibleMethodOverride]
        self,
        other: (
            timedelta | TimedeltaSeries | TimedeltaIndex | np.timedelta64 | BaseOffset
        ),
    ) -> TimestampSeries: ...
    def __mul__(self, other: float | Series[int] | Series[float] | Sequence[float]) -> TimestampSeries: ...  # type: ignore[override] # pyright: ignore[reportIncompatibleMethodOverride]
    def __truediv__(self, other: float | Series[int] | Series[float] | Sequence[float]) -> TimestampSeries: ...  # type: ignore[override] # pyright: ignore[reportIncompatibleMethodOverride]
    def unique(self) -> DatetimeArray: ...  # type: ignore[override] # pyright: ignore[reportIncompatibleMethodOverride]
    def mean(  # type: ignore[override] # pyright: ignore[reportIncompatibleMethodOverride]
        self,
        axis: AxisIndex | None = 0,
        skipna: _bool = ...,
        level: None = ...,
        numeric_only: _bool = ...,
        **kwargs: Any,
    ) -> Timestamp: ...
    def median(  # type: ignore[override] # pyright: ignore[reportIncompatibleMethodOverride]
        self,
        axis: AxisIndex | None = 0,
        skipna: _bool = ...,
        level: None = ...,
        numeric_only: _bool = ...,
        **kwargs: Any,
    ) -> Timestamp: ...
    def std(  # type: ignore[override] # pyright: ignore[reportIncompatibleMethodOverride]
        self,
        axis: AxisIndex | None = 0,
        skipna: _bool | None = ...,
        ddof: int = ...,
        numeric_only: _bool = ...,
        **kwargs: Any,
    ) -> Timedelta: ...
    def diff(self, periods: int = ...) -> TimedeltaSeries: ...  # type: ignore[override] # pyright: ignore[reportIncompatibleMethodOverride]
    def cumprod(
        self,
        axis: AxisIndex = ...,
        skipna: _bool = ...,
        *args: Any,
        **kwargs: Any,
    ) -> Never: ...

class TimedeltaSeries(Series[Timedelta]):
    # ignores needed because of mypy
    @overload  # type: ignore[override]
    def __add__(self, other: Period) -> PeriodSeries: ...
    @overload
    def __add__(
        self, other: datetime | Timestamp | TimestampSeries | DatetimeIndex
    ) -> TimestampSeries: ...
    @overload
    def __add__(  # pyright: ignore[reportIncompatibleMethodOverride]
        self, other: timedelta | Timedelta | np.timedelta64
    ) -> TimedeltaSeries: ...
    def __radd__(self, other: datetime | Timestamp | TimestampSeries) -> TimestampSeries: ...  # type: ignore[override] # pyright: ignore[reportIncompatibleMethodOverride]
    def __mul__(  # type: ignore[override] # pyright: ignore[reportIncompatibleMethodOverride]
        self, other: num | Sequence[num] | Series[int] | Series[float]
    ) -> TimedeltaSeries: ...
    def unique(self) -> TimedeltaArray: ...  # type: ignore[override] # pyright: ignore[reportIncompatibleMethodOverride]
    def __sub__(  # type: ignore[override] # pyright: ignore[reportIncompatibleMethodOverride]
        self,
        other: (
            timedelta | Timedelta | TimedeltaSeries | TimedeltaIndex | np.timedelta64
        ),
    ) -> TimedeltaSeries: ...
    @overload  # type: ignore[override]
    def __truediv__(self, other: float | Sequence[float]) -> Self: ...
    @overload
    def __truediv__(  # pyright: ignore[reportIncompatibleMethodOverride]
        self,
        other: (
            timedelta
            | TimedeltaSeries
            | np.timedelta64
            | TimedeltaIndex
            | Sequence[timedelta]
        ),
    ) -> Series[float]: ...
    def __rtruediv__(  # type: ignore[override] # pyright: ignore[reportIncompatibleMethodOverride]
        self,
        other: (
            timedelta
            | TimedeltaSeries
            | np.timedelta64
            | TimedeltaIndex
            | Sequence[timedelta]
        ),
    ) -> Series[float]: ...
    @overload  # type: ignore[override]
    def __floordiv__(self, other: float | Sequence[float]) -> Self: ...
    @overload
    def __floordiv__(  # pyright: ignore[reportIncompatibleMethodOverride]
        self,
        other: (
            timedelta
            | TimedeltaSeries
            | np.timedelta64
            | TimedeltaIndex
            | Sequence[timedelta]
        ),
    ) -> Series[int]: ...
    def __rfloordiv__(  # type: ignore[override] # pyright: ignore[reportIncompatibleMethodOverride]
        self,
        other: (
            timedelta
            | TimedeltaSeries
            | np.timedelta64
            | TimedeltaIndex
            | Sequence[timedelta]
        ),
    ) -> Series[int]: ...
    @property
    def dt(self) -> TimedeltaProperties: ...  # type: ignore[override] # pyright: ignore[reportIncompatibleMethodOverride]
    def mean(  # type: ignore[override] # pyright: ignore[reportIncompatibleMethodOverride]
        self,
        axis: AxisIndex | None = 0,
        skipna: _bool = ...,
        level: None = ...,
        numeric_only: _bool = ...,
        **kwargs: Any,
    ) -> Timedelta: ...
    def median(  # type: ignore[override] # pyright: ignore[reportIncompatibleMethodOverride]
        self,
        axis: AxisIndex | None = 0,
        skipna: _bool = ...,
        level: None = ...,
        numeric_only: _bool = ...,
        **kwargs: Any,
    ) -> Timedelta: ...
    def std(  # type: ignore[override] # pyright: ignore[reportIncompatibleMethodOverride]
        self,
        axis: AxisIndex | None = 0,
        skipna: _bool | None = ...,
        level: None = ...,
        ddof: int = ...,
        numeric_only: _bool = ...,
        **kwargs: Any,
    ) -> Timedelta: ...
    def diff(self, periods: int = ...) -> TimedeltaSeries: ...  # type: ignore[override] # pyright: ignore[reportIncompatibleMethodOverride]
    def cumsum(
        self,
        axis: AxisIndex | None = 0,
        skipna: _bool = ...,
        *args: Any,
        **kwargs: Any,
    ) -> TimedeltaSeries: ...
    def cumprod(
        self,
        axis: AxisIndex = ...,
        skipna: _bool = ...,
        *args: Any,
        **kwargs: Any,
    ) -> Never: ...

class PeriodSeries(Series[Period]):
    @property
    def dt(self) -> PeriodProperties: ...  # type: ignore[override] # pyright: ignore[reportIncompatibleMethodOverride]
    def __sub__(self, other: PeriodSeries) -> OffsetSeries: ...  # type: ignore[override] # pyright: ignore[reportIncompatibleMethodOverride]
    def diff(self, periods: int = ...) -> OffsetSeries: ...  # type: ignore[override] # pyright: ignore[reportIncompatibleMethodOverride]
    def cumprod(
        self,
        axis: AxisIndex = ...,
        skipna: _bool = ...,
        *args: Any,
        **kwargs: Any,
    ) -> Never: ...

class OffsetSeries(Series[BaseOffset]):
    @overload
    def __radd__(self, other: Period) -> PeriodSeries: ...
    @overload
    def __radd__(  # pyright: ignore[reportIncompatibleMethodOverride]
        self, other: BaseOffset
    ) -> OffsetSeries: ...
    def cumprod(
        self,
        axis: AxisIndex = ...,
        skipna: _bool = ...,
        *args: Any,
        **kwargs: Any,
    ) -> Never: ...

class IntervalSeries(Series[Interval[_OrderableT]], Generic[_OrderableT]):
    @property
    def array(self) -> IntervalArray: ...
    def diff(self, periods: int = ...) -> Never: ...<|MERGE_RESOLUTION|>--- conflicted
+++ resolved
@@ -429,23 +429,6 @@
     ) -> Series: ...
     @property
     def hasnans(self) -> bool: ...
-<<<<<<< HEAD
-    def div(
-        self,
-        other: num | _ListLike | Series[S1],
-        level: Level | None = ...,
-        fill_value: float | None = None,
-        axis: AxisIndex = ...,
-    ) -> Series[float]: ...
-    def rdiv(
-        self,
-        other: Series[S1] | Scalar,
-        level: Level | None = ...,
-        fill_value: float | None = None,
-        axis: AxisIndex = ...,
-    ) -> Series[S1]: ...
-=======
->>>>>>> 9a389ec1
     @property
     def dtype(self) -> DtypeObj: ...
     @property
@@ -1675,7 +1658,7 @@
         self: Series[Never],
         other: Scalar | _ListLike | Series,
         level: Level | None = ...,
-        fill_value: float | None = ...,
+        fill_value: float | None = None,
         axis: int = ...,
     ) -> Series: ...
     @overload
@@ -1796,13 +1779,8 @@
         self: Series[Never],
         other: Scalar | _ListLike | Series,
         level: Level | None = ...,
-<<<<<<< HEAD
-        fill_value: float | None = None,
-        axis: int = ...,
-=======
-        fill_value: float | None = ...,
-        axis: AxisIndex = ...,
->>>>>>> 9a389ec1
+        fill_value: float | None = ...,
+        axis: AxisIndex = ...,
     ) -> Series: ...
     @overload
     def radd(
@@ -1880,21 +1858,6 @@
         other: S1 | Series[S1],
         level: Level | None = ...,
         fill_value: float | None = ...,
-<<<<<<< HEAD
-        axis: int = ...,
-    ) -> Self: ...
-    def all(
-        self,
-        axis: AxisIndex = 0,
-        bool_only: _bool | None = False,
-        skipna: _bool = True,
-        **kwargs: Any,
-    ) -> np.bool: ...
-    def any(
-        self,
-        *,
-        axis: AxisIndex = ...,
-=======
         axis: AxisIndex = ...,
     ) -> Self: ...
     # ignore needed for mypy as we want different results based on the arguments
@@ -2262,41 +2225,30 @@
     def loc(self) -> _LocIndexerSeries[S1]: ...
     def all(
         self,
+        axis: AxisIndex = 0,
+        bool_only: _bool | None = False,
+        skipna: _bool = True,
+        **kwargs: Any,
+    ) -> np.bool: ...
+    def any(
+        self,
+        *,
         axis: AxisIndex = ...,
         bool_only: _bool | None = ...,
         skipna: _bool = ...,
         **kwargs: Any,
     ) -> np.bool: ...
-    def any(
-        self,
-        *,
-        axis: AxisIndex = ...,
->>>>>>> 9a389ec1
-        bool_only: _bool | None = ...,
-        skipna: _bool = ...,
-        **kwargs: Any,
-    ) -> np.bool: ...
     def cummax(
         self,
-<<<<<<< HEAD
         axis: AxisIndex | None = 0,
         skipna: _bool = True,
-=======
-        axis: AxisIndex | None = ...,
-        skipna: _bool = ...,
->>>>>>> 9a389ec1
         *args: Any,
         **kwargs: Any,
     ) -> Series[S1]: ...
     def cummin(
         self,
-<<<<<<< HEAD
         axis: AxisIndex | None = 0,
         skipna: _bool = True,
-=======
-        axis: AxisIndex | None = ...,
-        skipna: _bool = ...,
->>>>>>> 9a389ec1
         *args: Any,
         **kwargs: Any,
     ) -> Series[S1]: ...
@@ -2323,16 +2275,6 @@
         *args: Any,
         **kwargs: Any,
     ) -> Series[S1]: ...
-<<<<<<< HEAD
-    def divide(
-        self,
-        other: num | _ListLike | Series[S1],
-        level: Level | None = ...,
-        fill_value: float | None = None,
-        axis: AxisIndex = ...,
-    ) -> Series[float]: ...
-=======
->>>>>>> 9a389ec1
     def divmod(
         self,
         other: num | _ListLike | Series[S1],
@@ -2513,95 +2455,6 @@
         min_count: int = 0,
         **kwargs: Any,
     ) -> Scalar: ...
-<<<<<<< HEAD
-    @overload
-    def radd(
-        self: Series[Never],
-        other: Scalar | _ListLike | Series,
-        level: Level | None = ...,
-        fill_value: float | None = None,
-        axis: AxisIndex = ...,
-    ) -> Series: ...
-    @overload
-    def radd(
-        self: Series[int],
-        other: _T_COMPLEX | Sequence[_T_COMPLEX] | Series[_T_COMPLEX],
-        level: Level | None = ...,
-        fill_value: float | None = ...,
-        axis: int = ...,
-    ) -> Series[_T_COMPLEX]: ...
-    @overload
-    def radd(
-        self: Series[int],
-        other: np_ndarray_anyint,
-        level: Level | None = ...,
-        fill_value: float | None = ...,
-        axis: int = ...,
-    ) -> Series[int]: ...
-    @overload
-    def radd(
-        self: Series[int],
-        other: np_ndarray_float,
-        level: Level | None = ...,
-        fill_value: float | None = ...,
-        axis: int = ...,
-    ) -> Series[float]: ...
-    @overload
-    def radd(
-        self: Series[int],
-        other: np_ndarray_complex,
-        level: Level | None = ...,
-        fill_value: float | None = ...,
-        axis: int = ...,
-    ) -> Series[complex]: ...
-    @overload
-    def radd(
-        self: Series[float],
-        other: int | Sequence[int] | np_ndarray_anyint | np_ndarray_float | Series[int],
-        level: Level | None = ...,
-        fill_value: float | None = ...,
-        axis: int = ...,
-    ) -> Series[float]: ...
-    @overload
-    def radd(
-        self: Series[float],
-        other: _T_COMPLEX | Sequence[_T_COMPLEX] | Series[_T_COMPLEX],
-        level: Level | None = ...,
-        fill_value: float | None = ...,
-        axis: int = ...,
-    ) -> Series[_T_COMPLEX]: ...
-    @overload
-    def radd(
-        self: Series[float],
-        other: np_ndarray_complex,
-        level: Level | None = ...,
-        fill_value: float | None = ...,
-        axis: int = ...,
-    ) -> Series[complex]: ...
-    @overload
-    def radd(
-        self: Series[complex],
-        other: (
-            Sequence[_T_COMPLEX]
-            | np_ndarray_anyint
-            | np_ndarray_float
-            | np_ndarray_complex
-            | Series[_T_COMPLEX]
-        ),
-        level: Level | None = ...,
-        fill_value: float | None = ...,
-        axis: int = ...,
-    ) -> Series[complex]: ...
-    @overload
-    def radd(
-        self,
-        other: S1 | Series[S1],
-        level: Level | None = ...,
-        fill_value: float | None = ...,
-        axis: AxisIndex = ...,
-    ) -> Self: ...
-=======
->>>>>>> 9a389ec1
     def rdivmod(
         self,
         other: Series[S1] | Scalar,
@@ -2679,16 +2532,6 @@
         fill_value: float | None = None,
         axis: AxisIndex = ...,
     ) -> Series[S1]: ...
-<<<<<<< HEAD
-    def rtruediv(
-        self,
-        other,
-        level: Level | None = ...,
-        fill_value: float | None = None,
-        axis: AxisIndex = ...,
-    ) -> Series[S1]: ...
-=======
->>>>>>> 9a389ec1
     def sem(
         self,
         axis: AxisIndex | None = 0,
@@ -2764,16 +2607,6 @@
         **kwargs: Any,
     ) -> np.ndarray: ...
     def tolist(self) -> list[S1]: ...
-<<<<<<< HEAD
-    def truediv(
-        self,
-        other,
-        level: Level | None = ...,
-        fill_value: float | None = None,
-        axis: AxisIndex = ...,
-    ) -> Series[float]: ...
-=======
->>>>>>> 9a389ec1
     def var(
         self,
         axis: AxisIndex | None = 0,
