from builtins import (
    bool as _bool,
    str as _str,
)
from collections.abc import (
    Callable,
    Hashable,
    Iterable,
    Iterator,
    KeysView,
    Mapping,
    MutableMapping,
    Sequence,
    ValuesView,
)
from datetime import (
    date,
    datetime,
    time,
    timedelta,
)
from pathlib import Path
from typing import (
    Any,
    ClassVar,
    Generic,
    Literal,
    NoReturn,
    TypeVar,
    final,
    overload,
    type_check_only,
)

from matplotlib.axes import (
    Axes as PlotAxes,
    SubplotBase,
)
import numpy as np
from pandas import (
    Index,
    Period,
    PeriodDtype,
    Timedelta,
    Timestamp,
)
from pandas.core.api import (
    Int8Dtype as Int8Dtype,
    Int16Dtype as Int16Dtype,
    Int32Dtype as Int32Dtype,
    Int64Dtype as Int64Dtype,
)
from pandas.core.arrays import TimedeltaArray
from pandas.core.arrays.base import ExtensionArray
from pandas.core.arrays.categorical import CategoricalAccessor
from pandas.core.arrays.datetimes import DatetimeArray
from pandas.core.arrays.interval import IntervalArray
from pandas.core.base import IndexOpsMixin
from pandas.core.frame import DataFrame
from pandas.core.generic import NDFrame
from pandas.core.groupby.generic import SeriesGroupBy
from pandas.core.groupby.groupby import BaseGroupBy
from pandas.core.indexers import BaseIndexer
from pandas.core.indexes.accessors import (
    PeriodProperties,
    TimedeltaProperties,
    _dtDescriptor,
)
from pandas.core.indexes.category import CategoricalIndex
from pandas.core.indexes.datetimes import DatetimeIndex
from pandas.core.indexes.interval import IntervalIndex
from pandas.core.indexes.multi import MultiIndex
from pandas.core.indexes.period import PeriodIndex
from pandas.core.indexes.timedeltas import TimedeltaIndex
from pandas.core.indexing import (
    _AtIndexer,
    _iAtIndexer,
    _iLocIndexer,
    _IndexSliceTuple,
    _LocIndexer,
)
from pandas.core.strings.accessor import StringMethods
from pandas.core.window import (
    Expanding,
    ExponentialMovingWindow,
)
from pandas.core.window.rolling import (
    Rolling,
    Window,
)
from typing_extensions import (
    Never,
    Self,
    TypeAlias,
)
import xarray as xr

from pandas._libs.interval import (
    Interval,
    _OrderableT,
)
from pandas._libs.lib import _NoDefaultDoNotUse
from pandas._libs.missing import NAType
from pandas._libs.tslibs import BaseOffset
from pandas._libs.tslibs.nattype import NaTType
from pandas._libs.tslibs.offsets import DateOffset
from pandas._typing import (
    S1,
    S2,
    AggFuncTypeBase,
    AggFuncTypeDictFrame,
    AggFuncTypeSeriesToFrame,
    AnyAll,
    AnyArrayLike,
    ArrayLike,
    Axes,
    AxesData,
    Axis,
    AxisColumn,
    AxisIndex,
    BooleanDtypeArg,
    BytesDtypeArg,
    CalculationMethod,
    CategoryDtypeArg,
    ComplexDtypeArg,
    CompressionOptions,
    DropKeep,
    Dtype,
    DTypeLike,
    DtypeObj,
    FilePath,
    FillnaOptions,
    FloatDtypeArg,
    FloatFormatType,
    GenericT,
    GenericT_co,
    GroupByObjectNonScalar,
    HashableT1,
    IgnoreRaise,
    IndexingInt,
    IndexKeyFunc,
    IndexLabel,
    IntDtypeArg,
    InterpolateOptions,
    IntervalClosedType,
    IntervalT,
    JoinHow,
    JSONSerializable,
    JsonSeriesOrient,
    Just,
    Label,
    Level,
    ListLike,
    ListLikeU,
    MaskType,
    NaPosition,
    NsmallestNlargestKeep,
    ObjectDtypeArg,
    QuantileInterpolation,
    RandomState,
    ReindexMethod,
    Renamer,
    ReplaceValue,
    Scalar,
    ScalarT,
    SequenceNotStr,
    SeriesByT,
    SortKind,
    StrDtypeArg,
    StrLike,
    Suffixes,
    SupportsDType,
    T as _T,
    TimeAmbiguous,
    TimedeltaDtypeArg,
    TimestampDtypeArg,
    TimeUnit,
    TimeZones,
    ToTimestampHow,
    UIntDtypeArg,
    ValueKeyFunc,
    VoidDtypeArg,
    WriteBuffer,
    np_1darray,
    np_ndarray_anyint,
    np_ndarray_bool,
    np_ndarray_complex,
    np_ndarray_float,
    np_ndarray_str,
    np_ndarray_td,
    npt,
    num,
)

from pandas.core.dtypes.base import ExtensionDtype
from pandas.core.dtypes.dtypes import CategoricalDtype

from pandas.plotting import PlotAccessor

_T_INT = TypeVar("_T_INT", bound=int)
_T_COMPLEX = TypeVar("_T_COMPLEX", bound=complex)

class _iLocIndexerSeries(_iLocIndexer, Generic[S1]):
    # get item
    @overload
    def __getitem__(self, idx: IndexingInt) -> S1: ...
    @overload
    def __getitem__(self, idx: Index | slice | np_ndarray_anyint) -> Series[S1]: ...
    # set item
    @overload
    def __setitem__(self, idx: int, value: S1 | None) -> None: ...
    @overload
    def __setitem__(
        self,
        idx: Index | slice | np_ndarray_anyint | list[int],
        value: S1 | Series[S1] | None,
    ) -> None: ...

class _LocIndexerSeries(_LocIndexer, Generic[S1]):
    # ignore needed because of mypy.  Overlapping, but we want to distinguish
    # having a tuple of just scalars, versus tuples that include slices or Index
    @overload
    def __getitem__(  # type: ignore[overload-overlap] # pyright: ignore[reportOverlappingOverload]
        self,
        idx: Scalar | tuple[Scalar, ...],
        # tuple case is for getting a specific element when using a MultiIndex
    ) -> S1: ...
    @overload
    def __getitem__(
        self,
        idx: (
            MaskType
            | Index
            | SequenceNotStr[float | _str | Timestamp]
            | slice
            | _IndexSliceTuple
            | Sequence[_IndexSliceTuple]
            | Callable
        ),
        # _IndexSliceTuple is when having a tuple that includes a slice.  Could just
        # be s.loc[1, :], or s.loc[pd.IndexSlice[1, :]]
    ) -> Series[S1]: ...
    @overload
    def __setitem__(
        self,
        idx: Index | MaskType | slice,
        value: S1 | ArrayLike | Series[S1] | None,
    ) -> None: ...
    @overload
    def __setitem__(
        self,
        idx: _str,
        value: S1 | None,
    ) -> None: ...
    @overload
    def __setitem__(
        self,
        idx: MaskType | StrLike | _IndexSliceTuple | list[ScalarT],
        value: S1 | ArrayLike | Series[S1] | None,
    ) -> None: ...

_ListLike: TypeAlias = ArrayLike | dict[_str, np.ndarray] | SequenceNotStr[S1]
_ListLikeS1: TypeAlias = (
    ArrayLike | dict[_str, np.ndarray] | Sequence[S1] | IndexOpsMixin[S1]
)
_NumListLike: TypeAlias = (
    ExtensionArray
    | np_ndarray_bool
    | np_ndarray_anyint
    | np_ndarray_float
    | np_ndarray_complex
    | dict[_str, np.ndarray]
    | Sequence[complex]
    | IndexOpsMixin[complex]
)

class Series(IndexOpsMixin[S1], NDFrame):
    # Define __index__ because mypy thinks Series follows protocol `SupportsIndex` https://github.com/pandas-dev/pandas-stubs/pull/1332#discussion_r2285648790
    __index__: ClassVar[None]
    __hash__: ClassVar[None]

    @overload
    def __new__(
        cls,
        data: npt.NDArray[np.float64],
        index: AxesData | None = ...,
        dtype: Dtype = ...,
        name: Hashable = ...,
        copy: bool = ...,
    ) -> Series[float]: ...
    @overload
    def __new__(  # type: ignore[overload-overlap] # pyright: ignore[reportOverlappingOverload]
        cls,
        data: Sequence[Never],
        index: AxesData | None = ...,
        dtype: Dtype = ...,
        name: Hashable = ...,
        copy: bool = ...,
    ) -> Series: ...
    @overload
    def __new__(
        cls,
        data: Sequence[list[_str]],
        index: AxesData | None = ...,
        dtype: Dtype = ...,
        name: Hashable = ...,
        copy: bool = ...,
    ) -> Series[list[_str]]: ...
    @overload
    def __new__(
        cls,
        data: Sequence[_str],
        index: AxesData | None = ...,
        dtype: Dtype = ...,
        name: Hashable = ...,
        copy: bool = ...,
    ) -> Series[_str]: ...
    @overload
    def __new__(
        cls,
        data: (
            DatetimeIndex
            | Sequence[np.datetime64 | datetime | date]
            | dict[HashableT1, np.datetime64 | datetime | date]
            | np.datetime64
            | datetime
            | date
        ),
        index: AxesData | None = ...,
        dtype: TimestampDtypeArg = ...,
        name: Hashable = ...,
        copy: bool = ...,
    ) -> Series[Timestamp]: ...
    @overload
    def __new__(
        cls,
        data: _ListLike,
        index: AxesData | None = ...,
        *,
        dtype: TimestampDtypeArg,
        name: Hashable = ...,
        copy: bool = ...,
    ) -> Series[Timestamp]: ...
    @overload
    def __new__(
        cls,
        data: PeriodIndex | Sequence[Period],
        index: AxesData | None = ...,
        dtype: PeriodDtype = ...,
        name: Hashable = ...,
        copy: bool = ...,
    ) -> PeriodSeries: ...
    @overload
    def __new__(
        cls,
        data: (
            TimedeltaIndex
            | Sequence[np.timedelta64 | timedelta]
            | dict[HashableT1, np.timedelta64 | timedelta]
            | np.timedelta64
            | timedelta
        ),
        index: AxesData | None = ...,
        dtype: TimedeltaDtypeArg = ...,
        name: Hashable = ...,
        copy: bool = ...,
    ) -> TimedeltaSeries: ...
    @overload
    def __new__(
        cls,
        data: (
            IntervalIndex[Interval[_OrderableT]]
            | Interval[_OrderableT]
            | Sequence[Interval[_OrderableT]]
            | dict[HashableT1, Interval[_OrderableT]]
        ),
        index: AxesData | None = ...,
        dtype: Literal["Interval"] = ...,
        name: Hashable = ...,
        copy: bool = ...,
    ) -> IntervalSeries[_OrderableT]: ...
    @overload
    def __new__(  # type: ignore[overload-overlap]
        cls,
        data: Scalar | _ListLike | dict[HashableT1, Any] | None,
        index: AxesData | None = ...,
        *,
        dtype: type[S1],
        name: Hashable = ...,
        copy: bool = ...,
    ) -> Self: ...
    @overload
    def __new__(  # type: ignore[overload-overlap] # pyright: ignore[reportOverlappingOverload]
        cls,
        data: Sequence[bool],
        index: AxesData | None = ...,
        dtype: Dtype = ...,
        name: Hashable = ...,
        copy: bool = ...,
    ) -> Series[bool]: ...
    @overload
    def __new__(  # type: ignore[overload-overlap]
        cls,
        data: Sequence[int],
        index: AxesData | None = ...,
        dtype: Dtype = ...,
        name: Hashable = ...,
        copy: bool = ...,
    ) -> Series[int]: ...
    @overload
    def __new__(
        cls,
        data: Sequence[float],
        index: AxesData | None = ...,
        dtype: Dtype = ...,
        name: Hashable = ...,
        copy: bool = ...,
    ) -> Series[float]: ...
    @overload
    def __new__(  # type: ignore[overload-cannot-match] # pyright: ignore[reportOverlappingOverload]
        cls,
        data: Sequence[int | float],
        index: AxesData | None = ...,
        dtype: Dtype = ...,
        name: Hashable = ...,
        copy: bool = ...,
    ) -> Series[float]: ...
    @overload
    def __new__(
        cls,
        data: (
            S1 | _ListLikeS1[S1] | dict[HashableT1, S1] | KeysView[S1] | ValuesView[S1]
        ),
        index: AxesData | None = ...,
        dtype: Dtype = ...,
        name: Hashable = ...,
        copy: bool = ...,
    ) -> Self: ...
    @overload
    def __new__(
        cls,
        data: (
            Scalar
            | _ListLike
            | Mapping[HashableT1, Any]
            | BaseGroupBy
            | NaTType
            | NAType
            | None
        ) = ...,
        index: AxesData | None = ...,
        dtype: Dtype = ...,
        name: Hashable = ...,
        copy: bool = ...,
    ) -> Series: ...
    @property
    def hasnans(self) -> bool: ...
    @property
    def dtype(self) -> DtypeObj: ...
    @property
    def dtypes(self) -> DtypeObj: ...
    @property
    def name(self) -> Hashable | None: ...
    @name.setter
    def name(self, value: Hashable | None) -> None: ...
    @property
    def values(self) -> ArrayLike: ...
    @property
    def array(self) -> ExtensionArray: ...
    def ravel(self, order: _str = ...) -> np.ndarray: ...
    def __len__(self) -> int: ...
    def view(self, dtype=...) -> Series[S1]: ...
    @final
    def __array_ufunc__(
        self, ufunc: Callable, method: _str, *inputs: Any, **kwargs: Any
    ): ...
    def __array__(
        self, dtype: _str | np.dtype = ..., copy: bool | None = ...
    ) -> np_1darray: ...
    @property
    def axes(self) -> list: ...
    @final
    def __getattr__(self, name: _str) -> S1: ...
    @overload
    def __getitem__(
        self,
        idx: (
            list[_str]
            | Index
            | Series[S1]
            | slice
            | MaskType
            | tuple[Hashable | slice, ...]
        ),
    ) -> Self: ...
    @overload
    def __getitem__(self, idx: Scalar) -> S1: ...
    def __setitem__(self, key, value) -> None: ...
    @overload
    def get(self, key: Hashable, default: None = ...) -> S1 | None: ...
    @overload
    def get(self, key: Hashable, default: S1) -> S1: ...
    @overload
    def get(self, key: Hashable, default: _T) -> S1 | _T: ...
    def repeat(
        self, repeats: int | list[int], axis: AxisIndex | None = 0
    ) -> Series[S1]: ...
    @property
    def index(self) -> Index: ...
    @index.setter
    def index(self, idx: Index) -> None: ...
    @overload
    def reset_index(
        self,
        level: Sequence[Level] | Level | None = ...,
        *,
        drop: Literal[False] = ...,
        name: Level = ...,
        inplace: Literal[False] = ...,
        allow_duplicates: bool = ...,
    ) -> DataFrame: ...
    @overload
    def reset_index(
        self,
        level: Sequence[Level] | Level | None = ...,
        *,
        drop: Literal[True],
        name: Level = ...,
        inplace: Literal[False] = ...,
        allow_duplicates: bool = ...,
    ) -> Series[S1]: ...
    @overload
    def reset_index(
        self,
        level: Sequence[Level] | Level | None = ...,
        *,
        drop: bool = ...,
        name: Level = ...,
        inplace: Literal[True],
        allow_duplicates: bool = ...,
    ) -> None: ...
    @overload
    def to_string(
        self,
        buf: FilePath | WriteBuffer[_str],
        na_rep: _str = ...,
        float_format: FloatFormatType = ...,
        header: _bool = ...,
        index: _bool = ...,
        length: _bool = ...,
        dtype: _bool = ...,
        name: _bool = ...,
        max_rows: int | None = ...,
        min_rows: int | None = ...,
    ) -> None: ...
    @overload
    def to_string(
        self,
        buf: None = ...,
        na_rep: _str = ...,
        float_format: FloatFormatType = ...,
        header: _bool = ...,
        index: _bool = ...,
        length: _bool = ...,
        dtype: _bool = ...,
        name: _bool = ...,
        max_rows: int | None = ...,
        min_rows: int | None = ...,
    ) -> _str: ...
    @overload
    def to_json(
        self,
        path_or_buf: FilePath | WriteBuffer[_str],
        *,
        orient: Literal["records"],
        date_format: Literal["epoch", "iso"] | None = ...,
        double_precision: int = ...,
        force_ascii: _bool = ...,
        date_unit: TimeUnit = ...,
        default_handler: Callable[[Any], JSONSerializable] | None = ...,
        lines: Literal[True],
        compression: CompressionOptions = ...,
        index: _bool = ...,
        indent: int | None = ...,
        mode: Literal["a"],
    ) -> None: ...
    @overload
    def to_json(
        self,
        path_or_buf: None = ...,
        *,
        orient: Literal["records"],
        date_format: Literal["epoch", "iso"] | None = ...,
        double_precision: int = ...,
        force_ascii: _bool = ...,
        date_unit: TimeUnit = ...,
        default_handler: Callable[[Any], JSONSerializable] | None = ...,
        lines: Literal[True],
        compression: CompressionOptions = ...,
        index: _bool = ...,
        indent: int | None = ...,
        mode: Literal["a"],
    ) -> _str: ...
    @overload
    def to_json(
        self,
        path_or_buf: FilePath | WriteBuffer[_str] | WriteBuffer[bytes],
        *,
        orient: JsonSeriesOrient | None = ...,
        date_format: Literal["epoch", "iso"] | None = ...,
        double_precision: int = ...,
        force_ascii: _bool = ...,
        date_unit: TimeUnit = ...,
        default_handler: Callable[[Any], JSONSerializable] | None = ...,
        lines: _bool = ...,
        compression: CompressionOptions = ...,
        index: _bool = ...,
        indent: int | None = ...,
        mode: Literal["w"] = ...,
    ) -> None: ...
    @overload
    def to_json(
        self,
        path_or_buf: None = ...,
        *,
        orient: JsonSeriesOrient | None = ...,
        date_format: Literal["epoch", "iso"] | None = ...,
        double_precision: int = ...,
        force_ascii: _bool = ...,
        date_unit: TimeUnit = ...,
        default_handler: Callable[[Any], JSONSerializable] | None = ...,
        lines: _bool = ...,
        compression: CompressionOptions = ...,
        index: _bool = ...,
        indent: int | None = ...,
        mode: Literal["w"] = ...,
    ) -> _str: ...
    @final
    def to_xarray(self) -> xr.DataArray: ...
    def items(self) -> Iterator[tuple[Hashable, S1]]: ...
    def keys(self) -> Index: ...
    @overload
    def to_dict(self, *, into: type[dict] = ...) -> dict[Any, S1]: ...
    @overload
    def to_dict(
        self, *, into: type[MutableMapping] | MutableMapping
    ) -> MutableMapping[Hashable, S1]: ...
    def to_frame(self, name: object | None = ...) -> DataFrame: ...
    @overload
    def groupby(
        self,
        by: Scalar,
        level: IndexLabel | None = ...,
        as_index: _bool = ...,
        sort: _bool = ...,
        group_keys: _bool = ...,
        observed: _bool | _NoDefaultDoNotUse = ...,
        dropna: _bool = ...,
    ) -> SeriesGroupBy[S1, Scalar]: ...
    @overload
    def groupby(
        self,
        by: DatetimeIndex,
        level: IndexLabel | None = ...,
        as_index: _bool = ...,
        sort: _bool = ...,
        group_keys: _bool = ...,
        observed: _bool | _NoDefaultDoNotUse = ...,
        dropna: _bool = ...,
    ) -> SeriesGroupBy[S1, Timestamp]: ...
    @overload
    def groupby(
        self,
        by: TimedeltaIndex,
        level: IndexLabel | None = ...,
        as_index: _bool = ...,
        sort: _bool = ...,
        group_keys: _bool = ...,
        observed: _bool | _NoDefaultDoNotUse = ...,
        dropna: _bool = ...,
    ) -> SeriesGroupBy[S1, Timedelta]: ...
    @overload
    def groupby(
        self,
        by: PeriodIndex,
        level: IndexLabel | None = ...,
        as_index: _bool = ...,
        sort: _bool = ...,
        group_keys: _bool = ...,
        observed: _bool | _NoDefaultDoNotUse = ...,
        dropna: _bool = ...,
    ) -> SeriesGroupBy[S1, Period]: ...
    @overload
    def groupby(
        self,
        by: IntervalIndex[IntervalT],
        level: IndexLabel | None = ...,
        as_index: _bool = ...,
        sort: _bool = ...,
        group_keys: _bool = ...,
        observed: _bool | _NoDefaultDoNotUse = ...,
        dropna: _bool = ...,
    ) -> SeriesGroupBy[S1, IntervalT]: ...
    @overload
    def groupby(
        self,
        by: MultiIndex | GroupByObjectNonScalar,
        level: IndexLabel | None = ...,
        as_index: _bool = ...,
        sort: _bool = ...,
        group_keys: _bool = ...,
        observed: _bool | _NoDefaultDoNotUse = ...,
        dropna: _bool = ...,
    ) -> SeriesGroupBy[S1, tuple]: ...
    @overload
    def groupby(
        self,
        by: None,
        level: IndexLabel,  # level is required when by=None (passed as positional)
        as_index: _bool = ...,
        sort: _bool = ...,
        group_keys: _bool = ...,
        observed: _bool | _NoDefaultDoNotUse = ...,
        dropna: _bool = ...,
    ) -> SeriesGroupBy[S1, Scalar]: ...
    @overload
    def groupby(
        self,
        by: None = ...,
        *,
        level: IndexLabel,  # level is required when by=None (passed as keyword)
        as_index: _bool = ...,
        sort: _bool = ...,
        group_keys: _bool = ...,
        observed: _bool | _NoDefaultDoNotUse = ...,
        dropna: _bool = ...,
    ) -> SeriesGroupBy[S1, Scalar]: ...
    @overload
    def groupby(
        self,
        by: Series[SeriesByT],
        level: IndexLabel | None = ...,
        as_index: _bool = ...,
        sort: _bool = ...,
        group_keys: _bool = ...,
        observed: _bool | _NoDefaultDoNotUse = ...,
        dropna: _bool = ...,
    ) -> SeriesGroupBy[S1, SeriesByT]: ...
    @overload
    def groupby(
        self,
        by: CategoricalIndex | Index | Series,
        level: IndexLabel | None = ...,
        as_index: _bool = ...,
        sort: _bool = ...,
        group_keys: _bool = ...,
        observed: _bool | _NoDefaultDoNotUse = ...,
        dropna: _bool = ...,
    ) -> SeriesGroupBy[S1, Any]: ...
    def count(self) -> int: ...
    def mode(self, dropna=True) -> Series[S1]: ...
    @overload
    def unique(self: Series[Never]) -> np.ndarray: ...  # type: ignore[overload-overlap]
    @overload
    def unique(self: Series[Timestamp]) -> DatetimeArray: ...  # type: ignore[overload-overlap]
    @overload
    def unique(self) -> np.ndarray: ...
    @overload
    def drop_duplicates(
        self,
        *,
        keep: DropKeep = ...,
        inplace: Literal[True],
        ignore_index: _bool = ...,
    ) -> None: ...
    @overload
    def drop_duplicates(
        self,
        *,
        keep: DropKeep = ...,
        inplace: Literal[False] = ...,
        ignore_index: _bool = ...,
    ) -> Series[S1]: ...
    def duplicated(self, keep: DropKeep = "first") -> Series[_bool]: ...
    def idxmax(
        self,
        axis: AxisIndex = 0,
        skipna: _bool = True,
        *args: Any,
        **kwargs: Any,
    ) -> int | _str: ...
    def idxmin(
        self,
        axis: AxisIndex = 0,
        skipna: _bool = True,
        *args: Any,
        **kwargs: Any,
    ) -> int | _str: ...
    def round(self, decimals: int = 0, *args: Any, **kwargs: Any) -> Series[S1]: ...
    @overload
    def quantile(
        self,
        q: float = ...,
        interpolation: QuantileInterpolation = ...,
    ) -> float: ...
    @overload
    def quantile(
        self,
        q: _ListLike,
        interpolation: QuantileInterpolation = ...,
    ) -> Series[S1]: ...
    def corr(
        self,
        other: Series[S1],
        method: Literal["pearson", "kendall", "spearman"] = ...,
        min_periods: int | None = ...,
    ) -> float: ...
    def cov(
        self, other: Series[S1], min_periods: int | None = None, ddof: int = 1
    ) -> float: ...
    @overload
    def diff(self: Series[_bool], periods: int = ...) -> Series[type[object]]: ...  # type: ignore[overload-overlap]
    @overload
    def diff(self: Series[complex], periods: int = ...) -> Series[complex]: ...  # type: ignore[overload-overlap]
    @overload
    def diff(self: Series[bytes], periods: int = ...) -> Never: ...
    @overload
    def diff(self: Series[type], periods: int = ...) -> Never: ...
    @overload
    def diff(self: Series[_str], periods: int = ...) -> Never: ...
    @overload
    def diff(self: Series[Timestamp], periods: int = ...) -> TimedeltaSeries: ...  # type: ignore[overload-overlap]
    @overload
    def diff(self, periods: int = ...) -> Series[float]: ...
    def autocorr(self, lag: int = 1) -> float: ...
    @overload
    def dot(self, other: Series[S1]) -> Scalar: ...
    @overload
    def dot(self, other: DataFrame) -> Series[S1]: ...
    @overload
    def dot(
        self, other: ArrayLike | dict[_str, np.ndarray] | Sequence[S1] | Index[S1]
    ) -> np.ndarray: ...
    @overload
    def __matmul__(self, other: Series) -> Scalar: ...
    @overload
    def __matmul__(self, other: DataFrame) -> Series: ...
    @overload
    def __matmul__(self, other: np.ndarray) -> np.ndarray: ...
    @overload
    def __rmatmul__(self, other: Series) -> Scalar: ...
    @overload
    def __rmatmul__(self, other: DataFrame) -> Series: ...
    @overload
    def __rmatmul__(self, other: np.ndarray) -> np.ndarray: ...
    @overload
    def searchsorted(
        self,
        value: _ListLike,
        side: Literal["left", "right"] = ...,
        sorter: _ListLike | None = ...,
    ) -> list[int]: ...
    @overload
    def searchsorted(
        self,
        value: Scalar,
        side: Literal["left", "right"] = ...,
        sorter: _ListLike | None = ...,
    ) -> int: ...
    @overload
    def compare(
        self,
        other: Series,
        align_axis: AxisIndex,
        keep_shape: bool = ...,
        keep_equal: bool = ...,
        result_names: Suffixes = ...,
    ) -> Series: ...
    @overload
    def compare(
        self,
        other: Series,
        align_axis: AxisColumn = ...,
        keep_shape: bool = ...,
        keep_equal: bool = ...,
        result_names: Suffixes = ...,
    ) -> DataFrame: ...
    def combine(
        self, other: Series[S1], func: Callable, fill_value: Scalar | None = ...
    ) -> Series[S1]: ...
    def combine_first(self, other: Series[S1]) -> Series[S1]: ...
    def update(self, other: Series[S1] | Sequence[S1] | Mapping[int, S1]) -> None: ...
    @overload
    def sort_values(
        self,
        *,
        axis: Axis = ...,
        ascending: _bool | Sequence[_bool] = ...,
        kind: SortKind = ...,
        na_position: NaPosition = ...,
        ignore_index: _bool = ...,
        inplace: Literal[True],
        key: ValueKeyFunc = ...,
    ) -> None: ...
    @overload
    def sort_values(
        self,
        *,
        axis: Axis = ...,
        ascending: _bool | Sequence[_bool] = ...,
        kind: SortKind = ...,
        na_position: NaPosition = ...,
        ignore_index: _bool = ...,
        inplace: Literal[False] = ...,
        key: ValueKeyFunc = ...,
    ) -> Series[S1]: ...
    @overload
    def sort_index(
        self,
        *,
        axis: Axis = ...,
        level: Level | None = ...,
        ascending: _bool | Sequence[_bool] = ...,
        kind: SortKind = ...,
        na_position: NaPosition = ...,
        sort_remaining: _bool = ...,
        ignore_index: _bool = ...,
        inplace: Literal[True],
        key: IndexKeyFunc = ...,
    ) -> None: ...
    @overload
    def sort_index(
        self,
        *,
        axis: Axis = ...,
        level: Level | list[int] | list[_str] | None = ...,
        ascending: _bool | Sequence[_bool] = ...,
        kind: SortKind = ...,
        na_position: NaPosition = ...,
        sort_remaining: _bool = ...,
        ignore_index: _bool = ...,
        inplace: Literal[False] = ...,
        key: IndexKeyFunc = ...,
    ) -> Series[S1]: ...
    def argsort(
        self,
        axis: AxisIndex = 0,
        kind: SortKind = "quicksort",
        order: None = None,
        stable: None = None,
    ) -> Series[int]: ...
    def nlargest(
        self, n: int = 5, keep: NsmallestNlargestKeep = "first"
    ) -> Series[S1]: ...
    def nsmallest(
        self, n: int = 5, keep: NsmallestNlargestKeep = "first"
    ) -> Series[S1]: ...
    def swaplevel(
        self, i: Level = -2, j: Level = -1, copy: _bool = True
    ) -> Series[S1]: ...
    def reorder_levels(self, order: list) -> Series[S1]: ...
    def explode(self, ignore_index: _bool = ...) -> Series[S1]: ...
    def unstack(
        self,
        level: IndexLabel = -1,
        fill_value: int | _str | dict | None = None,
        sort: _bool = True,
    ) -> DataFrame: ...
    @overload
    def map(
        self,
        arg: Callable[[S1], S2 | NAType] | Mapping[S1, S2] | Series[S2],
        na_action: Literal["ignore"] = ...,
    ) -> Series[S2]: ...
    @overload
    def map(
        self,
        arg: Callable[[S1 | NAType], S2 | NAType] | Mapping[S1, S2] | Series[S2],
        na_action: None = ...,
    ) -> Series[S2]: ...
    @overload
    def map(
        self,
        arg: Callable[[Any], Any] | Mapping[Any, Any] | Series,
        na_action: Literal["ignore"] | None = ...,
    ) -> Series: ...
    @overload
    def aggregate(
        self: Series[int],
        func: Literal["mean"],
        axis: AxisIndex = ...,
        *args: Any,
        **kwargs: Any,
    ) -> float: ...
    @overload
    def aggregate(
        self,
        func: AggFuncTypeBase,
        axis: AxisIndex = ...,
        *args: Any,
        **kwargs: Any,
    ) -> S1: ...
    @overload
    def aggregate(
        self,
        func: AggFuncTypeSeriesToFrame = ...,
        axis: AxisIndex = ...,
        *args: Any,
        **kwargs: Any,
    ) -> Series: ...
    agg = aggregate
    @overload
    def transform(
        self,
        func: AggFuncTypeBase,
        axis: AxisIndex = ...,
        *args: Any,
        **kwargs: Any,
    ) -> Series[S1]: ...
    @overload
    def transform(
        self,
        func: list[AggFuncTypeBase] | AggFuncTypeDictFrame,
        axis: AxisIndex = ...,
        *args: Any,
        **kwargs: Any,
    ) -> DataFrame: ...
    @overload
    def apply(
        self,
        func: Callable[
            ..., Scalar | Sequence | set | Mapping | NAType | frozenset | None
        ],
        convertDType: _bool = ...,
        args: tuple = ...,
        **kwargs: Any,
    ) -> Series: ...
    @overload
    def apply(
        self,
        func: Callable[..., BaseOffset],
        convertDType: _bool = ...,
        args: tuple = ...,
        **kwargs: Any,
    ) -> OffsetSeries: ...
    @overload
    def apply(
        self,
        func: Callable[..., Series],
        convertDType: _bool = ...,
        args: tuple = ...,
        **kwargs: Any,
    ) -> DataFrame: ...
    @final
    def align(
        self,
        other: DataFrame | Series,
        join: JoinHow = "outer",
        axis: Axis | None = 0,
        level: Level | None = None,
        copy: _bool = True,
        fill_value: Scalar | NAType | None = None,
    ) -> tuple[Series, Series]: ...
    @overload
    def rename(
        self,
        index: Callable[[Any], Label],
        *,
        axis: Axis | None = ...,
        copy: bool = ...,
        inplace: Literal[True],
        level: Level | None = ...,
        errors: IgnoreRaise = ...,
    ) -> None: ...
    @overload
    def rename(
        self,
        index: Mapping[Any, Label],
        *,
        axis: Axis | None = ...,
        copy: bool = ...,
        inplace: Literal[True],
        level: Level | None = ...,
        errors: IgnoreRaise = ...,
    ) -> None: ...
    @overload
    def rename(
        self,
        index: Scalar | tuple[Hashable, ...] | None = None,
        *,
        axis: Axis | None = ...,
        copy: bool = ...,
        inplace: Literal[True],
        level: Level | None = ...,
        errors: IgnoreRaise = ...,
    ) -> Self: ...
    @overload
    def rename(
        self,
        index: Renamer | Scalar | tuple[Hashable, ...] | None = ...,
        *,
        axis: Axis | None = ...,
        copy: bool = ...,
        inplace: Literal[False] = ...,
        level: Level | None = ...,
        errors: IgnoreRaise = ...,
    ) -> Self: ...
    @final
    def reindex_like(
        self,
        other: Series[S1],
        method: FillnaOptions | Literal["nearest"] | None = None,
        copy: _bool = True,
        limit: int | None = None,
        tolerance: Scalar | AnyArrayLike | Sequence[Scalar] | None = None,
    ) -> Self: ...
    @overload
    def fillna(
        self,
        value: Scalar | NAType | dict | Series[S1] | DataFrame | None = ...,
        *,
        axis: AxisIndex = ...,
        limit: int | None = ...,
        inplace: Literal[True],
    ) -> None: ...
    @overload
    def fillna(
        self,
        value: Scalar | NAType | dict | Series[S1] | DataFrame | None = ...,
        *,
        axis: AxisIndex = ...,
        limit: int | None = ...,
        inplace: Literal[False] = ...,
    ) -> Series[S1]: ...
    @overload
    def replace(
        self,
        to_replace: ReplaceValue = ...,
        value: ReplaceValue = ...,
        *,
        regex: ReplaceValue = ...,
        inplace: Literal[True],
    ) -> None: ...
    @overload
    def replace(
        self,
        to_replace: ReplaceValue = ...,
        value: ReplaceValue = ...,
        *,
        regex: ReplaceValue = ...,
        inplace: Literal[False] = ...,
    ) -> Series[S1]: ...
    def shift(
        self,
        periods: int | Sequence[int] = ...,
        freq: BaseOffset | timedelta | _str | None = None,
        axis: Axis = 0,
        fill_value: Scalar | NAType | None = ...,
    ) -> Series: ...
    def info(
        self,
        verbose: bool | None = ...,
        buf: WriteBuffer[_str] | None = ...,
        memory_usage: bool | Literal["deep"] | None = ...,
        show_counts: bool | None = ...,
    ) -> None: ...
    def memory_usage(self, index: _bool = True, deep: _bool = False) -> int: ...
    def isin(self, values: Iterable | Series[S1] | dict) -> Series[_bool]: ...
    def between(
        self,
        left: Scalar | ListLikeU,
        right: Scalar | ListLikeU,
        inclusive: Literal["both", "neither", "left", "right"] = ...,
    ) -> Series[_bool]: ...
    def isna(self) -> Series[_bool]: ...
    def isnull(self) -> Series[_bool]: ...
    def notna(self) -> Series[_bool]: ...
    def notnull(self) -> Series[_bool]: ...
    @overload
    def dropna(
        self,
        *,
        axis: AxisIndex = ...,
        inplace: Literal[True],
        how: AnyAll | None = ...,
        ignore_index: _bool = ...,
    ) -> None: ...
    @overload
    def dropna(
        self,
        *,
        axis: AxisIndex = ...,
        inplace: Literal[False] = ...,
        how: AnyAll | None = ...,
        ignore_index: _bool = ...,
    ) -> Series[S1]: ...
    def to_timestamp(
        self,
        freq=...,
        how: ToTimestampHow = "start",
        copy: _bool = True,
    ) -> Series[S1]: ...
    def to_period(self, freq: _str | None = None, copy: _bool = True) -> DataFrame: ...
    @property
    def str(
        self,
    ) -> StringMethods[
        Self,
        DataFrame,
        Series[bool],
        Series[list[_str]],
        Series[int],
        Series[bytes],
        Series[_str],
        Series,
    ]: ...
    @property
    def dt(self) -> _dtDescriptor[S1]: ...
    @property
    def plot(self) -> PlotAccessor: ...
    sparse = ...
    def hist(
        self,
        by: object | None = None,
        ax: PlotAxes | None = None,
        grid: _bool = True,
        xlabelsize: float | _str | None = None,
        xrot: float | None = None,
        ylabelsize: float | _str | None = None,
        yrot: float | None = None,
        figsize: tuple[float, float] | None = None,
        bins: int | Sequence = 10,
        backend: _str | None = None,
        legend: _bool = False,
        **kwargs: Any,
    ) -> SubplotBase: ...
    @final
    def swapaxes(
        self, axis1: AxisIndex, axis2: AxisIndex, copy: _bool = ...
    ) -> Series[S1]: ...
    @final
    def droplevel(self, level: Level | list[Level], axis: AxisIndex = 0) -> Self: ...
    def pop(self, item: Hashable) -> S1: ...
    @final
    def squeeze(self, axis: None = None) -> Series[S1] | Scalar: ...
    @final
    def __abs__(self) -> Series[S1]: ...
    @final
    def add_prefix(self, prefix: _str, axis: AxisIndex | None = None) -> Series[S1]: ...
    @final
    def add_suffix(self, suffix: _str, axis: AxisIndex | None = None) -> Series[S1]: ...
    def reindex(
        self,
        index: Axes | None = None,
        method: ReindexMethod | None = None,
        copy: bool = True,
        level: int | _str | None = None,
        fill_value: Scalar | None = None,
        limit: int | None = None,
        tolerance: float | Timedelta | None = None,
    ) -> Series[S1]: ...
    def filter(
        self,
        items: _ListLike | None = None,
        like: _str | None = None,
        regex: _str | None = None,
        axis: AxisIndex | None = None,
    ) -> Series[S1]: ...
    @final
    def head(self, n: int = 5) -> Series[S1]: ...
    @final
    def tail(self, n: int = 5) -> Series[S1]: ...
    @final
    def sample(
        self,
        n: int | None = None,
        frac: float | None = None,
        replace: _bool = False,
        weights: _str | _ListLike | np.ndarray | None = None,
        random_state: RandomState | None = None,
        axis: AxisIndex | None = None,
        ignore_index: _bool = False,
    ) -> Series[S1]: ...
    @overload
    def astype(
        self,
        dtype: BooleanDtypeArg,
        copy: _bool = ...,
        errors: IgnoreRaise = ...,
    ) -> Series[bool]: ...
    @overload
    def astype(
        self,
        dtype: IntDtypeArg | UIntDtypeArg,
        copy: _bool = ...,
        errors: IgnoreRaise = ...,
    ) -> Series[int]: ...
    @overload
    def astype(
        self,
        dtype: StrDtypeArg,
        copy: _bool = ...,
        errors: IgnoreRaise = ...,
    ) -> Series[_str]: ...
    @overload
    def astype(
        self,
        dtype: BytesDtypeArg,
        copy: _bool = ...,
        errors: IgnoreRaise = ...,
    ) -> Series[bytes]: ...
    @overload
    def astype(
        self,
        dtype: FloatDtypeArg,
        copy: _bool = ...,
        errors: IgnoreRaise = ...,
    ) -> Series[float]: ...
    @overload
    def astype(
        self,
        dtype: ComplexDtypeArg,
        copy: _bool = ...,
        errors: IgnoreRaise = ...,
    ) -> Series[complex]: ...
    @overload
    def astype(
        self,
        dtype: TimedeltaDtypeArg,
        copy: _bool = ...,
        errors: IgnoreRaise = ...,
    ) -> TimedeltaSeries: ...
    @overload
    def astype(
        self,
        dtype: TimestampDtypeArg,
        copy: _bool = ...,
        errors: IgnoreRaise = ...,
    ) -> Series[Timestamp]: ...
    @overload
    def astype(
        self,
        dtype: CategoryDtypeArg,
        copy: _bool = ...,
        errors: IgnoreRaise = ...,
    ) -> Series[CategoricalDtype]: ...
    @overload
    def astype(
        self,
        dtype: ObjectDtypeArg | VoidDtypeArg | ExtensionDtype | DtypeObj,
        copy: _bool = ...,
        errors: IgnoreRaise = ...,
    ) -> Series: ...
    @final
    def copy(self, deep: _bool = True) -> Series[S1]: ...
    @final
    def infer_objects(self, copy: _bool = True) -> Series[S1]: ...
    @overload
    def ffill(
        self,
        *,
        axis: AxisIndex | None = 0,
        inplace: Literal[True],
        limit: int | None = ...,
        limit_area: Literal["inside", "outside"] | None = ...,
    ) -> None: ...
    @overload
    def ffill(
        self,
        *,
        axis: AxisIndex | None = 0,
        inplace: Literal[False] = ...,
        limit: int | None = ...,
        limit_area: Literal["inside", "outside"] | None = ...,
    ) -> Series[S1]: ...
    @overload
    def bfill(
        self,
        *,
        axis: AxisIndex | None = 0,
        inplace: Literal[True],
        limit: int | None = ...,
        limit_area: Literal["inside", "outside"] | None = ...,
    ) -> None: ...
    @overload
    def bfill(
        self,
        *,
        axis: AxisIndex | None = 0,
        inplace: Literal[False] = ...,
        limit: int | None = ...,
        limit_area: Literal["inside", "outside"] | None = ...,
    ) -> Series[S1]: ...
    @overload
    def interpolate(
        self,
        method: InterpolateOptions = ...,
        *,
        axis: AxisIndex | None = 0,
        limit: int | None = ...,
        inplace: Literal[True],
        limit_direction: Literal["forward", "backward", "both"] | None = ...,
        limit_area: Literal["inside", "outside"] | None = ...,
        **kwargs: Any,
    ) -> None: ...
    @overload
    def interpolate(
        self,
        method: InterpolateOptions = ...,
        *,
        axis: AxisIndex | None = 0,
        limit: int | None = ...,
        inplace: Literal[False] = ...,
        limit_direction: Literal["forward", "backward", "both"] | None = ...,
        limit_area: Literal["inside", "outside"] | None = ...,
        **kwargs: Any,
    ) -> Series[S1]: ...
    @final
    def asof(
        self,
        where: Scalar | Sequence[Scalar],
        subset: _str | Sequence[_str] | None = None,
    ) -> Scalar | Series[S1]: ...
    @overload
    def clip(  # pyright: ignore[reportOverlappingOverload]
        self,
        lower: None = ...,
        upper: None = ...,
        *,
        axis: AxisIndex | None = 0,
        inplace: Literal[True],
        **kwargs: Any,
    ) -> Self: ...
    @overload
    def clip(
        self,
        lower: AnyArrayLike | float | None = ...,
        upper: AnyArrayLike | float | None = ...,
        *,
        axis: AxisIndex | None = 0,
        inplace: Literal[True],
        **kwargs: Any,
    ) -> None: ...
    @overload
    def clip(
        self,
        lower: AnyArrayLike | float | None = ...,
        upper: AnyArrayLike | float | None = ...,
        *,
        axis: AxisIndex | None = 0,
        inplace: Literal[False] = ...,
        **kwargs: Any,
    ) -> Series[S1]: ...
    @final
    def asfreq(
        self,
        freq: DateOffset | _str,
        method: FillnaOptions | None = None,
        how: Literal["start", "end"] | None = None,
        normalize: _bool = False,
        fill_value: Scalar | None = None,
    ) -> Series[S1]: ...
    @final
    def at_time(
        self,
        time: _str | time,
        asof: _bool = False,
        axis: AxisIndex | None = 0,
    ) -> Series[S1]: ...
    @final
    def between_time(
        self,
        start_time: _str | time,
        end_time: _str | time,
        inclusive: IntervalClosedType = "both",
        axis: AxisIndex | None = 0,
    ) -> Series[S1]: ...
    @final
    def first(self, offset) -> Series[S1]: ...
    @final
    def last(self, offset) -> Series[S1]: ...
    @final
    def rank(
        self,
        axis: AxisIndex = 0,
        method: Literal["average", "min", "max", "first", "dense"] = "average",
        numeric_only: _bool = False,
        na_option: Literal["keep", "top", "bottom"] = "keep",
        ascending: _bool = True,
        pct: _bool = False,
    ) -> Series[float]: ...
    @overload
    def where(
        self,
        cond: (
            Series[S1]
            | Series[_bool]
            | np.ndarray
            | Callable[[Series[S1]], Series[bool]]
            | Callable[[S1], bool]
        ),
        other=...,
        *,
        inplace: Literal[True],
        axis: AxisIndex | None = 0,
        level: Level | None = ...,
    ) -> None: ...
    @overload
    def where(
        self,
        cond: (
            Series[S1]
            | Series[_bool]
            | np.ndarray
            | Callable[[Series[S1]], Series[bool]]
            | Callable[[S1], bool]
        ),
        other=...,
        *,
        inplace: Literal[False] = ...,
        axis: AxisIndex | None = 0,
        level: Level | None = ...,
    ) -> Self: ...
    @overload
    def mask(
        self,
        cond: (
            Series[S1]
            | Series[_bool]
            | np.ndarray
            | Callable[[Series[S1]], Series[bool]]
            | Callable[[S1], bool]
        ),
        other: Scalar | Series[S1] | DataFrame | Callable | NAType | None = ...,
        *,
        inplace: Literal[True],
        axis: AxisIndex | None = 0,
        level: Level | None = ...,
    ) -> None: ...
    @overload
    def mask(
        self,
        cond: (
            Series[S1]
            | Series[_bool]
            | np.ndarray
            | Callable[[Series[S1]], Series[bool]]
            | Callable[[S1], bool]
        ),
        other: Scalar | Series[S1] | DataFrame | Callable | NAType | None = ...,
        *,
        inplace: Literal[False] = ...,
        axis: AxisIndex | None = 0,
        level: Level | None = ...,
    ) -> Series[S1]: ...
    def case_when(
        self,
        caselist: list[
            tuple[
                Sequence[bool]
                | Series[bool]
                | Callable[[Series], Series | np.ndarray | Sequence[bool]],
                ListLikeU | Scalar | Callable[[Series], Series | np.ndarray],
            ],
        ],
    ) -> Series: ...
    @final
    def truncate(
        self,
        before: date | _str | int | None = ...,
        after: date | _str | int | None = ...,
        axis: AxisIndex | None = 0,
        copy: _bool = ...,
    ) -> Series[S1]: ...
    @final
    def tz_convert(
        self,
        tz: TimeZones,
        axis: AxisIndex = 0,
        level: Level | None = None,
        copy: _bool = True,
    ) -> Series[S1]: ...
    @final
    def tz_localize(
        self,
        tz: TimeZones,
        axis: AxisIndex = 0,
        level: Level | None = None,
        copy: _bool = True,
        ambiguous: TimeAmbiguous = "raise",
        nonexistent: _str = "raise",
    ) -> Series[S1]: ...
    @final
    def abs(self) -> Series[S1]: ...
    @final
    def describe(
        self,
        percentiles: list[float] | None = ...,
        include: Literal["all"] | list[S1] | None = ...,
        exclude: S1 | list[S1] | None = ...,
    ) -> Series[S1]: ...
    @final
    def pct_change(
        self,
        periods: int = 1,
        fill_method: None = None,
        freq: DateOffset | timedelta | _str | None = None,
    ) -> Series[float]: ...
    @final
    def first_valid_index(self) -> Scalar: ...
    @final
    def last_valid_index(self) -> Scalar: ...
    @overload
    def value_counts(  # pyrefly: ignore
        self,
        normalize: Literal[False] = ...,
        sort: _bool = ...,
        ascending: _bool = ...,
        bins: int | None = ...,
        dropna: _bool = ...,
    ) -> Series[int]: ...
    @overload
    def value_counts(
        self,
        normalize: Literal[True],
        sort: _bool = ...,
        ascending: _bool = ...,
        bins: int | None = ...,
        dropna: _bool = ...,
    ) -> Series[float]: ...
    @final
    @property
    def T(self) -> Self: ...
    # The rest of these were left over from the old
    # stubs we shipped in preview. They may belong in
    # the base classes in some cases; I expect stubgen
    # just failed to generate these so I couldn't match
    # them up.
    @overload
<<<<<<< HEAD
    def __add__(self: Series[Never], other: Scalar | _ListLike | Series) -> Series: ...  # type: ignore[overload-overlap]
=======
    def __add__(self: Series[Never], other: _str) -> Never: ...
    @overload
    def __add__(self: Series[Never], other: complex | _ListLike | Series) -> Series: ...
>>>>>>> 669a2585
    @overload
    def __add__(self, other: Series[Never]) -> Series: ...  # type: ignore[overload-overlap]
    @overload
    def __add__(
        self: Series[bool],
        other: _T_COMPLEX | Sequence[_T_COMPLEX] | Series[_T_COMPLEX],
    ) -> Series[_T_COMPLEX]: ...
    @overload
    def __add__(self: Series[bool], other: np_ndarray_bool) -> Series[bool]: ...
    @overload
    def __add__(self: Series[bool], other: np_ndarray_anyint) -> Series[int]: ...
    @overload
    def __add__(self: Series[bool], other: np_ndarray_float) -> Series[float]: ...
    @overload
    def __add__(
        self: Series[int],
        other: (
            bool | Sequence[bool] | np_ndarray_bool | np_ndarray_anyint | Series[bool]
        ),
    ) -> Series[int]: ...
    @overload
    def __add__(
        self: Series[int],
        other: _T_COMPLEX | Sequence[_T_COMPLEX] | Series[_T_COMPLEX],
    ) -> Series[_T_COMPLEX]: ...
    @overload
    def __add__(self: Series[int], other: np_ndarray_float) -> Series[float]: ...
    @overload
    def __add__(
        self: Series[float],
        other: (
            int
            | Sequence[int]
            | np_ndarray_bool
            | np_ndarray_anyint
            | np_ndarray_float
            | Series[_T_INT]
        ),
    ) -> Series[float]: ...
    @overload
    def __add__(
        self: Series[float],
        other: _T_COMPLEX | Sequence[_T_COMPLEX] | Series[_T_COMPLEX],
    ) -> Series[_T_COMPLEX]: ...
    @overload
    def __add__(
        self: Series[complex],
        other: (
            _T_COMPLEX
            | Sequence[_T_COMPLEX]
            | np_ndarray_bool
            | np_ndarray_anyint
            | np_ndarray_float
            | np_ndarray_complex
            | Series[_T_COMPLEX]
        ),
    ) -> Series[complex]: ...
    @overload
    def __add__(
        self: Series[_T_COMPLEX], other: np_ndarray_complex
    ) -> Series[complex]: ...
    @overload
    def __add__(
        self: Series[_str],
        other: (
            np_ndarray_bool | np_ndarray_anyint | np_ndarray_float | np_ndarray_complex
        ),
    ) -> Never: ...
    @overload
    def __add__(
        self: Series[_str], other: _str | Sequence[_str] | np_ndarray_str | Series[_str]
    ) -> Series[_str]: ...
    @overload
    def __add__(self: Series[Timestamp], other: np_ndarray_dt) -> Never: ...
    @overload
    def __add__(
        self: Series[Timestamp],
        other: (
            timedelta
            | np.timedelta64
            | np_ndarray_td
            | TimedeltaIndex
            | Series[Timedelta]
            | TimedeltaSeries
            | BaseOffset
        ),
    ) -> Series[Timestamp]: ...
    @overload
    def __add__(
        self: Series[Timedelta],
        other: datetime | np.datetime64 | np_ndarray_dt | Series[Timestamp],
    ) -> Series[Timestamp]: ...
    @overload
    def __add__(
        self: Series[Timedelta],
        other: timedelta | np.timedelta64 | np_ndarray_td | TimedeltaSeries,
    ) -> TimedeltaSeries: ...
    @overload
    def __add__(
        self: Series[Timedelta], other: Series[Timedelta]
    ) -> Series[Timedelta]: ...
    @overload
    def __add__(self: Series[Timedelta], other: Period) -> PeriodSeries: ...
    @overload
    def add(
        self: Series[Never],
        other: _str,
        level: Level | None = None,
        fill_value: float | None = None,
        axis: int = 0,
    ) -> Never: ...
    @overload
    def add(
        self: Series[Never],
        other: complex | _ListLike | Series,
        level: Level | None = None,
        fill_value: float | None = None,
        axis: int = 0,
    ) -> Series: ...
    @overload
    def add(
        self,
        other: Series[Never],
        level: Level | None = None,
        fill_value: float | None = None,
        axis: int = 0,
    ) -> Series: ...
    @overload
    def add(
        self: Series[bool],
        other: _T_COMPLEX | Sequence[_T_COMPLEX] | Series[_T_COMPLEX],
        level: Level | None = None,
        fill_value: float | None = None,
        axis: int = 0,
    ) -> Series[_T_COMPLEX]: ...
    @overload
    def add(
        self: Series[bool],
        other: np_ndarray_bool,
        level: Level | None = None,
        fill_value: float | None = None,
        axis: int = 0,
    ) -> Series[bool]: ...
    @overload
    def add(
        self: Series[bool],
        other: np_ndarray_anyint,
        level: Level | None = None,
        fill_value: float | None = None,
        axis: int = 0,
    ) -> Series[int]: ...
    @overload
    def add(
        self: Series[bool],
        other: np_ndarray_float,
        level: Level | None = None,
        fill_value: float | None = None,
        axis: int = 0,
    ) -> Series[float]: ...
    @overload
    def add(
        self: Series[int],
        other: (
            bool | Sequence[bool] | np_ndarray_bool | np_ndarray_anyint | Series[bool]
        ),
        level: Level | None = None,
        fill_value: float | None = None,
        axis: int = 0,
    ) -> Series[int]: ...
    @overload
    def add(
        self: Series[int],
        other: _T_COMPLEX | Sequence[_T_COMPLEX] | Series[_T_COMPLEX],
        level: Level | None = None,
        fill_value: float | None = None,
        axis: int = 0,
    ) -> Series[_T_COMPLEX]: ...
    @overload
    def add(
        self: Series[int],
        other: np_ndarray_float,
        level: Level | None = None,
        fill_value: float | None = None,
        axis: int = 0,
    ) -> Series[float]: ...
    @overload
    def add(
        self: Series[float],
        other: (
            int
            | Sequence[int]
            | np_ndarray_bool
            | np_ndarray_anyint
            | np_ndarray_float
            | Series[_T_INT]
        ),
        level: Level | None = None,
        fill_value: float | None = None,
        axis: int = 0,
    ) -> Series[float]: ...
    @overload
    def add(
        self: Series[float],
        other: _T_COMPLEX | Sequence[_T_COMPLEX] | Series[_T_COMPLEX],
        level: Level | None = None,
        fill_value: float | None = None,
        axis: int = 0,
    ) -> Series[_T_COMPLEX]: ...
    @overload
    def add(
        self: Series[complex],
        other: (
            _T_COMPLEX
            | Sequence[_T_COMPLEX]
            | np_ndarray_bool
            | np_ndarray_anyint
            | np_ndarray_float
            | Series[_T_COMPLEX]
        ),
        level: Level | None = None,
        fill_value: float | None = None,
        axis: int = 0,
    ) -> Series[complex]: ...
    @overload
    def add(
        self: Series[_T_COMPLEX],
        other: np_ndarray_complex,
        level: Level | None = None,
        fill_value: float | None = None,
        axis: int = 0,
    ) -> Series[complex]: ...
    @overload
    def add(
        self: Series[_str],
        other: _str | Sequence[_str] | np_ndarray_str | Series[_str],
        level: Level | None = None,
        fill_value: float | None = None,
        axis: int = 0,
    ) -> Series[_str]: ...
<<<<<<< HEAD
    @overload
    def add(
        self: Series[Timestamp],
        other: (
            timedelta
            | np.timedelta64
            | np_ndarray_td
            | TimedeltaIndex
            | Series[Timedelta]
            | TimedeltaSeries
            | BaseOffset
        ),
        level: Level | None = None,
        fill_value: float | None = None,
        axis: int = 0,
    ) -> Series[Timestamp]: ...
    @overload
    def add(
        self: Series[Timedelta],
        other: (
            timedelta
            | np.timedelta64
            | np_ndarray_td
            | TimedeltaIndex
            | Series[Timedelta]
            | TimedeltaSeries
        ),
        level: Level | None = None,
        fill_value: float | None = None,
        axis: int = 0,
    ) -> Series[Timedelta]: ...
    @overload
    def add(
        self: Series[Timestamp],
        other: Period,
        level: Level | None = None,
        fill_value: float | None = None,
        axis: int = 0,
    ) -> PeriodSeries: ...
    @overload
    def __radd__(self: Series[Never], other: Scalar | _ListLike | Series) -> Series: ...
    @overload
    def __radd__(self, other: Series[Never]) -> Series: ...
=======
    @overload  # type: ignore[override]
    def __radd__(self: Series[Never], other: _str) -> Never: ...
    @overload
    def __radd__(
        self: Series[Never], other: complex | _ListLike | Series
    ) -> Series: ...
>>>>>>> 669a2585
    @overload
    def __radd__(
        self: Series[bool],
        other: _T_COMPLEX | Sequence[_T_COMPLEX] | Series[_T_COMPLEX],
    ) -> Series[_T_COMPLEX]: ...
    @overload
    def __radd__(self: Series[bool], other: np_ndarray_bool) -> Series[bool]: ...
    @overload
    def __radd__(self: Series[bool], other: np_ndarray_anyint) -> Series[int]: ...
    @overload
    def __radd__(self: Series[bool], other: np_ndarray_float) -> Series[float]: ...
    @overload
    def __radd__(
        self: Series[int],
        other: (
            bool | Sequence[bool] | np_ndarray_bool | np_ndarray_anyint | Series[bool]
        ),
    ) -> Series[int]: ...
    @overload
    def __radd__(
        self: Series[int], other: _T_COMPLEX | Sequence[_T_COMPLEX] | Series[_T_COMPLEX]
    ) -> Series[_T_COMPLEX]: ...
    @overload
    def __radd__(self: Series[int], other: np_ndarray_float) -> Series[float]: ...
    @overload
    def __radd__(
        self: Series[float],
        other: (
            int
            | Sequence[int]
            | np_ndarray_bool
            | np_ndarray_anyint
            | np_ndarray_float
            | Series[_T_INT]
        ),
    ) -> Series[float]: ...
    @overload
    def __radd__(
        self: Series[float],
        other: _T_COMPLEX | Sequence[_T_COMPLEX] | Series[_T_COMPLEX],
    ) -> Series[_T_COMPLEX]: ...
    @overload
    def __radd__(
        self: Series[complex],
        other: (
            _T_COMPLEX
            | Sequence[_T_COMPLEX]
            | np_ndarray_bool
            | np_ndarray_anyint
            | np_ndarray_float
            | Series[_T_COMPLEX]
        ),
    ) -> Series[complex]: ...
    @overload
    def __radd__(
        self: Series[_T_COMPLEX], other: np_ndarray_complex
    ) -> Series[complex]: ...
    @overload
    def __radd__(
        self: Series[_str],
        other: (
            np_ndarray_bool | np_ndarray_anyint | np_ndarray_float | np_ndarray_complex
        ),
    ) -> Never: ...
    @overload
    def __radd__(
        self: Series[_str], other: _str | Sequence[_str] | np_ndarray_str | Series[_str]
    ) -> Series[_str]: ...
    @overload
    def __radd__(self: Series[Timestamp], other: np_ndarray_dt) -> Never: ...
    @overload
    def __radd__(
        self: Series[Timestamp],
        other: (
            timedelta
            | np.timedelta64
            | np_ndarray_td
            | TimedeltaIndex
            | Series[Timedelta]
            | TimedeltaSeries
            | BaseOffset
        ),
    ) -> Series[Timestamp]: ...
    @overload
    def __radd__(
        self: Series[Timedelta],
        other: datetime | np.datetime64 | np_ndarray_dt | Series[Timestamp],
    ) -> Series[Timestamp]: ...
    @overload
    def __radd__(self: Series[Timedelta], other: Period) -> PeriodSeries: ...
    @overload
    def radd(
        self: Series[Never],
        other: _str,
        level: Level | None = None,
        fill_value: float | None = None,
        axis: int = 0,
    ) -> Never: ...
    @overload
    def radd(
        self: Series[Never],
        other: complex | _ListLike | Series,
        level: Level | None = None,
        fill_value: float | None = None,
        axis: int = 0,
    ) -> Series: ...
    @overload
    def radd(
        self: Series[S1],
        other: Series[Never],
        level: Level | None = None,
        fill_value: float | None = None,
        axis: int = 0,
    ) -> Series: ...
    @overload
    def radd(
        self,
        other: Series[Never],
        level: Level | None = None,
        fill_value: float | None = None,
        axis: int = 0,
    ) -> Series: ...
    @overload
    def radd(
        self: Series[bool],
        other: _T_COMPLEX | Sequence[_T_COMPLEX] | Series[_T_COMPLEX],
        level: Level | None = None,
        fill_value: float | None = None,
        axis: int = 0,
    ) -> Series[_T_COMPLEX]: ...
    @overload
    def radd(
        self: Series[bool],
        other: np_ndarray_bool,
        level: Level | None = None,
        fill_value: float | None = None,
        axis: int = 0,
    ) -> Series[bool]: ...
    @overload
    def radd(
        self: Series[bool],
        other: np_ndarray_anyint,
        level: Level | None = None,
        fill_value: float | None = None,
        axis: int = 0,
    ) -> Series[int]: ...
    @overload
    def radd(
        self: Series[bool],
        other: np_ndarray_float,
        level: Level | None = None,
        fill_value: float | None = None,
        axis: int = 0,
    ) -> Series[float]: ...
    @overload
    def radd(
        self: Series[int],
        other: (
            bool | Sequence[bool] | np_ndarray_bool | np_ndarray_anyint | Series[bool]
        ),
        level: Level | None = None,
        fill_value: float | None = None,
        axis: int = 0,
    ) -> Series[int]: ...
    @overload
    def radd(
        self: Series[int],
        other: _T_COMPLEX | Sequence[_T_COMPLEX] | Series[_T_COMPLEX],
        level: Level | None = None,
        fill_value: float | None = None,
        axis: int = 0,
    ) -> Series[_T_COMPLEX]: ...
    @overload
    def radd(
        self: Series[int],
        other: np_ndarray_float,
        level: Level | None = None,
        fill_value: float | None = None,
        axis: int = 0,
    ) -> Series[float]: ...
    @overload
    def radd(
        self: Series[float],
        other: (
            int
            | Sequence[int]
            | np_ndarray_bool
            | np_ndarray_anyint
            | np_ndarray_float
            | Series[_T_INT]
        ),
        level: Level | None = None,
        fill_value: float | None = None,
        axis: int = 0,
    ) -> Series[float]: ...
    @overload
    def radd(
        self: Series[float],
        other: _T_COMPLEX | Sequence[_T_COMPLEX] | Series[_T_COMPLEX],
        level: Level | None = None,
        fill_value: float | None = None,
        axis: int = 0,
    ) -> Series[_T_COMPLEX]: ...
    @overload
    def radd(
        self: Series[complex],
        other: (
            _T_COMPLEX
            | Sequence[_T_COMPLEX]
            | np_ndarray_bool
            | np_ndarray_anyint
            | np_ndarray_float
            | Series[_T_COMPLEX]
        ),
        level: Level | None = None,
        fill_value: float | None = None,
        axis: int = 0,
    ) -> Series[complex]: ...
    @overload
    def radd(
        self: Series[_T_COMPLEX],
        other: np_ndarray_complex,
        level: Level | None = None,
        fill_value: float | None = None,
        axis: int = 0,
    ) -> Series[complex]: ...
    @overload
    def radd(
        self: Series[_str],
        other: _str | Sequence[_str] | np_ndarray_str | Series[_str],
        level: Level | None = None,
        fill_value: float | None = None,
        axis: int = 0,
    ) -> Series[_str]: ...
    @overload
    def radd(
        self: Series[Timestamp],
        other: (
            timedelta
            | np.timedelta64
            | np_ndarray_td
            | TimedeltaIndex
            | Series[Timedelta]
            | TimedeltaSeries
            | BaseOffset
        ),
        level: Level | None = None,
        fill_value: float | None = None,
        axis: int = 0,
    ) -> Series[Timestamp]: ...
    @overload
    def radd(
        self: Series[Timedelta],
        other: (
            timedelta
            | np.timedelta64
            | np_ndarray_td
            | TimedeltaIndex
            | Series[Timedelta]
            | TimedeltaSeries
        ),
        level: Level | None = None,
        fill_value: float | None = None,
        axis: int = 0,
    ) -> Series[Timedelta]: ...
    @overload
    def radd(
        self: Series[Timestamp],
        other: Period,
        level: Level | None = None,
        fill_value: float | None = None,
        axis: int = 0,
    ) -> PeriodSeries: ...
    # ignore needed for mypy as we want different results based on the arguments
    @overload  # type: ignore[override]
    def __and__(  # pyright: ignore[reportOverlappingOverload]
        self, other: bool | list[int] | MaskType
    ) -> Series[bool]: ...
    @overload
    def __and__(self, other: int | np_ndarray_anyint | Series[int]) -> Series[int]: ...
    def __eq__(self, other: object) -> Series[_bool]: ...  # type: ignore[override] # pyright: ignore[reportIncompatibleMethodOverride]
    @overload
    def __floordiv__(
        self: Series[Timedelta], other: float | Sequence[float]
    ) -> TimedeltaSeries: ...
    @overload
    def __floordiv__(
        self: Series[Timedelta],
        other: (
            timedelta
            | np.timedelta64
            | np_ndarray_td
            | TimedeltaIndex
            | Series[Timedelta]
            | TimedeltaSeries
        ),
    ) -> Series[int]: ...
    @overload
    def __floordiv__(self, other: num | _ListLike | Series[S1]) -> Series[int]: ...
    def __ge__(  # type: ignore[override]
        self, other: S1 | _ListLike | Series[S1] | datetime | timedelta | date
    ) -> Series[_bool]: ...
    def __gt__(  # type: ignore[override]
        self, other: S1 | _ListLike | Series[S1] | datetime | timedelta | date
    ) -> Series[_bool]: ...
    def __le__(  # type: ignore[override]
        self, other: S1 | _ListLike | Series[S1] | datetime | timedelta | date
    ) -> Series[_bool]: ...
    def __lt__(  # type: ignore[override]
        self, other: S1 | _ListLike | Series[S1] | datetime | timedelta | date
    ) -> Series[_bool]: ...
    @overload
    def __mul__(
        self: Series[Never], other: complex | _NumListLike | Series
    ) -> Series: ...
    @overload
    def __mul__(self, other: Series[Never]) -> Series: ...  # type: ignore[overload-overlap]
    @overload
    def __mul__(
        self: Series[bool],
        other: _T_COMPLEX | Sequence[_T_COMPLEX] | Series[_T_COMPLEX],
    ) -> Series[_T_COMPLEX]: ...
    @overload
    def __mul__(self: Series[bool], other: np_ndarray_bool) -> Series[bool]: ...
    @overload
    def __mul__(self: Series[bool], other: np_ndarray_anyint) -> Series[int]: ...
    @overload
    def __mul__(self: Series[bool], other: np_ndarray_float) -> Series[float]: ...
    @overload
    def __mul__(
        self: Series[int],
        other: (
            bool | Sequence[bool] | np_ndarray_bool | np_ndarray_anyint | Series[bool]
        ),
    ) -> Series[int]: ...
    @overload
    def __mul__(
        self: Series[int],
        other: _T_COMPLEX | Sequence[_T_COMPLEX] | Series[_T_COMPLEX],
    ) -> Series[_T_COMPLEX]: ...
    @overload
    def __mul__(self: Series[int], other: np_ndarray_float) -> Series[float]: ...
    @overload
    def __mul__(
        self: Series[float],
        other: (
            int
            | Sequence[int]
            | np_ndarray_bool
            | np_ndarray_anyint
            | np_ndarray_float
            | Series[_T_INT]
        ),
    ) -> Series[float]: ...
    @overload
    def __mul__(
        self: Series[float],
        other: _T_COMPLEX | Sequence[_T_COMPLEX] | Series[_T_COMPLEX],
    ) -> Series[_T_COMPLEX]: ...
    @overload
    def __mul__(
        self: Series[complex],
        other: (
            _T_COMPLEX
            | Sequence[_T_COMPLEX]
            | np_ndarray_bool
            | np_ndarray_anyint
            | np_ndarray_float
            | Series[_T_COMPLEX]
        ),
    ) -> Series[complex]: ...
    @overload
    def __mul__(
        self: Series[_T_COMPLEX], other: np_ndarray_complex
    ) -> Series[complex]: ...
    @overload
    def __mul__(
        self: Series[bool],
        other: timedelta | np.timedelta64 | np_ndarray_td | TimedeltaSeries,
    ) -> TimedeltaSeries: ...
    @overload
    def __mul__(self: Series[bool], other: Series[Timedelta]) -> Series[Timedelta]: ...  # type: ignore[overload-overlap]
    @overload
    def __mul__(
        self: Series[int],
        other: timedelta | np.timedelta64 | np_ndarray_td | TimedeltaSeries,
    ) -> TimedeltaSeries: ...
    @overload
    def __mul__(self: Series[int], other: Series[Timedelta]) -> Series[Timedelta]: ...
    @overload
    def __mul__(
        self: Series[float],
        other: timedelta | np.timedelta64 | np_ndarray_td | TimedeltaSeries,
    ) -> TimedeltaSeries: ...
    @overload
    def __mul__(self: Series[float], other: Series[Timedelta]) -> Series[Timedelta]: ...
    @overload
    def __mul__(
        self: Series[Timedelta],
        other: (
            float
            | Sequence[float]
            | np_ndarray_bool
            | np_ndarray_anyint
            | np_ndarray_float
        ),
    ) -> TimedeltaSeries: ...
    @overload
    def __mul__(
        self: Series[Timedelta],
        other: Series[bool] | Series[int] | Series[float],
    ) -> Series[Timedelta]: ...
    @overload
    def mul(
        self: Series[Never],
        other: complex | _ListLike | Series,
        level: Level | None = None,
        fill_value: float | None = None,
        axis: int = 0,
    ) -> Series: ...
    @overload
    def mul(  # type: ignore[overload-overlap]
        self,
        other: Series[Never],
        level: Level | None = None,
        fill_value: float | None = None,
        axis: int = 0,
    ) -> Series: ...
    @overload
    def mul(
        self: Series[bool],
        other: _T_COMPLEX | Sequence[_T_COMPLEX] | Series[_T_COMPLEX],
        level: Level | None = None,
        fill_value: float | None = None,
        axis: int = 0,
    ) -> Series[_T_COMPLEX]: ...
    @overload
    def mul(
        self: Series[bool],
        other: np_ndarray_bool,
        level: Level | None = None,
        fill_value: float | None = None,
        axis: int = 0,
    ) -> Series[bool]: ...
    @overload
    def mul(
        self: Series[bool],
        other: np_ndarray_anyint,
        level: Level | None = None,
        fill_value: float | None = None,
        axis: int = 0,
    ) -> Series[int]: ...
    @overload
    def mul(
        self: Series[bool],
        other: np_ndarray_float,
        level: Level | None = None,
        fill_value: float | None = None,
        axis: int = 0,
    ) -> Series[float]: ...
    @overload
    def mul(
        self: Series[int],
        other: (
            bool | Sequence[bool] | np_ndarray_bool | np_ndarray_anyint | Series[bool]
        ),
        level: Level | None = None,
        fill_value: float | None = None,
        axis: int = 0,
    ) -> Series[int]: ...
    @overload
    def mul(
        self: Series[int],
        other: _T_COMPLEX | Sequence[_T_COMPLEX] | Series[_T_COMPLEX],
        level: Level | None = None,
        fill_value: float | None = None,
        axis: int = 0,
    ) -> Series[_T_COMPLEX]: ...
    @overload
    def mul(
        self: Series[int],
        other: np_ndarray_float,
        level: Level | None = None,
        fill_value: float | None = None,
        axis: int = 0,
    ) -> Series[float]: ...
    @overload
    def mul(
        self: Series[float],
        other: (
            int
            | Sequence[int]
            | np_ndarray_bool
            | np_ndarray_anyint
            | np_ndarray_float
            | Series[_T_INT]
        ),
        level: Level | None = None,
        fill_value: float | None = None,
        axis: int = 0,
    ) -> Series[float]: ...
    @overload
    def mul(
        self: Series[float],
        other: _T_COMPLEX | Sequence[_T_COMPLEX] | Series[_T_COMPLEX],
        level: Level | None = None,
        fill_value: float | None = None,
        axis: int = 0,
    ) -> Series[_T_COMPLEX]: ...
    @overload
    def mul(
        self: Series[complex],
        other: (
            _T_COMPLEX
            | Sequence[_T_COMPLEX]
            | np_ndarray_bool
            | np_ndarray_anyint
            | np_ndarray_float
            | Series[_T_COMPLEX]
        ),
        level: Level | None = None,
        fill_value: float | None = None,
        axis: int = 0,
    ) -> Series[complex]: ...
    @overload
    def mul(
        self: Series[_T_COMPLEX],
        other: np_ndarray_complex,
        level: Level | None = None,
        fill_value: float | None = None,
        axis: int = 0,
    ) -> Series[complex]: ...
    @overload
    def mul(
        self,
        other: timedelta | np.timedelta64 | np_ndarray_td | TimedeltaSeries,
        level: Level | None = ...,
        fill_value: float | None = None,
        axis: AxisIndex | None = 0,
    ) -> TimedeltaSeries: ...
    @overload
    def __rmul__(
        self: Series[Never], other: complex | _NumListLike | Series
    ) -> Series: ...
    @overload
    def __rmul__(self, other: Series[Never]) -> Series: ...  # type: ignore[overload-overlap]
    @overload
    def __rmul__(
        self: Series[bool],
        other: _T_COMPLEX | Sequence[_T_COMPLEX] | Series[_T_COMPLEX],
    ) -> Series[_T_COMPLEX]: ...
    @overload
    def __rmul__(self: Series[bool], other: np_ndarray_bool) -> Series[bool]: ...
    @overload
    def __rmul__(self: Series[bool], other: np_ndarray_anyint) -> Series[int]: ...
    @overload
    def __rmul__(self: Series[bool], other: np_ndarray_float) -> Series[float]: ...
    @overload
    def __rmul__(
        self: Series[int],
        other: (
            bool | Sequence[bool] | np_ndarray_bool | np_ndarray_anyint | Series[bool]
        ),
    ) -> Series[int]: ...
    @overload
    def __rmul__(
        self: Series[int], other: _T_COMPLEX | Sequence[_T_COMPLEX] | Series[_T_COMPLEX]
    ) -> Series[_T_COMPLEX]: ...
    @overload
    def __rmul__(self: Series[int], other: np_ndarray_float) -> Series[float]: ...
    @overload
    def __rmul__(
        self: Series[float],
        other: (
            int
            | Sequence[int]
            | np_ndarray_bool
            | np_ndarray_anyint
            | np_ndarray_float
            | Series[_T_INT]
        ),
    ) -> Series[float]: ...
    @overload
    def __rmul__(
        self: Series[float],
        other: _T_COMPLEX | Sequence[_T_COMPLEX] | Series[_T_COMPLEX],
    ) -> Series[_T_COMPLEX]: ...
    @overload
    def __rmul__(
        self: Series[complex],
        other: (
            _T_COMPLEX
            | Sequence[_T_COMPLEX]
            | np_ndarray_bool
            | np_ndarray_anyint
            | np_ndarray_float
            | Series[_T_COMPLEX]
        ),
    ) -> Series[complex]: ...
    @overload
    def __rmul__(
        self: Series[_T_COMPLEX], other: np_ndarray_complex
    ) -> Series[complex]: ...
    @overload
    def __rmul__(  # type: ignore[misc]
        self: Series[bool],
        other: (
            timedelta
            | np.timedelta64
            | np_ndarray_td
            | Series[Timedelta]
            | TimedeltaSeries
        ),
    ) -> TimedeltaSeries: ...
    @overload
    def __rmul__(  # type: ignore[misc]
        self: Series[int],
        other: (
            timedelta
            | np.timedelta64
            | np_ndarray_td
            | Series[Timedelta]
            | TimedeltaSeries
        ),
    ) -> TimedeltaSeries: ...
    @overload
    def __rmul__(  # type: ignore[misc]
        self: Series[float],
        other: (
            timedelta
            | np.timedelta64
            | np_ndarray_td
            | Series[Timedelta]
            | TimedeltaSeries
        ),
    ) -> TimedeltaSeries: ...
    @overload
    def __rmul__(
        self: Series[Timedelta],
        other: (
            float
            | Sequence[float]
            | np_ndarray_bool
            | np_ndarray_anyint
            | np_ndarray_float
            | Series[_T_INT]
        ),
    ) -> TimedeltaSeries: ...
    @overload
    def rmul(
        self: Series[Never],
        other: complex | _ListLike | Series,
        level: Level | None = None,
        fill_value: float | None = None,
        axis: int = 0,
    ) -> Series: ...
    @overload
    def rmul(  # type: ignore[overload-overlap]
        self,
        other: Series[Never],
        level: Level | None = None,
        fill_value: float | None = None,
        axis: int = 0,
    ) -> Series: ...
    @overload
    def rmul(
        self: Series[bool],
        other: _T_COMPLEX | Sequence[_T_COMPLEX] | Series[_T_COMPLEX],
        level: Level | None = None,
        fill_value: float | None = None,
        axis: int = 0,
    ) -> Series[_T_COMPLEX]: ...
    @overload
    def rmul(
        self: Series[bool],
        other: np_ndarray_bool,
        level: Level | None = None,
        fill_value: float | None = None,
        axis: int = 0,
    ) -> Series[bool]: ...
    @overload
    def rmul(
        self: Series[bool],
        other: np_ndarray_anyint,
        level: Level | None = None,
        fill_value: float | None = None,
        axis: int = 0,
    ) -> Series[int]: ...
    @overload
    def rmul(
        self: Series[bool],
        other: np_ndarray_float,
        level: Level | None = None,
        fill_value: float | None = None,
        axis: int = 0,
    ) -> Series[float]: ...
    @overload
    def rmul(
        self: Series[int],
        other: (
            bool | Sequence[bool] | np_ndarray_bool | np_ndarray_anyint | Series[bool]
        ),
        level: Level | None = None,
        fill_value: float | None = None,
        axis: int = 0,
    ) -> Series[int]: ...
    @overload
    def rmul(
        self: Series[int],
        other: _T_COMPLEX | Sequence[_T_COMPLEX] | Series[_T_COMPLEX],
        level: Level | None = None,
        fill_value: float | None = None,
        axis: int = 0,
    ) -> Series[_T_COMPLEX]: ...
    @overload
    def rmul(
        self: Series[int],
        other: np_ndarray_float,
        level: Level | None = None,
        fill_value: float | None = None,
        axis: int = 0,
    ) -> Series[float]: ...
    @overload
    def rmul(
        self: Series[float],
        other: (
            int
            | Sequence[int]
            | np_ndarray_bool
            | np_ndarray_anyint
            | np_ndarray_float
            | Series[_T_INT]
        ),
        level: Level | None = None,
        fill_value: float | None = None,
        axis: int = 0,
    ) -> Series[float]: ...
    @overload
    def rmul(
        self: Series[float],
        other: _T_COMPLEX | Sequence[_T_COMPLEX] | Series[_T_COMPLEX],
        level: Level | None = None,
        fill_value: float | None = None,
        axis: int = 0,
    ) -> Series[_T_COMPLEX]: ...
    @overload
    def rmul(
        self: Series[complex],
        other: (
            _T_COMPLEX
            | Sequence[_T_COMPLEX]
            | np_ndarray_bool
            | np_ndarray_anyint
            | np_ndarray_float
            | Series[_T_COMPLEX]
        ),
        level: Level | None = None,
        fill_value: float | None = None,
        axis: int = 0,
    ) -> Series[complex]: ...
    @overload
    def rmul(
        self: Series[_T_COMPLEX],
        other: np_ndarray_complex,
        level: Level | None = None,
        fill_value: float | None = None,
        axis: int = 0,
    ) -> Series[complex]: ...
    @overload
    def rmul(
        self,
        other: timedelta | np.timedelta64 | np_ndarray_td | TimedeltaSeries,
        level: Level | None = ...,
        fill_value: float | None = None,
        axis: AxisIndex = ...,
    ) -> TimedeltaSeries: ...
    def __mod__(self, other: num | _ListLike | Series[S1]) -> Series[S1]: ...
    def __ne__(self, other: object) -> Series[_bool]: ...  # type: ignore[override] # pyright: ignore[reportIncompatibleMethodOverride]
    def __pow__(self, other: num | _ListLike | Series[S1]) -> Series[S1]: ...
    # ignore needed for mypy as we want different results based on the arguments
    @overload  # type: ignore[override]
    def __or__(  # pyright: ignore[reportOverlappingOverload]
        self, other: bool | list[int] | MaskType
    ) -> Series[bool]: ...
    @overload
    def __or__(self, other: int | np_ndarray_anyint | Series[int]) -> Series[int]: ...
    # ignore needed for mypy as we want different results based on the arguments
    @overload  # type: ignore[override]
    def __rand__(  # pyright: ignore[reportOverlappingOverload]
        self, other: bool | MaskType | list[int]
    ) -> Series[bool]: ...
    @overload
    def __rand__(self, other: int | np_ndarray_anyint | Series[int]) -> Series[int]: ...
    def __rdivmod__(self, other: num | _ListLike | Series[S1]) -> Series[S1]: ...  # type: ignore[override] # pyright: ignore[reportIncompatibleMethodOverride]
    @overload
    def __rfloordiv__(
        self: Series[Timedelta],
        other: (
            timedelta
            | np.timedelta64
            | np_ndarray_td
            | TimedeltaIndex
            | Series[Timedelta]
            | TimedeltaSeries
        ),
    ) -> Series[int]: ...
    @overload
    def __rfloordiv__(self, other: num | _ListLike | Series[S1]) -> Series[S1]: ...
    def __rmod__(self, other: num | _ListLike | Series[S1]) -> Series[S1]: ...
    def __rpow__(self, other: num | _ListLike | Series[S1]) -> Series[S1]: ...
    # ignore needed for mypy as we want different results based on the arguments
    @overload  # type: ignore[override]
    def __ror__(  # pyright: ignore[reportOverlappingOverload]
        self, other: bool | MaskType | list[int]
    ) -> Series[bool]: ...
    @overload
    def __ror__(self, other: int | np_ndarray_anyint | Series[int]) -> Series[int]: ...
    # ignore needed for mypy as we want different results based on the arguments
    @overload  # type: ignore[override]
    def __rxor__(  # pyright: ignore[reportOverlappingOverload]
        self, other: bool | MaskType | list[int]
    ) -> Series[bool]: ...
    @overload
    def __rxor__(self, other: int | np_ndarray_anyint | Series[int]) -> Series[int]: ...
    @overload
<<<<<<< HEAD
    def __sub__(self: Series[Never], other: Series[Never]) -> Series: ...  # type: ignore[overload-overlap]
    @overload
    def __sub__(
        self: Series[Never], other: datetime | np.datetime64 | np_ndarray_dt
    ) -> TimedeltaSeries: ...
    @overload
    def __sub__(self: Series[Never], other: Series[Timestamp]) -> Series[Timedelta]: ...
    @overload
    def __sub__(self: Series[Never], other: complex | _ListLike | Series) -> Series: ...
=======
    def __sub__(self: Series[Never], other: TimestampSeries) -> Never: ...
    @overload
    def __sub__(
        self: Series[Never], other: complex | _NumListLike | Series
    ) -> Series: ...
>>>>>>> 669a2585
    @overload
    def __sub__(self, other: Series[Never]) -> Series: ...  # type: ignore[overload-overlap]
    @overload
    def __sub__(
        self: Series[bool],
        other: Just[int] | Sequence[Just[int]] | np_ndarray_anyint | Series[int],
    ) -> Series[int]: ...
    @overload
    def __sub__(
        self: Series[bool],
        other: Just[float] | Sequence[Just[float]] | np_ndarray_float | Series[float],
    ) -> Series[float]: ...
    @overload
    def __sub__(
        self: Series[int],
        other: (
            int
            | Sequence[int]
            | np_ndarray_bool
            | np_ndarray_anyint
            | Series[bool]
            | Series[int]
        ),
    ) -> Series[int]: ...
    @overload
    def __sub__(
        self: Series[int],
        other: Just[float] | Sequence[Just[float]] | np_ndarray_float | Series[float],
    ) -> Series[float]: ...
    @overload
    def __sub__(
        self: Series[float],
        other: (
            float
            | Sequence[float]
            | np_ndarray_bool
            | np_ndarray_anyint
            | np_ndarray_float
            | Series[bool]
            | Series[int]
            | Series[float]
        ),
    ) -> Series[float]: ...
    @overload
    def __sub__(
        self: Series[complex],
        other: (
            _T_COMPLEX
            | Sequence[_T_COMPLEX]
            | np_ndarray_bool
            | np_ndarray_anyint
            | np_ndarray_float
            | Series[_T_COMPLEX]
        ),
    ) -> Series[complex]: ...
    @overload
    def __sub__(
        self: Series[_T_COMPLEX],
        other: (
            Just[complex]
            | Sequence[Just[complex]]
            | np_ndarray_complex
            | Series[complex]
        ),
    ) -> Series[complex]: ...
    @overload
    def __sub__(
        self: Series[Timestamp], other: datetime | np.datetime64 | np_ndarray_dt
    ) -> TimedeltaSeries: ...
    @overload
    def __sub__(
        self: Series[Timestamp], other: Series[Timestamp]
    ) -> Series[Timedelta]: ...
    @overload
    def __sub__(
        self: Series[Timestamp],
        other: (
            timedelta
            | np.timedelta64
            | np_ndarray_td
            | TimedeltaIndex
            | TimedeltaSeries
            | BaseOffset
        ),
    ) -> Series[Timestamp]: ...
    @overload
    def __sub__(
        self: Series[Timedelta],
        other: (
            timedelta
            | np.timedelta64
            | np_ndarray_td
            | TimedeltaIndex
            | TimedeltaSeries
        ),
    ) -> TimedeltaSeries: ...
    @overload
    def sub(
        self: Series[Never],
<<<<<<< HEAD
        other: datetime | np.datetime64 | np_ndarray_dt | Series[Timestamp],
=======
        other: TimestampSeries,
>>>>>>> 669a2585
        level: Level | None = None,
        fill_value: float | None = None,
        axis: int = 0,
    ) -> Never: ...
    @overload
    def sub(
        self: Series[Never],
        other: complex | _NumListLike | Series,
        level: Level | None = None,
        fill_value: float | None = None,
        axis: int = 0,
    ) -> Series: ...
    @overload
    def sub(  # type: ignore[overload-overlap]
        self,
        other: Series[Never],
        level: Level | None = None,
        fill_value: float | None = None,
        axis: int = 0,
    ) -> Series: ...
    @overload
    def sub(
        self: Series[bool],
        other: Just[int] | Sequence[Just[int]] | np_ndarray_anyint | Series[int],
        level: Level | None = None,
        fill_value: float | None = None,
        axis: int = 0,
    ) -> Series[int]: ...
    @overload
    def sub(
        self: Series[bool],
        other: Just[float] | Sequence[Just[float]] | np_ndarray_float | Series[float],
        level: Level | None = None,
        fill_value: float | None = None,
        axis: int = 0,
    ) -> Series[float]: ...
    @overload
    def sub(
        self: Series[int],
        other: (
            int
            | Sequence[int]
            | np_ndarray_bool
            | np_ndarray_anyint
            | Series[bool]
            | Series[int]
        ),
        level: Level | None = None,
        fill_value: float | None = None,
        axis: int = 0,
    ) -> Series[int]: ...
    @overload
    def sub(
        self: Series[int],
        other: Just[float] | Sequence[Just[float]] | np_ndarray_float | Series[float],
        level: Level | None = None,
        fill_value: float | None = None,
        axis: int = 0,
    ) -> Series[float]: ...
    @overload
    def sub(
        self: Series[float],
        other: (
            float
            | Sequence[float]
            | np_ndarray_bool
            | np_ndarray_anyint
            | np_ndarray_float
            | Series[bool]
            | Series[int]
            | Series[float]
        ),
        level: Level | None = None,
        fill_value: float | None = None,
        axis: int = 0,
    ) -> Series[float]: ...
    @overload
    def sub(
        self: Series[complex],
        other: (
            _T_COMPLEX
            | Sequence[_T_COMPLEX]
            | np_ndarray_bool
            | np_ndarray_anyint
            | np_ndarray_float
            | Series[_T_COMPLEX]
        ),
        level: Level | None = None,
        fill_value: float | None = None,
        axis: int = 0,
    ) -> Series[complex]: ...
    @overload
    def sub(
        self: Series[_T_COMPLEX],
        other: (
            Just[complex]
            | Sequence[Just[complex]]
            | np_ndarray_complex
            | Series[complex]
        ),
        level: Level | None = None,
        fill_value: float | None = None,
        axis: int = 0,
    ) -> Series[complex]: ...
    @overload
    def sub(
        self: Series[Timestamp],
        other: datetime | np.datetime64 | np_ndarray_dt | Series[Timestamp],
        level: Level | None = None,
        fill_value: float | None = None,
        axis: int = 0,
    ) -> TimedeltaSeries: ...
    @overload
    def sub(
        self: Series[Timestamp],
        other: (
            timedelta
            | np.timedelta64
            | np_ndarray_td
            | TimedeltaIndex
            | TimedeltaSeries
            | BaseOffset
        ),
        level: Level | None = None,
        fill_value: float | None = None,
        axis: int = 0,
    ) -> Series[Timestamp]: ...
    @overload
    def sub(
        self: Series[Timedelta],
        other: (
            timedelta
            | np.timedelta64
            | np_ndarray_td
            | TimedeltaIndex
            | Series[Timedelta]
            | TimedeltaSeries
        ),
        level: Level | None = None,
        fill_value: float | None = None,
        axis: int = 0,
    ) -> TimedeltaSeries: ...
    @overload
<<<<<<< HEAD
    def __rsub__(  # type: ignore[overload-overlap]
        self: Series[Never],
        other: complex | datetime | np.datetime64 | _ListLike | Series,
=======
    def __rsub__(self: Series[Never], other: TimestampSeries) -> Never: ...  # type: ignore[misc]
    @overload
    def __rsub__(
        self: Series[Never], other: complex | _NumListLike | Series
>>>>>>> 669a2585
    ) -> Series: ...
    @overload
    def __rsub__(self, other: Series[Never]) -> Series: ...
    @overload
    def __rsub__(
        self: Series[bool],
        other: Just[int] | Sequence[Just[int]] | np_ndarray_anyint | Series[int],
    ) -> Series[int]: ...
    @overload
    def __rsub__(
        self: Series[bool],
        other: Just[float] | Sequence[Just[float]] | np_ndarray_float | Series[float],
    ) -> Series[float]: ...
    @overload
    def __rsub__(
        self: Series[int],
        other: (
            int
            | Sequence[int]
            | np_ndarray_bool
            | np_ndarray_anyint
            | Series[bool]
            | Series[int]
        ),
    ) -> Series[int]: ...
    @overload
    def __rsub__(
        self: Series[int],
        other: Just[float] | Sequence[Just[float]] | np_ndarray_float | Series[float],
    ) -> Series[float]: ...
    @overload
    def __rsub__(
        self: Series[float],
        other: (
            float
            | Sequence[float]
            | np_ndarray_bool
            | np_ndarray_anyint
            | np_ndarray_float
            | Series[bool]
            | Series[int]
            | Series[float]
        ),
    ) -> Series[float]: ...
    @overload
    def __rsub__(
        self: Series[complex],
        other: (
            _T_COMPLEX
            | Sequence[_T_COMPLEX]
            | np_ndarray_bool
            | np_ndarray_anyint
            | np_ndarray_float
            | Series[_T_COMPLEX]
        ),
    ) -> Series[complex]: ...
    @overload
    def __rsub__(
        self: Series[_T_COMPLEX],
        other: (
            Just[complex]
            | Sequence[Just[complex]]
            | np_ndarray_complex
            | Series[complex]
        ),
    ) -> Series[complex]: ...
    @overload
<<<<<<< HEAD
    def __rsub__(self: Series[Timestamp], other: np_ndarray_td) -> Never: ...
    @overload
    def __rsub__(
        self: Series[Timestamp], other: datetime | np.datetime64 | np_ndarray_dt
    ) -> TimedeltaSeries: ...
=======
    def rsub(
        self: Series[Never],
        other: TimestampSeries,
        level: Level | None = None,
        fill_value: float | None = None,
        axis: int = 0,
    ) -> Never: ...
>>>>>>> 669a2585
    @overload
    def rsub(  # type: ignore[overload-overlap]
        self: Series[Never],
<<<<<<< HEAD
        other: complex | datetime | np.datetime64 | _ListLike | Series,
=======
        other: complex | _NumListLike | Series,
>>>>>>> 669a2585
        level: Level | None = None,
        fill_value: float | None = None,
        axis: int = 0,
    ) -> Series: ...
    @overload
    def rsub(  # type: ignore[overload-overlap]
        self,
        other: Series[Never],
        level: Level | None = None,
        fill_value: float | None = None,
        axis: int = 0,
    ) -> Series: ...
    @overload
    def rsub(
        self: Series[bool],
        other: Just[int] | Sequence[Just[int]] | np_ndarray_anyint | Series[int],
        level: Level | None = None,
        fill_value: float | None = None,
        axis: int = 0,
    ) -> Series[int]: ...
    @overload
    def rsub(
        self: Series[bool],
        other: Just[float] | Sequence[Just[float]] | np_ndarray_float | Series[float],
        level: Level | None = None,
        fill_value: float | None = None,
        axis: int = 0,
    ) -> Series[float]: ...
    @overload
    def rsub(
        self: Series[int],
        other: (
            int
            | Sequence[int]
            | np_ndarray_bool
            | np_ndarray_anyint
            | Series[bool]
            | Series[int]
        ),
        level: Level | None = None,
        fill_value: float | None = None,
        axis: int = 0,
    ) -> Series[int]: ...
    @overload
    def rsub(
        self: Series[int],
        other: Just[float] | Sequence[Just[float]] | np_ndarray_float | Series[float],
        level: Level | None = None,
        fill_value: float | None = None,
        axis: int = 0,
    ) -> Series[float]: ...
    @overload
    def rsub(
        self: Series[float],
        other: (
            float
            | Sequence[float]
            | np_ndarray_bool
            | np_ndarray_anyint
            | np_ndarray_float
            | Series[bool]
            | Series[int]
            | Series[float]
        ),
        level: Level | None = None,
        fill_value: float | None = None,
        axis: int = 0,
    ) -> Series[float]: ...
    @overload
    def rsub(
        self: Series[complex],
        other: (
            _T_COMPLEX
            | Sequence[_T_COMPLEX]
            | np_ndarray_bool
            | np_ndarray_anyint
            | np_ndarray_float
            | Series[_T_COMPLEX]
        ),
        level: Level | None = None,
        fill_value: float | None = None,
        axis: int = 0,
    ) -> Series[complex]: ...
    @overload
    def rsub(
        self: Series[_T_COMPLEX],
        other: (
            Just[complex]
            | Sequence[Just[complex]]
            | np_ndarray_complex
            | Series[complex]
        ),
        level: Level | None = None,
        fill_value: float | None = None,
        axis: int = 0,
    ) -> Series[complex]: ...
    @overload
<<<<<<< HEAD
    def rsub(
        self: Series[Timestamp],
        other: datetime | np.datetime64 | np_ndarray_dt | Series[Timestamp],
        level: Level | None = None,
        fill_value: float | None = None,
        axis: int = 0,
    ) -> TimedeltaSeries: ...
    @overload
    def __truediv__(
        self: Series[Never], other: complex | _ListLike | Series
=======
    def __truediv__(  # type:ignore[overload-overlap]
        self: Series[Never], other: complex | _NumListLike | Series
>>>>>>> 669a2585
    ) -> Series: ...
    @overload
    def __truediv__(self, other: Series[Never]) -> Series: ...
    @overload
    def __truediv__(self: Series[bool], other: np_ndarray_bool) -> Never: ...
    @overload
    def __truediv__(
        self: Series[bool],
        other: (
            Just[int]
            | Just[float]
            | Sequence[float]
            | np_ndarray_anyint
            | np_ndarray_float
            | Series[int]
            | Series[float]
        ),
    ) -> Series[float]: ...
    @overload
    def __truediv__(
        self: Series[bool],
        other: Just[complex] | Sequence[Just[complex]] | Series[complex],
    ) -> Series[complex]: ...
    @overload
    def __truediv__(
        self: Series[int],
        other: (
            int
            | Sequence[int]
            | np_ndarray_bool
            | np_ndarray_anyint
            | np_ndarray_float
            | Series[_T_INT]
        ),
    ) -> Series[float]: ...
    @overload
    def __truediv__(
        self: Series[int],
        other: _T_COMPLEX | Sequence[_T_COMPLEX] | Series[_T_COMPLEX],
    ) -> Series[_T_COMPLEX]: ...
    @overload
    def __truediv__(
        self: Series[float],
        other: (
            int
            | Sequence[int]
            | np_ndarray_bool
            | np_ndarray_anyint
            | np_ndarray_float
            | Series[_T_INT]
        ),
    ) -> Series[float]: ...
    @overload
    def __truediv__(
        self: Series[float],
        other: _T_COMPLEX | Sequence[_T_COMPLEX] | Series[_T_COMPLEX],
    ) -> Series[_T_COMPLEX]: ...
    @overload
    def __truediv__(
        self: Series[complex],
        other: (
            _T_COMPLEX
            | Sequence[_T_COMPLEX]
            | np_ndarray_bool
            | np_ndarray_anyint
            | np_ndarray_float
            | Series[_T_COMPLEX]
        ),
    ) -> Series[complex]: ...
    @overload
    def __truediv__(
        self: Series[_T_COMPLEX], other: np_ndarray_complex
    ) -> Series[complex]: ...
    @overload
    def __truediv__(
        self: Series[Timestamp],
        other: float | Sequence[float] | Series[int] | Series[float],
    ) -> Series[Timestamp]: ...
    @overload
    def __truediv__(
        self: Series[Timedelta],
        other: (
            timedelta
            | np.timedelta64
            | np_ndarray_td
            | TimedeltaIndex
            | Series[Timedelta]
            | TimedeltaSeries
        ),
    ) -> Series[float]: ...
    @overload
    def __truediv__(self, other: Path) -> Series: ...
    @overload
    def truediv(
        self: Series[Never],
        other: complex | _ListLike | Series,
        level: Level | None = None,
        fill_value: float | None = None,
        axis: AxisIndex = 0,
    ) -> Series: ...
    @overload
    def truediv(
        self,
        other: Series[Never],
        level: Level | None = None,
        fill_value: float | None = None,
        axis: AxisIndex = 0,
    ) -> Series: ...
    @overload
    def truediv(
        self: Series[bool],
        other: (
            Just[int]
            | Just[float]
            | Sequence[float]
            | np_ndarray_anyint
            | np_ndarray_float
            | Series[int]
            | Series[float]
        ),
        level: Level | None = None,
        fill_value: float | None = None,
        axis: AxisIndex = 0,
    ) -> Series[float]: ...
    @overload
    def truediv(
        self: Series[bool],
        other: Just[complex] | Sequence[Just[complex]] | Series[complex],
        level: Level | None = None,
        fill_value: float | None = None,
        axis: AxisIndex = 0,
    ) -> Series[complex]: ...
    @overload
    def truediv(
        self: Series[int],
        other: (
            int
            | Sequence[int]
            | np_ndarray_bool
            | np_ndarray_anyint
            | np_ndarray_float
            | Series[_T_INT]
        ),
        level: Level | None = None,
        fill_value: float | None = None,
        axis: AxisIndex = 0,
    ) -> Series[float]: ...
    @overload
    def truediv(
        self: Series[int],
        other: _T_COMPLEX | Sequence[_T_COMPLEX] | Series[_T_COMPLEX],
        level: Level | None = None,
        fill_value: float | None = None,
        axis: AxisIndex = 0,
    ) -> Series[_T_COMPLEX]: ...
    @overload
    def truediv(
        self: Series[float],
        other: (
            int
            | Sequence[int]
            | np_ndarray_bool
            | np_ndarray_anyint
            | np_ndarray_float
            | Series[_T_INT]
        ),
        level: Level | None = None,
        fill_value: float | None = None,
        axis: AxisIndex = 0,
    ) -> Series[float]: ...
    @overload
    def truediv(
        self: Series[float],
        other: _T_COMPLEX | Sequence[_T_COMPLEX] | Series[_T_COMPLEX],
        level: Level | None = None,
        fill_value: float | None = None,
        axis: AxisIndex = 0,
    ) -> Series[_T_COMPLEX]: ...
    @overload
    def truediv(
        self: Series[complex],
        other: (
            _T_COMPLEX
            | Sequence[_T_COMPLEX]
            | np_ndarray_bool
            | np_ndarray_anyint
            | np_ndarray_float
            | Series[_T_COMPLEX]
        ),
        level: Level | None = None,
        fill_value: float | None = None,
        axis: AxisIndex = 0,
    ) -> Series[complex]: ...
    @overload
    def truediv(
        self: Series[_T_COMPLEX],
        other: np_ndarray_complex,
        level: Level | None = None,
        fill_value: float | None = None,
        axis: AxisIndex = 0,
    ) -> Series[complex]: ...
    @overload
    def truediv(
        self: Series[Timestamp],
        other: float | Sequence[float] | Series[int] | Series[float],
        level: Level | None = None,
        fill_value: float | None = None,
        axis: AxisIndex = 0,
    ) -> Series[Timestamp]: ...
    @overload
    def truediv(
        self: Series[Timedelta],
        other: (
            timedelta
            | np.timedelta64
            | np_ndarray_td
            | TimedeltaIndex
            | Series[Timedelta]
            | TimedeltaSeries
        ),
        level: Level | None = None,
        fill_value: float | None = None,
        axis: AxisIndex = 0,
    ) -> Series[Timedelta]: ...
    @overload
    def truediv(
        self,
        other: Path,
        level: Level | None = None,
        fill_value: float | None = None,
        axis: AxisIndex = 0,
    ) -> Series: ...
    div = truediv
    @overload
    def __rtruediv__(  # type:ignore[overload-overlap]
        self: Series[Never], other: complex | _NumListLike | Series
    ) -> Series: ...
    @overload
    def __rtruediv__(self, other: Series[Never]) -> Series: ...
    @overload
    def __rtruediv__(self: Series[bool], other: np_ndarray_bool) -> Never: ...
    @overload
    def __rtruediv__(
        self: Series[bool],
        other: (
            Just[int]
            | Just[float]
            | Sequence[float]
            | np_ndarray_anyint
            | np_ndarray_float
            | Series[int]
            | Series[float]
        ),
    ) -> Series[float]: ...
    @overload
    def __rtruediv__(
        self: Series[bool],
        other: Just[complex] | Sequence[Just[complex]] | Series[complex],
    ) -> Series[complex]: ...
    @overload
    def __rtruediv__(
        self: Series[int],
        other: (
            int
            | Sequence[int]
            | np_ndarray_bool
            | np_ndarray_anyint
            | np_ndarray_float
            | Series[_T_INT]
        ),
    ) -> Series[float]: ...
    @overload
    def __rtruediv__(
        self: Series[int], other: _T_COMPLEX | Sequence[_T_COMPLEX] | Series[_T_COMPLEX]
    ) -> Series[_T_COMPLEX]: ...
    @overload
    def __rtruediv__(
        self: Series[float],
        other: (
            int
            | Sequence[int]
            | np_ndarray_bool
            | np_ndarray_anyint
            | np_ndarray_float
            | Series[_T_INT]
        ),
    ) -> Series[float]: ...
    @overload
    def __rtruediv__(
        self: Series[float],
        other: _T_COMPLEX | Sequence[_T_COMPLEX] | Series[_T_COMPLEX],
    ) -> Series[_T_COMPLEX]: ...
    @overload
    def __rtruediv__(
        self: Series[complex],
        other: (
            _T_COMPLEX
            | Sequence[_T_COMPLEX]
            | np_ndarray_bool
            | np_ndarray_anyint
            | np_ndarray_float
            | Series[_T_COMPLEX]
        ),
    ) -> Series[complex]: ...
    @overload
    def __rtruediv__(
        self: Series[_T_COMPLEX], other: np_ndarray_complex
    ) -> Series[complex]: ...
    @overload
    def __rtruediv__(
        self: Series[Timedelta],
        other: (
            timedelta
            | np.timedelta64
            | np_ndarray_td
            | TimedeltaIndex
            | Series[Timedelta]
            | TimedeltaSeries
        ),
    ) -> Series[float]: ...
    @overload
    def __rtruediv__(self, other: Path) -> Series: ...
    @overload
    def rtruediv(
        self: Series[Never],
        other: complex | _ListLike | Series,
        level: Level | None = None,
        fill_value: float | None = None,
        axis: AxisIndex = 0,
    ) -> Series: ...
    @overload
    def rtruediv(
        self,
        other: Series[Never],
        level: Level | None = None,
        fill_value: float | None = None,
        axis: AxisIndex = 0,
    ) -> Series: ...
    @overload
    def rtruediv(
        self: Series[bool],
        other: (
            Just[int]
            | Just[float]
            | Sequence[float]
            | np_ndarray_anyint
            | np_ndarray_float
            | Series[int]
            | Series[float]
        ),
        level: Level | None = None,
        fill_value: float | None = None,
        axis: AxisIndex = 0,
    ) -> Series[float]: ...
    @overload
    def rtruediv(
        self: Series[bool],
        other: Just[complex] | Sequence[Just[complex]] | Series[complex],
        level: Level | None = None,
        fill_value: float | None = None,
        axis: AxisIndex = 0,
    ) -> Series[complex]: ...
    @overload
    def rtruediv(
        self: Series[int],
        other: (
            int
            | Sequence[int]
            | np_ndarray_bool
            | np_ndarray_anyint
            | np_ndarray_float
            | Series[_T_INT]
        ),
        level: Level | None = None,
        fill_value: float | None = None,
        axis: AxisIndex = 0,
    ) -> Series[float]: ...
    @overload
    def rtruediv(
        self: Series[int],
        other: _T_COMPLEX | Sequence[_T_COMPLEX] | Series[_T_COMPLEX],
        level: Level | None = None,
        fill_value: float | None = None,
        axis: AxisIndex = 0,
    ) -> Series[_T_COMPLEX]: ...
    @overload
    def rtruediv(
        self: Series[float],
        other: (
            int
            | Sequence[int]
            | np_ndarray_bool
            | np_ndarray_anyint
            | np_ndarray_float
            | Series[_T_INT]
        ),
        level: Level | None = None,
        fill_value: float | None = None,
        axis: AxisIndex = 0,
    ) -> Series[float]: ...
    @overload
    def rtruediv(
        self: Series[float],
        other: _T_COMPLEX | Sequence[_T_COMPLEX] | Series[_T_COMPLEX],
        level: Level | None = None,
        fill_value: float | None = None,
        axis: AxisIndex = 0,
    ) -> Series[_T_COMPLEX]: ...
    @overload
    def rtruediv(
        self: Series[complex],
        other: (
            _T_COMPLEX
            | Sequence[_T_COMPLEX]
            | np_ndarray_bool
            | np_ndarray_anyint
            | np_ndarray_float
            | Series[_T_COMPLEX]
        ),
        level: Level | None = None,
        fill_value: float | None = None,
        axis: AxisIndex = 0,
    ) -> Series[complex]: ...
    @overload
    def rtruediv(
        self: Series[_T_COMPLEX],
        other: np_ndarray_complex,
        level: Level | None = None,
        fill_value: float | None = None,
        axis: AxisIndex = 0,
    ) -> Series[complex]: ...
    @overload
    def rtruediv(
        self,
        other: Path,
        level: Level | None = None,
        fill_value: float | None = None,
        axis: AxisIndex = 0,
    ) -> Series: ...
    rdiv = rtruediv
    # ignore needed for mypy as we want different results based on the arguments
    @overload  # type: ignore[override]
    def __xor__(  # pyright: ignore[reportOverlappingOverload]
        self, other: bool | MaskType | list[int]
    ) -> Series[bool]: ...
    @overload
    def __xor__(self, other: int | np_ndarray_anyint | Series[int]) -> Series[int]: ...
    @final
    def __invert__(self) -> Series[bool]: ...
    # properties
    # @property
    # def array(self) -> _npndarray
    @property
    def at(self) -> _AtIndexer: ...
    @property
    def cat(self) -> CategoricalAccessor: ...
    @property
    def iat(self) -> _iAtIndexer: ...
    @property
    def iloc(self) -> _iLocIndexerSeries[S1]: ...
    @property
    def loc(self) -> _LocIndexerSeries[S1]: ...
    def all(
        self,
        axis: AxisIndex = 0,
        bool_only: _bool | None = False,
        skipna: _bool = True,
        **kwargs: Any,
    ) -> np.bool: ...
    def any(
        self,
        *,
        axis: AxisIndex = ...,
        bool_only: _bool | None = ...,
        skipna: _bool = ...,
        **kwargs: Any,
    ) -> np.bool: ...
    def cummax(
        self,
        axis: AxisIndex | None = 0,
        skipna: _bool = True,
        *args: Any,
        **kwargs: Any,
    ) -> Series[S1]: ...
    def cummin(
        self,
        axis: AxisIndex | None = 0,
        skipna: _bool = True,
        *args: Any,
        **kwargs: Any,
    ) -> Series[S1]: ...
    @overload
    def cumprod(
        self: Series[_str],
        axis: AxisIndex = ...,
        skipna: _bool = ...,
        *args: Any,
        **kwargs: Any,
    ) -> Never: ...
    @overload
    def cumprod(
        self: Series[Timestamp],
        axis: AxisIndex = ...,
        skipna: _bool = ...,
        *args: Any,
        **kwargs: Any,
    ) -> Never: ...
    @overload
    def cumprod(
        self,
        axis: AxisIndex = ...,
        skipna: _bool = ...,
        *args: Any,
        **kwargs: Any,
    ) -> Series[S1]: ...
    def cumsum(
        self,
        axis: AxisIndex | None = 0,
        skipna: _bool = True,
        *args: Any,
        **kwargs: Any,
    ) -> Series[S1]: ...
    def divmod(
        self,
        other: num | _ListLike | Series[S1],
        level: Level | None = ...,
        fill_value: float | None = None,
        axis: AxisIndex = ...,
    ) -> Series[S1]: ...
    def eq(
        self,
        other: Scalar | Series[S1],
        level: Level | None = ...,
        fill_value: float | None = None,
        axis: AxisIndex = ...,
    ) -> Series[_bool]: ...
    @final
    def ewm(
        self,
        com: float | None = None,
        span: float | None = None,
        halflife: float | None = None,
        alpha: float | None = None,
        min_periods: int = 0,
        adjust: _bool = True,
        ignore_na: _bool = False,
        axis: Axis = 0,
        times: np.ndarray | Series | None = None,
        method: CalculationMethod = "single",
    ) -> ExponentialMovingWindow[Series]: ...
    @final
    def expanding(
        self,
        min_periods: int = 1,
        axis: Literal[0] = 0,
        method: CalculationMethod = "single",
    ) -> Expanding[Series]: ...
    def floordiv(
        self,
        other: num | _ListLike | Series[S1],
        level: Level | None = ...,
        fill_value: float | None = None,
        axis: AxisIndex | None = 0,
    ) -> Series[int]: ...
    def ge(
        self,
        other: Scalar | Series[S1],
        level: Level | None = ...,
        fill_value: float | None = None,
        axis: AxisIndex = ...,
    ) -> Series[_bool]: ...
    def gt(
        self,
        other: Scalar | Series[S1],
        level: Level | None = ...,
        fill_value: float | None = None,
        axis: AxisIndex = ...,
    ) -> Series[_bool]: ...
    @final
    def item(self) -> S1: ...
    def kurt(
        self,
        axis: AxisIndex | None = 0,
        skipna: _bool = True,
        numeric_only: _bool = False,
        **kwargs: Any,
    ) -> Scalar: ...
    def kurtosis(
        self,
        axis: AxisIndex | None = 0,
        skipna: _bool = True,
        numeric_only: _bool = False,
        **kwargs: Any,
    ) -> Scalar: ...
    def le(
        self,
        other: Scalar | Series[S1],
        level: Level | None = ...,
        fill_value: float | None = None,
        axis: AxisIndex = ...,
    ) -> Series[_bool]: ...
    def lt(
        self,
        other: Scalar | Series[S1],
        level: Level | None = ...,
        fill_value: float | None = None,
        axis: AxisIndex = ...,
    ) -> Series[_bool]: ...
    def max(
        self,
        axis: AxisIndex | None = 0,
        skipna: _bool = True,
        level: None = ...,
        numeric_only: _bool = False,
        **kwargs: Any,
    ) -> S1: ...
    @overload
    def mean(
        self: Series[Never],
        axis: AxisIndex | None = ...,
        skipna: _bool = ...,
        level: None = ...,
        numeric_only: _bool = False,
        **kwargs: Any,
    ) -> float: ...
    @overload
    def mean(
        self: Series[Timestamp],
        axis: AxisIndex | None = ...,
        skipna: _bool = ...,
        level: None = ...,
        numeric_only: _bool = False,
        **kwargs: Any,
    ) -> Timestamp: ...
    @overload
    def mean(
        self,
        axis: AxisIndex | None = 0,
        skipna: _bool = True,
        level: None = ...,
        numeric_only: _bool = False,
        **kwargs: Any,
    ) -> float: ...
    @overload
    def median(
        self: Series[float],
        axis: AxisIndex | None = 0,
        skipna: _bool = True,
        level: None = ...,
        numeric_only: _bool = False,
        **kwargs: Any,
    ) -> float: ...
    @overload
    def median(
        self: Series[Timestamp],
        axis: AxisIndex | None = 0,
        skipna: _bool = True,
        level: None = ...,
        numeric_only: _bool = False,
        **kwargs: Any,
    ) -> Timestamp: ...
    def min(
        self,
        axis: AxisIndex | None = 0,
        skipna: _bool = True,
        level: None = ...,
        numeric_only: _bool = False,
        **kwargs: Any,
    ) -> S1: ...
    def mod(
        self,
        other: num | _ListLike | Series[S1],
        level: Level | None = ...,
        fill_value: float | None = None,
        axis: AxisIndex | None = 0,
    ) -> Series[S1]: ...
    def ne(
        self,
        other: Scalar | Series[S1],
        level: Level | None = ...,
        fill_value: float | None = None,
        axis: AxisIndex = ...,
    ) -> Series[_bool]: ...
    @final
    def nunique(self, dropna: _bool = True) -> int: ...
    def pow(
        self,
        other: num | _ListLike | Series[S1],
        level: Level | None = ...,
        fill_value: float | None = None,
        axis: AxisIndex | None = 0,
    ) -> Series[S1]: ...
    def prod(
        self,
        axis: AxisIndex | None = 0,
        skipna: _bool | None = True,
        numeric_only: _bool = False,
        min_count: int = 0,
        **kwargs: Any,
    ) -> Scalar: ...
    def product(
        self,
        axis: AxisIndex | None = 0,
        skipna: _bool | None = True,
        numeric_only: _bool = False,
        min_count: int = 0,
        **kwargs: Any,
    ) -> Scalar: ...
    def rdivmod(
        self,
        other: Series[S1] | Scalar,
        level: Level | None = ...,
        fill_value: float | None = None,
        axis: AxisIndex = ...,
    ) -> Series[S1]: ...
    def rfloordiv(
        self,
        other,
        level: Level | None = ...,
        fill_value: float | None = None,
        axis: AxisIndex = ...,
    ) -> Series[S1]: ...
    def rmod(
        self,
        other: Series[S1] | Scalar,
        level: Level | None = ...,
        fill_value: float | None = None,
        axis: AxisIndex = ...,
    ) -> Series[S1]: ...
    @overload
    def rolling(
        self,
        window: int | _str | timedelta | BaseOffset | BaseIndexer,
        min_periods: int | None = ...,
        center: _bool = ...,
        on: _str | None = ...,
        closed: IntervalClosedType | None = ...,
        step: int | None = ...,
        method: CalculationMethod = ...,
        *,
        win_type: _str,
    ) -> Window[Series]: ...
    @overload
    def rolling(
        self,
        window: int | _str | timedelta | BaseOffset | BaseIndexer,
        min_periods: int | None = ...,
        center: _bool = ...,
        on: _str | None = ...,
        closed: IntervalClosedType | None = ...,
        step: int | None = ...,
        method: CalculationMethod = ...,
        *,
        win_type: None = ...,
    ) -> Rolling[Series]: ...
    def rpow(
        self,
        other: Series[S1] | Scalar,
        level: Level | None = ...,
        fill_value: float | None = None,
        axis: AxisIndex = ...,
    ) -> Series[S1]: ...
    def sem(
        self,
        axis: AxisIndex | None = 0,
        skipna: _bool | None = True,
        ddof: int = 1,
        numeric_only: _bool = False,
        **kwargs: Any,
    ) -> Scalar: ...
    def skew(
        self,
        axis: AxisIndex | None = 0,
        skipna: _bool | None = True,
        numeric_only: _bool = False,
        **kwargs: Any,
    ) -> Scalar: ...
    @overload
    def std(
        self: Series[Timestamp],
        axis: AxisIndex | None = 0,
        skipna: _bool | None = True,
        level: None = ...,
        ddof: int = ...,
        numeric_only: _bool = False,
        **kwargs: Any,
    ) -> Timedelta: ...
    @overload
    def std(
        self,
        axis: AxisIndex | None = 0,
        skipna: _bool | None = True,
        ddof: int = 1,
        numeric_only: _bool = False,
        **kwargs: Any,
    ) -> float: ...
    @overload
    def sum(
        self: Series[Never],
        axis: AxisIndex | None = 0,
        skipna: _bool | None = ...,
        numeric_only: _bool = ...,
        min_count: int = ...,
        **kwargs: Any,
    ) -> Any: ...
    # between `Series[bool]` and `Series[int]`.
    @overload
    def sum(
        self: Series[bool],
        axis: AxisIndex | None = 0,
        skipna: _bool | None = ...,
        numeric_only: _bool = ...,
        min_count: int = ...,
        **kwargs: Any,
    ) -> int: ...
    @overload
    def sum(
        self: Series[S1],
        axis: AxisIndex | None = 0,
        skipna: _bool | None = ...,
        numeric_only: _bool = ...,
        min_count: int = ...,
        **kwargs: Any,
    ) -> S1: ...
    def to_list(self) -> list[S1]: ...
    @overload  # type: ignore[override]
    def to_numpy(
        self: Series[Timestamp],
        dtype: None = None,
        copy: bool = False,
        na_value: Scalar = ...,
        **kwargs,
    ) -> np_1darray[np.datetime64]: ...
    @overload
    def to_numpy(
        self: Series[Timestamp],
        dtype: np.dtype[GenericT] | SupportsDType[GenericT] | type[GenericT],
        copy: bool = False,
        na_value: Scalar = ...,
        **kwargs,
    ) -> np_1darray[GenericT]: ...
    @overload
    def to_numpy(
        self,
        dtype: DTypeLike | None = None,
        copy: bool = False,
        na_value: Scalar = ...,
        **kwargs,
    ) -> np_1darray: ...
    def tolist(self) -> list[S1]: ...
    def var(
        self,
        axis: AxisIndex | None = 0,
        skipna: _bool | None = True,
        ddof: int = 1,
        numeric_only: _bool = False,
        **kwargs: Any,
    ) -> Scalar: ...
    # Rename axis with `mapper`, `axis`, and `inplace=True`
    @overload
    def rename_axis(
        self,
        mapper: Scalar | ListLike | None = ...,
        *,
        axis: AxisIndex | None = 0,
        copy: _bool = ...,
        inplace: Literal[True],
    ) -> None: ...
    # Rename axis with `mapper`, `axis`, and `inplace=False`
    @overload
    def rename_axis(
        self,
        mapper: Scalar | ListLike | None = ...,
        *,
        axis: AxisIndex | None = 0,
        copy: _bool = ...,
        inplace: Literal[False] = ...,
    ) -> Self: ...
    # Rename axis with `index` and `inplace=True`
    @overload
    def rename_axis(
        self,
        *,
        index: Scalar | ListLike | Callable | dict | None = ...,
        copy: _bool = ...,
        inplace: Literal[True],
    ) -> None: ...
    # Rename axis with `index` and `inplace=False`
    @overload
    def rename_axis(
        self,
        *,
        index: Scalar | ListLike | Callable | dict | None = ...,
        copy: _bool = ...,
        inplace: Literal[False] = ...,
    ) -> Self: ...
    def set_axis(self, labels, *, axis: Axis = ..., copy: _bool = ...) -> Self: ...
    def __iter__(self) -> Iterator[S1]: ...
    @final
    def xs(
        self,
        key: Hashable,
        axis: AxisIndex = 0,
        level: Level | None = ...,
        drop_level: _bool = True,
    ) -> Self: ...
    @final
    def __bool__(self) -> NoReturn: ...

@type_check_only
class _SeriesSubclassBase(Series[S1], Generic[S1, GenericT_co]):
    @overload  # type: ignore[override]
    def to_numpy(  # pyrefly: ignore
        self,
        dtype: None = None,
        copy: bool = False,
        na_value: Scalar = ...,
        **kwargs,
    ) -> np_1darray[GenericT_co]: ...
    @overload
    def to_numpy(
        self,
        dtype: np.dtype[GenericT] | SupportsDType[GenericT] | type[GenericT],
        copy: bool = False,
        na_value: Scalar = ...,
        **kwargs,
    ) -> np_1darray[GenericT]: ...
    @overload
    def to_numpy(  # pyright: ignore[reportIncompatibleMethodOverride]
        self,
        dtype: DTypeLike,
        copy: bool = False,
        na_value: Scalar = ...,
        **kwargs,
    ) -> np_1darray: ...

class TimedeltaSeries(_SeriesSubclassBase[Timedelta, np.timedelta64]):
    # ignores needed because of mypy
    @overload  # type: ignore[override]
    def __add__(self, other: Period) -> PeriodSeries: ...
    @overload
    def __add__(
        self, other: datetime | Series[Timestamp] | DatetimeIndex
    ) -> Series[Timestamp]: ...
    @overload
    def __add__(self, other: timedelta | np.timedelta64) -> TimedeltaSeries: ...
    def __radd__(self, other: datetime | Series[Timestamp]) -> Series[Timestamp]: ...  # type: ignore[override] # pyright: ignore[reportIncompatibleMethodOverride]
    def __mul__(  # type: ignore[override] # pyright: ignore[reportIncompatibleMethodOverride]
        self, other: num | Sequence[num] | Series[int] | Series[float]
    ) -> TimedeltaSeries: ...
    def unique(self) -> TimedeltaArray: ...  # type: ignore[override] # pyright: ignore[reportIncompatibleMethodOverride]
    def __sub__(  # type: ignore[override] # pyright: ignore[reportIncompatibleMethodOverride]
        self,
        other: timedelta | TimedeltaSeries | TimedeltaIndex | np.timedelta64,
    ) -> TimedeltaSeries: ...
    @overload  # type: ignore[override]
    def __truediv__(self, other: float | Sequence[float]) -> Self: ...
    @overload
    def __truediv__(  # pyright: ignore[reportIncompatibleMethodOverride]
        self,
        other: (
            timedelta
            | TimedeltaSeries
            | np.timedelta64
            | TimedeltaIndex
            | Sequence[timedelta]
        ),
    ) -> Series[float]: ...
    @overload  # type: ignore[override]
    def __rtruediv__(
        self,
        other: (
            timedelta
            | np.timedelta64
            | Sequence[timedelta]
            | np_ndarray_td
            | TimedeltaSeries
            | TimedeltaIndex
        ),
    ) -> Series[float]: ...
    @overload
    def __rtruediv__(  # pyright: ignore[reportIncompatibleMethodOverride]
        self: Series[Timedelta],
        other: (
            timedelta
            | np.timedelta64
            | Series[Timedelta]
            | np_ndarray_td
            | TimedeltaSeries
            | TimedeltaIndex
        ),
    ) -> Series[float]: ...
    @overload  # type: ignore[override]
    def __floordiv__(self, other: float | Sequence[float]) -> Self: ...
    @overload
    def __floordiv__(  # pyright: ignore[reportIncompatibleMethodOverride]
        self,
        other: (
            timedelta
            | np.timedelta64
            | TimedeltaSeries
            | TimedeltaIndex
            | Sequence[timedelta]
        ),
    ) -> Series[int]: ...
    def __rfloordiv__(  # type: ignore[override] # pyright: ignore[reportIncompatibleMethodOverride]
        self,
        other: (
            timedelta
            | np.timedelta64
            | TimedeltaSeries
            | TimedeltaIndex
            | Sequence[timedelta]
        ),
    ) -> Series[int]: ...
    @property
    def dt(  # pyright: ignore[reportIncompatibleMethodOverride] # pyrefly: ignore
        self,
    ) -> TimedeltaProperties: ...
    def mean(  # type: ignore[override] # pyright: ignore[reportIncompatibleMethodOverride]
        self,
        axis: AxisIndex | None = 0,
        skipna: _bool = ...,
        level: None = ...,
        numeric_only: _bool = ...,
        **kwargs: Any,
    ) -> Timedelta: ...
    def median(  # type: ignore[override]
        self,
        axis: AxisIndex | None = 0,
        skipna: _bool = ...,
        level: None = ...,
        numeric_only: _bool = ...,
        **kwargs: Any,
    ) -> Timedelta: ...
    def std(  # type: ignore[override] # pyright: ignore[reportIncompatibleMethodOverride]
        self,
        axis: AxisIndex | None = 0,
        skipna: _bool | None = ...,
        level: None = ...,
        ddof: int = ...,
        numeric_only: _bool = ...,
        **kwargs: Any,
    ) -> Timedelta: ...
    def diff(self, periods: int = ...) -> TimedeltaSeries: ...  # type: ignore[override] # pyright: ignore[reportIncompatibleMethodOverride]
    def cumsum(
        self,
        axis: AxisIndex | None = 0,
        skipna: _bool = ...,
        *args: Any,
        **kwargs: Any,
    ) -> TimedeltaSeries: ...
    def cumprod(  # pyrefly: ignore
        self,
        axis: AxisIndex = ...,
        skipna: _bool = ...,
        *args: Any,
        **kwargs: Any,
    ) -> Never: ...

class PeriodSeries(_SeriesSubclassBase[Period, np.object_]):
    @property
    def dt(self) -> PeriodProperties: ...  # type: ignore[override] # pyright: ignore[reportIncompatibleMethodOverride]
    def __sub__(self, other: PeriodSeries) -> OffsetSeries: ...  # type: ignore[override] # pyright: ignore[reportIncompatibleMethodOverride]
    def diff(self, periods: int = ...) -> OffsetSeries: ...  # type: ignore[override] # pyright: ignore[reportIncompatibleMethodOverride]
    def cumprod(
        self,
        axis: AxisIndex = ...,
        skipna: _bool = ...,
        *args: Any,
        **kwargs: Any,
    ) -> Never: ...

class OffsetSeries(_SeriesSubclassBase[BaseOffset, np.object_]):
    @overload  # type: ignore[override]
    def __radd__(self, other: Period) -> PeriodSeries: ...
    @overload
    def __radd__(  # pyright: ignore[reportIncompatibleMethodOverride]
        self, other: BaseOffset
    ) -> OffsetSeries: ...
    def cumprod(  # pyrefly: ignore
        self,
        axis: AxisIndex = ...,
        skipna: _bool = ...,
        *args: Any,
        **kwargs: Any,
    ) -> Never: ...

class IntervalSeries(
    _SeriesSubclassBase[Interval[_OrderableT], np.object_], Generic[_OrderableT]
):
    @property
    def array(self) -> IntervalArray: ...
    def diff(self, periods: int = ...) -> Never: ...  # pyrefly: ignore<|MERGE_RESOLUTION|>--- conflicted
+++ resolved
@@ -185,6 +185,7 @@
     np_ndarray_anyint,
     np_ndarray_bool,
     np_ndarray_complex,
+    np_ndarray_dt,
     np_ndarray_float,
     np_ndarray_str,
     np_ndarray_td,
@@ -1637,13 +1638,9 @@
     # just failed to generate these so I couldn't match
     # them up.
     @overload
-<<<<<<< HEAD
-    def __add__(self: Series[Never], other: Scalar | _ListLike | Series) -> Series: ...  # type: ignore[overload-overlap]
-=======
     def __add__(self: Series[Never], other: _str) -> Never: ...
     @overload
     def __add__(self: Series[Never], other: complex | _ListLike | Series) -> Series: ...
->>>>>>> 669a2585
     @overload
     def __add__(self, other: Series[Never]) -> Series: ...  # type: ignore[overload-overlap]
     @overload
@@ -1883,7 +1880,6 @@
         fill_value: float | None = None,
         axis: int = 0,
     ) -> Series[_str]: ...
-<<<<<<< HEAD
     @overload
     def add(
         self: Series[Timestamp],
@@ -1923,18 +1919,12 @@
         fill_value: float | None = None,
         axis: int = 0,
     ) -> PeriodSeries: ...
-    @overload
-    def __radd__(self: Series[Never], other: Scalar | _ListLike | Series) -> Series: ...
-    @overload
-    def __radd__(self, other: Series[Never]) -> Series: ...
-=======
     @overload  # type: ignore[override]
     def __radd__(self: Series[Never], other: _str) -> Never: ...
     @overload
     def __radd__(
         self: Series[Never], other: complex | _ListLike | Series
     ) -> Series: ...
->>>>>>> 669a2585
     @overload
     def __radd__(
         self: Series[bool],
@@ -2044,14 +2034,6 @@
     @overload
     def radd(
         self: Series[S1],
-        other: Series[Never],
-        level: Level | None = None,
-        fill_value: float | None = None,
-        axis: int = 0,
-    ) -> Series: ...
-    @overload
-    def radd(
-        self,
         other: Series[Never],
         level: Level | None = None,
         fill_value: float | None = None,
@@ -2247,7 +2229,7 @@
         self, other: S1 | _ListLike | Series[S1] | datetime | timedelta | date
     ) -> Series[_bool]: ...
     @overload
-    def __mul__(
+    def __mul__(  # type: ignore[overload-overlap]
         self: Series[Never], other: complex | _NumListLike | Series
     ) -> Series: ...
     @overload
@@ -2476,7 +2458,7 @@
         axis: AxisIndex | None = 0,
     ) -> TimedeltaSeries: ...
     @overload
-    def __rmul__(
+    def __rmul__(  # type: ignore[overload-overlap]
         self: Series[Never], other: complex | _NumListLike | Series
     ) -> Series: ...
     @overload
@@ -2760,23 +2742,13 @@
     @overload
     def __rxor__(self, other: int | np_ndarray_anyint | Series[int]) -> Series[int]: ...
     @overload
-<<<<<<< HEAD
-    def __sub__(self: Series[Never], other: Series[Never]) -> Series: ...  # type: ignore[overload-overlap]
-    @overload
     def __sub__(
         self: Series[Never], other: datetime | np.datetime64 | np_ndarray_dt
-    ) -> TimedeltaSeries: ...
-    @overload
-    def __sub__(self: Series[Never], other: Series[Timestamp]) -> Series[Timedelta]: ...
-    @overload
-    def __sub__(self: Series[Never], other: complex | _ListLike | Series) -> Series: ...
-=======
-    def __sub__(self: Series[Never], other: TimestampSeries) -> Never: ...
+    ) -> Never: ...
     @overload
     def __sub__(
-        self: Series[Never], other: complex | _NumListLike | Series
+        self: Series[Never], other: complex | _NumListLike | Series[_T_COMPLEX]
     ) -> Series: ...
->>>>>>> 669a2585
     @overload
     def __sub__(self, other: Series[Never]) -> Series: ...  # type: ignore[overload-overlap]
     @overload
@@ -2873,14 +2845,18 @@
             | TimedeltaSeries
         ),
     ) -> TimedeltaSeries: ...
+    # @overload
+    # def sub(  # type: ignore[overload-overlap]
+    #     self: Series[Never],
+    #     other: Series[Never],
+    #     level: Level | None = None,
+    #     fill_value: float | None = None,
+    #     axis: int = 0,
+    # ) -> Series: ...
     @overload
     def sub(
         self: Series[Never],
-<<<<<<< HEAD
-        other: datetime | np.datetime64 | np_ndarray_dt | Series[Timestamp],
-=======
-        other: TimestampSeries,
->>>>>>> 669a2585
+        other: datetime | np.datetime64 | np_ndarray_dt,  # | Series[Timestamp],
         level: Level | None = None,
         fill_value: float | None = None,
         axis: int = 0,
@@ -2988,11 +2964,19 @@
     @overload
     def sub(
         self: Series[Timestamp],
-        other: datetime | np.datetime64 | np_ndarray_dt | Series[Timestamp],
+        other: datetime | np.datetime64 | np_ndarray_dt,
         level: Level | None = None,
         fill_value: float | None = None,
         axis: int = 0,
     ) -> TimedeltaSeries: ...
+    @overload
+    def sub(
+        self: Series[Timestamp],
+        other: Series[Timestamp],
+        level: Level | None = None,
+        fill_value: float | None = None,
+        axis: int = 0,
+    ) -> Series[Timedelta]: ...
     @overload
     def sub(
         self: Series[Timestamp],
@@ -3016,7 +3000,6 @@
             | np.timedelta64
             | np_ndarray_td
             | TimedeltaIndex
-            | Series[Timedelta]
             | TimedeltaSeries
         ),
         level: Level | None = None,
@@ -3024,16 +3007,12 @@
         axis: int = 0,
     ) -> TimedeltaSeries: ...
     @overload
-<<<<<<< HEAD
-    def __rsub__(  # type: ignore[overload-overlap]
-        self: Series[Never],
-        other: complex | datetime | np.datetime64 | _ListLike | Series,
-=======
-    def __rsub__(self: Series[Never], other: TimestampSeries) -> Never: ...  # type: ignore[misc]
+    def __rsub__(
+        self: Series[Never], other: datetime | np.datetime64 | np_ndarray_dt
+    ) -> Never: ...
     @overload
     def __rsub__(
         self: Series[Never], other: complex | _NumListLike | Series
->>>>>>> 669a2585
     ) -> Series: ...
     @overload
     def __rsub__(self, other: Series[Never]) -> Series: ...
@@ -3101,35 +3080,37 @@
         ),
     ) -> Series[complex]: ...
     @overload
-<<<<<<< HEAD
     def __rsub__(self: Series[Timestamp], other: np_ndarray_td) -> Never: ...
     @overload
     def __rsub__(
         self: Series[Timestamp], other: datetime | np.datetime64 | np_ndarray_dt
     ) -> TimedeltaSeries: ...
-=======
+    @overload
     def rsub(
         self: Series[Never],
-        other: TimestampSeries,
+        other: Series[Never],
+        level: Level | None = None,
+        fill_value: float | None = None,
+        axis: int = 0,
+    ) -> Series: ...
+    @overload
+    def rsub(
+        self: Series[Never],
+        other: datetime | np.datetime64 | np_ndarray_dt,
         level: Level | None = None,
         fill_value: float | None = None,
         axis: int = 0,
     ) -> Never: ...
->>>>>>> 669a2585
-    @overload
-    def rsub(  # type: ignore[overload-overlap]
+    @overload
+    def rsub(
         self: Series[Never],
-<<<<<<< HEAD
-        other: complex | datetime | np.datetime64 | _ListLike | Series,
-=======
         other: complex | _NumListLike | Series,
->>>>>>> 669a2585
         level: Level | None = None,
         fill_value: float | None = None,
         axis: int = 0,
     ) -> Series: ...
     @overload
-    def rsub(  # type: ignore[overload-overlap]
+    def rsub(
         self,
         other: Series[Never],
         level: Level | None = None,
@@ -3221,21 +3202,24 @@
         axis: int = 0,
     ) -> Series[complex]: ...
     @overload
-<<<<<<< HEAD
     def rsub(
         self: Series[Timestamp],
-        other: datetime | np.datetime64 | np_ndarray_dt | Series[Timestamp],
+        other: datetime | np.datetime64 | np_ndarray_dt,
         level: Level | None = None,
         fill_value: float | None = None,
         axis: int = 0,
     ) -> TimedeltaSeries: ...
     @overload
-    def __truediv__(
-        self: Series[Never], other: complex | _ListLike | Series
-=======
+    def rsub(
+        self: Series[Timestamp],
+        other: Series[Timestamp],
+        level: Level | None = None,
+        fill_value: float | None = None,
+        axis: int = 0,
+    ) -> Series[Timedelta]: ...
+    @overload
     def __truediv__(  # type:ignore[overload-overlap]
         self: Series[Never], other: complex | _NumListLike | Series
->>>>>>> 669a2585
     ) -> Series: ...
     @overload
     def __truediv__(self, other: Series[Never]) -> Series: ...
@@ -4313,9 +4297,7 @@
     @overload  # type: ignore[override]
     def __radd__(self, other: Period) -> PeriodSeries: ...
     @overload
-    def __radd__(  # pyright: ignore[reportIncompatibleMethodOverride]
-        self, other: BaseOffset
-    ) -> OffsetSeries: ...
+    def __radd__(self, other: BaseOffset) -> OffsetSeries: ...
     def cumprod(  # pyrefly: ignore
         self,
         axis: AxisIndex = ...,
