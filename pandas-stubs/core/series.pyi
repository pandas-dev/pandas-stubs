from builtins import (
    bool as _bool,
    str as _str,
)
from collections import dict_keys  # type: ignore[attr-defined]
from collections.abc import (
    Callable,
    Hashable,
    Iterable,
    Iterator,
    Mapping,
    MutableMapping,
    Sequence,
)
from datetime import (
    date,
    datetime,
    time,
    timedelta,
)
from pathlib import Path
from typing import (
    Any,
    ClassVar,
    Generic,
    Literal,
    NoReturn,
    TypeVar,
    final,
    overload,
)

from matplotlib.axes import (
    Axes as PlotAxes,
    SubplotBase,
)
import numpy as np
from pandas import (
    Index,
    Period,
    PeriodDtype,
    Timedelta,
    Timestamp,
)
from pandas.core.api import (
    Int8Dtype as Int8Dtype,
    Int16Dtype as Int16Dtype,
    Int32Dtype as Int32Dtype,
    Int64Dtype as Int64Dtype,
)
from pandas.core.arrays import TimedeltaArray
from pandas.core.arrays.base import ExtensionArray
from pandas.core.arrays.categorical import CategoricalAccessor
from pandas.core.arrays.datetimes import DatetimeArray
from pandas.core.arrays.interval import IntervalArray
from pandas.core.base import IndexOpsMixin
from pandas.core.frame import DataFrame
from pandas.core.generic import NDFrame
from pandas.core.groupby.generic import SeriesGroupBy
from pandas.core.groupby.groupby import BaseGroupBy
from pandas.core.indexers import BaseIndexer
from pandas.core.indexes.accessors import (
    PeriodProperties,
    TimedeltaProperties,
    _dtDescriptor,
)
from pandas.core.indexes.category import CategoricalIndex
from pandas.core.indexes.datetimes import DatetimeIndex
from pandas.core.indexes.interval import IntervalIndex
from pandas.core.indexes.multi import MultiIndex
from pandas.core.indexes.period import PeriodIndex
from pandas.core.indexes.timedeltas import TimedeltaIndex
from pandas.core.indexing import (
    _AtIndexer,
    _iAtIndexer,
    _iLocIndexer,
    _IndexSliceTuple,
    _LocIndexer,
)
from pandas.core.strings.accessor import StringMethods
from pandas.core.window import (
    Expanding,
    ExponentialMovingWindow,
)
from pandas.core.window.rolling import (
    Rolling,
    Window,
)
from typing_extensions import (
    Never,
    Self,
    TypeAlias,
)
import xarray as xr

from pandas._libs.interval import (
    Interval,
    _OrderableT,
)
from pandas._libs.lib import _NoDefaultDoNotUse
from pandas._libs.missing import NAType
from pandas._libs.tslibs import BaseOffset
from pandas._libs.tslibs.nattype import NaTType
from pandas._libs.tslibs.offsets import DateOffset
from pandas._typing import (
    S1,
    S1C,
    S2,
    AggFuncTypeBase,
    AggFuncTypeDictFrame,
    AggFuncTypeSeriesToFrame,
    AnyAll,
    AnyArrayLike,
    ArrayLike,
    Axes,
    AxesData,
    Axis,
    AxisColumn,
    AxisIndex,
    BooleanDtypeArg,
    BytesDtypeArg,
    CalculationMethod,
    CategoryDtypeArg,
    ComplexDtypeArg,
    CompressionOptions,
    DropKeep,
    Dtype,
    DtypeObj,
    FilePath,
    FillnaOptions,
    FloatDtypeArg,
    FloatFormatType,
    GroupByObjectNonScalar,
    HashableT1,
    IgnoreRaise,
    IndexingInt,
    IndexKeyFunc,
    IndexLabel,
    IntDtypeArg,
    InterpolateOptions,
    IntervalClosedType,
    IntervalT,
    JoinHow,
    JSONSerializable,
    JsonSeriesOrient,
    Label,
    Level,
    ListLike,
    ListLikeU,
    MaskType,
    NaPosition,
    NsmallestNlargestKeep,
    ObjectDtypeArg,
    QuantileInterpolation,
    RandomState,
    ReindexMethod,
    Renamer,
    ReplaceValue,
    Scalar,
    ScalarT,
    SequenceNotStr,
    SeriesByT,
    SortKind,
    StrDtypeArg,
    StrLike,
    Suffixes,
    T as _T,
    TimeAmbiguous,
    TimedeltaDtypeArg,
    TimestampDtypeArg,
    TimeUnit,
    TimeZones,
    ToTimestampHow,
    UIntDtypeArg,
    ValueKeyFunc,
    VoidDtypeArg,
    WriteBuffer,
    np_ndarray_anyint,
    np_ndarray_bool,
    np_ndarray_complex,
    np_ndarray_float,
    npt,
    num,
)

from pandas.core.dtypes.base import ExtensionDtype
from pandas.core.dtypes.dtypes import CategoricalDtype

from pandas.plotting import PlotAccessor

_T_INT = TypeVar("_T_INT", bound=int)
_T_COMPLEX = TypeVar("_T_COMPLEX", bound=complex)

_scalar_timestamp: TypeAlias = date | datetime | np.datetime64
_vector_timestamp: TypeAlias = (
    Sequence[date]
    | Sequence[datetime]
    | Sequence[np.datetime64]
    | np.typing.NDArray[np.datetime64]
    | DatetimeIndex
)
_nonseries_timestamp: TypeAlias = _scalar_timestamp | _vector_timestamp

_scalar_timedelta: TypeAlias = timedelta | np.timedelta64 | BaseOffset
_vector_timedelta: TypeAlias = (
    Sequence[timedelta]
    | Sequence[np.timedelta64]
    | np.typing.NDArray[np.timedelta64]
    | TimedeltaIndex
)
_nonseries_timedelta: TypeAlias = _scalar_timedelta | _vector_timedelta

class _iLocIndexerSeries(_iLocIndexer, Generic[S1]):
    # get item
    @overload
    def __getitem__(self, idx: IndexingInt) -> S1: ...
    @overload
    def __getitem__(self, idx: Index | slice | np_ndarray_anyint) -> Series[S1]: ...
    # set item
    @overload
    def __setitem__(self, idx: int, value: S1 | None) -> None: ...
    @overload
    def __setitem__(
        self,
        idx: Index | slice | np_ndarray_anyint | list[int],
        value: S1 | Series[S1] | None,
    ) -> None: ...

class _LocIndexerSeries(_LocIndexer, Generic[S1]):
    # ignore needed because of mypy.  Overlapping, but we want to distinguish
    # having a tuple of just scalars, versus tuples that include slices or Index
    @overload
    def __getitem__(  # type: ignore[overload-overlap] # pyright: ignore[reportOverlappingOverload]
        self,
        idx: Scalar | tuple[Scalar, ...],
        # tuple case is for getting a specific element when using a MultiIndex
    ) -> S1: ...
    @overload
    def __getitem__(
        self,
        idx: (
            MaskType
            | Index
            | SequenceNotStr[float | _str | Timestamp]
            | slice
            | _IndexSliceTuple
            | Sequence[_IndexSliceTuple]
            | Callable
        ),
        # _IndexSliceTuple is when having a tuple that includes a slice.  Could just
        # be s.loc[1, :], or s.loc[pd.IndexSlice[1, :]]
    ) -> Series[S1]: ...
    @overload
    def __setitem__(
        self,
        idx: Index | MaskType | slice,
        value: S1 | ArrayLike | Series[S1] | None,
    ) -> None: ...
    @overload
    def __setitem__(
        self,
        idx: _str,
        value: S1 | None,
    ) -> None: ...
    @overload
    def __setitem__(
        self,
        idx: MaskType | StrLike | _IndexSliceTuple | list[ScalarT],
        value: S1 | ArrayLike | Series[S1] | None,
    ) -> None: ...

_ListLike: TypeAlias = (
    ArrayLike | dict[_str, np.ndarray] | Sequence[S1] | IndexOpsMixin[S1]
)

class Series(IndexOpsMixin[S1], NDFrame):
    __hash__: ClassVar[None]

    @overload
    def __new__(
        cls,
        data: npt.NDArray[np.float64],
        index: AxesData | None = ...,
        dtype: Dtype = ...,
        name: Hashable = ...,
        copy: bool = ...,
    ) -> Series[float]: ...
    @overload
    def __new__(  # type: ignore[overload-overlap] # pyright: ignore[reportOverlappingOverload]
        cls,
        data: Sequence[Never],
        index: AxesData | None = ...,
        dtype: Dtype = ...,
        name: Hashable = ...,
        copy: bool = ...,
    ) -> Series: ...
    @overload
    def __new__(
        cls,
        data: Sequence[list[_str]],
        index: AxesData | None = ...,
        dtype: Dtype = ...,
        name: Hashable = ...,
        copy: bool = ...,
    ) -> Series[list[_str]]: ...
    @overload
    def __new__(
        cls,
        data: Sequence[_str],
        index: AxesData | None = ...,
        dtype: Dtype = ...,
        name: Hashable = ...,
        copy: bool = ...,
    ) -> Series[_str]: ...
    @overload
    def __new__(
        cls,
        data: (
            DatetimeIndex
            | Sequence[np.datetime64 | datetime | date]
            | dict[HashableT1, np.datetime64 | datetime | date]
            | np.datetime64
            | datetime
            | date
        ),
        index: AxesData | None = ...,
        dtype: TimestampDtypeArg = ...,
        name: Hashable = ...,
        copy: bool = ...,
    ) -> Series[Timestamp]: ...
    @overload
    def __new__(
        cls,
        data: _ListLike,
        index: AxesData | None = ...,
        *,
        dtype: TimestampDtypeArg,
        name: Hashable = ...,
        copy: bool = ...,
    ) -> Series[Timestamp]: ...
    @overload
    def __new__(
        cls,
        data: PeriodIndex | Sequence[Period],
        index: AxesData | None = ...,
        dtype: PeriodDtype = ...,
        name: Hashable = ...,
        copy: bool = ...,
    ) -> PeriodSeries: ...
    @overload
    def __new__(
        cls,
        data: (
            TimedeltaIndex
            | Sequence[np.timedelta64 | timedelta]
            | dict[HashableT1, np.timedelta64 | timedelta]
            | np.timedelta64
            | timedelta
        ),
        index: AxesData | None = ...,
        dtype: TimedeltaDtypeArg = ...,
        name: Hashable = ...,
        copy: bool = ...,
    ) -> TimedeltaSeries: ...
    @overload
    def __new__(
        cls,
        data: (
            IntervalIndex[Interval[_OrderableT]]
            | Interval[_OrderableT]
            | Sequence[Interval[_OrderableT]]
            | dict[HashableT1, Interval[_OrderableT]]
        ),
        index: AxesData | None = ...,
        dtype: Literal["Interval"] = ...,
        name: Hashable = ...,
        copy: bool = ...,
    ) -> IntervalSeries[_OrderableT]: ...
    @overload
    def __new__(  # type: ignore[overload-overlap]
        cls,
        data: Scalar | _ListLike | dict[HashableT1, Any] | None,
        index: AxesData | None = ...,
        *,
        dtype: type[S1],
        name: Hashable = ...,
        copy: bool = ...,
    ) -> Self: ...
    @overload
    def __new__(  # type: ignore[overload-overlap] # pyright: ignore[reportOverlappingOverload]
        cls,
        data: Sequence[bool],
        index: AxesData | None = ...,
        dtype: Dtype = ...,
        name: Hashable = ...,
        copy: bool = ...,
    ) -> Series[bool]: ...
    @overload
    def __new__(  # type: ignore[overload-overlap]
        cls,
        data: Sequence[int],
        index: AxesData | None = ...,
        dtype: Dtype = ...,
        name: Hashable = ...,
        copy: bool = ...,
    ) -> Series[int]: ...
    @overload
    def __new__(
        cls,
        data: Sequence[float],
        index: AxesData | None = ...,
        dtype: Dtype = ...,
        name: Hashable = ...,
        copy: bool = ...,
    ) -> Series[float]: ...
    @overload
    def __new__(  # type: ignore[overload-cannot-match] # pyright: ignore[reportOverlappingOverload]
        cls,
        data: Sequence[int | float],
        index: AxesData | None = ...,
        dtype: Dtype = ...,
        name: Hashable = ...,
        copy: bool = ...,
    ) -> Series[float]: ...
    @overload
    def __new__(
        cls,
        data: S1 | _ListLike[S1] | dict[HashableT1, S1] | dict_keys[S1, Any],
        index: AxesData | None = ...,
        dtype: Dtype = ...,
        name: Hashable = ...,
        copy: bool = ...,
    ) -> Self: ...
    @overload
    def __new__(
        cls,
        data: (
            Scalar
            | _ListLike
            | Mapping[HashableT1, Any]
            | BaseGroupBy
            | NaTType
            | NAType
            | None
        ) = ...,
        index: AxesData | None = ...,
        dtype: Dtype = ...,
        name: Hashable = ...,
        copy: bool = ...,
    ) -> Series: ...
    @property
    def hasnans(self) -> bool: ...
    @property
    def dtype(self) -> DtypeObj: ...
    @property
    def dtypes(self) -> DtypeObj: ...
    @property
    def name(self) -> Hashable | None: ...
    @name.setter
    def name(self, value: Hashable | None) -> None: ...
    @property
    def values(self) -> ArrayLike: ...
    @property
    def array(self) -> ExtensionArray: ...
    def ravel(self, order: _str = ...) -> np.ndarray: ...
    def __len__(self) -> int: ...
    def view(self, dtype=...) -> Series[S1]: ...
    @final
    def __array_ufunc__(
        self, ufunc: Callable, method: _str, *inputs: Any, **kwargs: Any
    ): ...
    def __array__(
        self, dtype: _str | np.dtype = ..., copy: bool | None = ...
    ) -> np.ndarray: ...
    @property
    def axes(self) -> list: ...
    @final
    def __getattr__(self, name: _str) -> S1: ...
    @overload
    def __getitem__(
        self,
        idx: (
            list[_str]
            | Index
            | Series[S1]
            | slice
            | MaskType
            | tuple[Hashable | slice, ...]
        ),
    ) -> Self: ...
    @overload
    def __getitem__(self, idx: Scalar) -> S1: ...
    def __setitem__(self, key, value) -> None: ...
    @overload
    def get(self, key: Hashable, default: None = ...) -> S1 | None: ...
    @overload
    def get(self, key: Hashable, default: S1) -> S1: ...
    @overload
    def get(self, key: Hashable, default: _T) -> S1 | _T: ...
    def repeat(
        self, repeats: int | list[int], axis: AxisIndex | None = 0
    ) -> Series[S1]: ...
    @property
    def index(self) -> Index | MultiIndex: ...
    @index.setter
    def index(self, idx: Index) -> None: ...
    @overload
    def reset_index(
        self,
        level: Sequence[Level] | Level | None = ...,
        *,
        drop: Literal[False] = ...,
        name: Level = ...,
        inplace: Literal[False] = ...,
        allow_duplicates: bool = ...,
    ) -> DataFrame: ...
    @overload
    def reset_index(
        self,
        level: Sequence[Level] | Level | None = ...,
        *,
        drop: Literal[True],
        name: Level = ...,
        inplace: Literal[False] = ...,
        allow_duplicates: bool = ...,
    ) -> Series[S1]: ...
    @overload
    def reset_index(
        self,
        level: Sequence[Level] | Level | None = ...,
        *,
        drop: bool = ...,
        name: Level = ...,
        inplace: Literal[True],
        allow_duplicates: bool = ...,
    ) -> None: ...
    @overload
    def to_string(
        self,
        buf: FilePath | WriteBuffer[_str],
        na_rep: _str = ...,
        float_format: FloatFormatType = ...,
        header: _bool = ...,
        index: _bool = ...,
        length: _bool = ...,
        dtype: _bool = ...,
        name: _bool = ...,
        max_rows: int | None = ...,
        min_rows: int | None = ...,
    ) -> None: ...
    @overload
    def to_string(
        self,
        buf: None = ...,
        na_rep: _str = ...,
        float_format: FloatFormatType = ...,
        header: _bool = ...,
        index: _bool = ...,
        length: _bool = ...,
        dtype: _bool = ...,
        name: _bool = ...,
        max_rows: int | None = ...,
        min_rows: int | None = ...,
    ) -> _str: ...
    @overload
    def to_json(
        self,
        path_or_buf: FilePath | WriteBuffer[_str],
        *,
        orient: Literal["records"],
        date_format: Literal["epoch", "iso"] | None = ...,
        double_precision: int = ...,
        force_ascii: _bool = ...,
        date_unit: TimeUnit = ...,
        default_handler: Callable[[Any], JSONSerializable] | None = ...,
        lines: Literal[True],
        compression: CompressionOptions = ...,
        index: _bool = ...,
        indent: int | None = ...,
        mode: Literal["a"],
    ) -> None: ...
    @overload
    def to_json(
        self,
        path_or_buf: None = ...,
        *,
        orient: Literal["records"],
        date_format: Literal["epoch", "iso"] | None = ...,
        double_precision: int = ...,
        force_ascii: _bool = ...,
        date_unit: TimeUnit = ...,
        default_handler: Callable[[Any], JSONSerializable] | None = ...,
        lines: Literal[True],
        compression: CompressionOptions = ...,
        index: _bool = ...,
        indent: int | None = ...,
        mode: Literal["a"],
    ) -> _str: ...
    @overload
    def to_json(
        self,
        path_or_buf: FilePath | WriteBuffer[_str] | WriteBuffer[bytes],
        *,
        orient: JsonSeriesOrient | None = ...,
        date_format: Literal["epoch", "iso"] | None = ...,
        double_precision: int = ...,
        force_ascii: _bool = ...,
        date_unit: TimeUnit = ...,
        default_handler: Callable[[Any], JSONSerializable] | None = ...,
        lines: _bool = ...,
        compression: CompressionOptions = ...,
        index: _bool = ...,
        indent: int | None = ...,
        mode: Literal["w"] = ...,
    ) -> None: ...
    @overload
    def to_json(
        self,
        path_or_buf: None = ...,
        *,
        orient: JsonSeriesOrient | None = ...,
        date_format: Literal["epoch", "iso"] | None = ...,
        double_precision: int = ...,
        force_ascii: _bool = ...,
        date_unit: TimeUnit = ...,
        default_handler: Callable[[Any], JSONSerializable] | None = ...,
        lines: _bool = ...,
        compression: CompressionOptions = ...,
        index: _bool = ...,
        indent: int | None = ...,
        mode: Literal["w"] = ...,
    ) -> _str: ...
    @final
    def to_xarray(self) -> xr.DataArray: ...
    def items(self) -> Iterator[tuple[Hashable, S1]]: ...
    def keys(self) -> Index: ...
    @overload
    def to_dict(self, *, into: type[dict] = ...) -> dict[Any, S1]: ...
    @overload
    def to_dict(
        self, *, into: type[MutableMapping] | MutableMapping
    ) -> MutableMapping[Hashable, S1]: ...
    def to_frame(self, name: object | None = ...) -> DataFrame: ...
    @overload
    def groupby(
        self,
        by: Scalar,
        level: IndexLabel | None = ...,
        as_index: _bool = ...,
        sort: _bool = ...,
        group_keys: _bool = ...,
        observed: _bool | _NoDefaultDoNotUse = ...,
        dropna: _bool = ...,
    ) -> SeriesGroupBy[S1, Scalar]: ...
    @overload
    def groupby(
        self,
        by: DatetimeIndex,
        level: IndexLabel | None = ...,
        as_index: _bool = ...,
        sort: _bool = ...,
        group_keys: _bool = ...,
        observed: _bool | _NoDefaultDoNotUse = ...,
        dropna: _bool = ...,
    ) -> SeriesGroupBy[S1, Timestamp]: ...
    @overload
    def groupby(
        self,
        by: TimedeltaIndex,
        level: IndexLabel | None = ...,
        as_index: _bool = ...,
        sort: _bool = ...,
        group_keys: _bool = ...,
        observed: _bool | _NoDefaultDoNotUse = ...,
        dropna: _bool = ...,
    ) -> SeriesGroupBy[S1, Timedelta]: ...
    @overload
    def groupby(
        self,
        by: PeriodIndex,
        level: IndexLabel | None = ...,
        as_index: _bool = ...,
        sort: _bool = ...,
        group_keys: _bool = ...,
        observed: _bool | _NoDefaultDoNotUse = ...,
        dropna: _bool = ...,
    ) -> SeriesGroupBy[S1, Period]: ...
    @overload
    def groupby(
        self,
        by: IntervalIndex[IntervalT],
        level: IndexLabel | None = ...,
        as_index: _bool = ...,
        sort: _bool = ...,
        group_keys: _bool = ...,
        observed: _bool | _NoDefaultDoNotUse = ...,
        dropna: _bool = ...,
    ) -> SeriesGroupBy[S1, IntervalT]: ...
    @overload
    def groupby(
        self,
        by: MultiIndex | GroupByObjectNonScalar,
        level: IndexLabel | None = ...,
        as_index: _bool = ...,
        sort: _bool = ...,
        group_keys: _bool = ...,
        observed: _bool | _NoDefaultDoNotUse = ...,
        dropna: _bool = ...,
    ) -> SeriesGroupBy[S1, tuple]: ...
    @overload
    def groupby(
        self,
        by: None,
        level: IndexLabel,  # level is required when by=None (passed as positional)
        as_index: _bool = ...,
        sort: _bool = ...,
        group_keys: _bool = ...,
        observed: _bool | _NoDefaultDoNotUse = ...,
        dropna: _bool = ...,
    ) -> SeriesGroupBy[S1, Scalar]: ...
    @overload
    def groupby(
        self,
        by: None = ...,
        *,
        level: IndexLabel,  # level is required when by=None (passed as keyword)
        as_index: _bool = ...,
        sort: _bool = ...,
        group_keys: _bool = ...,
        observed: _bool | _NoDefaultDoNotUse = ...,
        dropna: _bool = ...,
    ) -> SeriesGroupBy[S1, Scalar]: ...
    @overload
    def groupby(
        self,
        by: Series[SeriesByT],
        level: IndexLabel | None = ...,
        as_index: _bool = ...,
        sort: _bool = ...,
        group_keys: _bool = ...,
        observed: _bool | _NoDefaultDoNotUse = ...,
        dropna: _bool = ...,
    ) -> SeriesGroupBy[S1, SeriesByT]: ...
    @overload
    def groupby(
        self,
        by: CategoricalIndex | Index | Series,
        level: IndexLabel | None = ...,
        as_index: _bool = ...,
        sort: _bool = ...,
        group_keys: _bool = ...,
        observed: _bool | _NoDefaultDoNotUse = ...,
        dropna: _bool = ...,
    ) -> SeriesGroupBy[S1, Any]: ...
    def count(self) -> int: ...
    def mode(self, dropna=True) -> Series[S1]: ...
    @overload
    def unique(self: Series[Timestamp]) -> DatetimeArray: ...  # type: ignore[overload-overlap]
    @overload
    def unique(self) -> np.ndarray: ...
    @overload
    def drop_duplicates(
        self,
        *,
        keep: DropKeep = ...,
        inplace: Literal[True],
        ignore_index: _bool = ...,
    ) -> None: ...
    @overload
    def drop_duplicates(
        self,
        *,
        keep: DropKeep = ...,
        inplace: Literal[False] = ...,
        ignore_index: _bool = ...,
    ) -> Series[S1]: ...
    def duplicated(self, keep: DropKeep = "first") -> Series[_bool]: ...
    def idxmax(
        self,
        axis: AxisIndex = 0,
        skipna: _bool = True,
        *args: Any,
        **kwargs: Any,
    ) -> int | _str: ...
    def idxmin(
        self,
        axis: AxisIndex = 0,
        skipna: _bool = True,
        *args: Any,
        **kwargs: Any,
    ) -> int | _str: ...
    def round(self, decimals: int = 0, *args: Any, **kwargs: Any) -> Series[S1]: ...
    @overload
    def quantile(
        self,
        q: float = ...,
        interpolation: QuantileInterpolation = ...,
    ) -> float: ...
    @overload
    def quantile(
        self,
        q: _ListLike,
        interpolation: QuantileInterpolation = ...,
    ) -> Series[S1]: ...
    def corr(
        self,
        other: Series[S1],
        method: Literal["pearson", "kendall", "spearman"] = ...,
        min_periods: int | None = ...,
    ) -> float: ...
    def cov(
        self, other: Series[S1], min_periods: int | None = None, ddof: int = 1
    ) -> float: ...
    @overload
    def diff(self: Series[_bool], periods: int = ...) -> Series[type[object]]: ...  # type: ignore[overload-overlap]
    @overload
    def diff(self: Series[complex], periods: int = ...) -> Series[complex]: ...  # type: ignore[overload-overlap]
    @overload
    def diff(self: Series[bytes], periods: int = ...) -> Never: ...
    @overload
    def diff(self: Series[type], periods: int = ...) -> Never: ...
    @overload
    def diff(self: Series[_str], periods: int = ...) -> Never: ...
    @overload
    def diff(self: Series[Timestamp], periods: int = ...) -> TimedeltaSeries: ...  # type: ignore[overload-overlap]
    @overload
    def diff(self, periods: int = ...) -> Series[float]: ...
    def autocorr(self, lag: int = 1) -> float: ...
    @overload
    def dot(self, other: Series[S1]) -> Scalar: ...
    @overload
    def dot(self, other: DataFrame) -> Series[S1]: ...
    @overload
    def dot(
        self, other: ArrayLike | dict[_str, np.ndarray] | Sequence[S1] | Index[S1]
    ) -> np.ndarray: ...
    @overload
    def __matmul__(self, other: Series) -> Scalar: ...
    @overload
    def __matmul__(self, other: DataFrame) -> Series: ...
    @overload
    def __matmul__(self, other: np.ndarray) -> np.ndarray: ...
    @overload
    def __rmatmul__(self, other: Series) -> Scalar: ...
    @overload
    def __rmatmul__(self, other: DataFrame) -> Series: ...
    @overload
    def __rmatmul__(self, other: np.ndarray) -> np.ndarray: ...
    @overload
    def searchsorted(
        self,
        value: _ListLike,
        side: Literal["left", "right"] = ...,
        sorter: _ListLike | None = ...,
    ) -> list[int]: ...
    @overload
    def searchsorted(
        self,
        value: Scalar,
        side: Literal["left", "right"] = ...,
        sorter: _ListLike | None = ...,
    ) -> int: ...
    @overload
    def compare(
        self,
        other: Series,
        align_axis: AxisIndex,
        keep_shape: bool = ...,
        keep_equal: bool = ...,
        result_names: Suffixes = ...,
    ) -> Series: ...
    @overload
    def compare(
        self,
        other: Series,
        align_axis: AxisColumn = ...,
        keep_shape: bool = ...,
        keep_equal: bool = ...,
        result_names: Suffixes = ...,
    ) -> DataFrame: ...
    def combine(
        self, other: Series[S1], func: Callable, fill_value: Scalar | None = ...
    ) -> Series[S1]: ...
    def combine_first(self, other: Series[S1]) -> Series[S1]: ...
    def update(self, other: Series[S1] | Sequence[S1] | Mapping[int, S1]) -> None: ...
    @overload
    def sort_values(
        self,
        *,
        axis: Axis = ...,
        ascending: _bool | Sequence[_bool] = ...,
        kind: SortKind = ...,
        na_position: NaPosition = ...,
        ignore_index: _bool = ...,
        inplace: Literal[True],
        key: ValueKeyFunc = ...,
    ) -> None: ...
    @overload
    def sort_values(
        self,
        *,
        axis: Axis = ...,
        ascending: _bool | Sequence[_bool] = ...,
        kind: SortKind = ...,
        na_position: NaPosition = ...,
        ignore_index: _bool = ...,
        inplace: Literal[False] = ...,
        key: ValueKeyFunc = ...,
    ) -> Series[S1]: ...
    @overload
    def sort_index(
        self,
        *,
        axis: Axis = ...,
        level: Level | None = ...,
        ascending: _bool | Sequence[_bool] = ...,
        kind: SortKind = ...,
        na_position: NaPosition = ...,
        sort_remaining: _bool = ...,
        ignore_index: _bool = ...,
        inplace: Literal[True],
        key: IndexKeyFunc = ...,
    ) -> None: ...
    @overload
    def sort_index(
        self,
        *,
        axis: Axis = ...,
        level: Level | list[int] | list[_str] | None = ...,
        ascending: _bool | Sequence[_bool] = ...,
        kind: SortKind = ...,
        na_position: NaPosition = ...,
        sort_remaining: _bool = ...,
        ignore_index: _bool = ...,
        inplace: Literal[False] = ...,
        key: IndexKeyFunc = ...,
    ) -> Series[S1]: ...
    def argsort(
        self,
        axis: AxisIndex = 0,
        kind: SortKind = "quicksort",
        order: None = None,
        stable: None = None,
    ) -> Series[int]: ...
    def nlargest(
        self, n: int = 5, keep: NsmallestNlargestKeep = "first"
    ) -> Series[S1]: ...
    def nsmallest(
        self, n: int = 5, keep: NsmallestNlargestKeep = "first"
    ) -> Series[S1]: ...
    def swaplevel(
        self, i: Level = -2, j: Level = -1, copy: _bool = True
    ) -> Series[S1]: ...
    def reorder_levels(self, order: list) -> Series[S1]: ...
    def explode(self, ignore_index: _bool = ...) -> Series[S1]: ...
    def unstack(
        self,
        level: IndexLabel = -1,
        fill_value: int | _str | dict | None = None,
        sort: _bool = True,
    ) -> DataFrame: ...
    @overload
    def map(
        self,
        arg: Callable[[S1], S2 | NAType] | Mapping[S1, S2] | Series[S2],
        na_action: Literal["ignore"] = ...,
    ) -> Series[S2]: ...
    @overload
    def map(
        self,
        arg: Callable[[S1 | NAType], S2 | NAType] | Mapping[S1, S2] | Series[S2],
        na_action: None = ...,
    ) -> Series[S2]: ...
    @overload
    def map(
        self,
        arg: Callable[[Any], Any] | Mapping[Any, Any] | Series,
        na_action: Literal["ignore"] | None = ...,
    ) -> Series: ...
    @overload
    def aggregate(
        self: Series[int],
        func: Literal["mean"],
        axis: AxisIndex = ...,
        *args: Any,
        **kwargs: Any,
    ) -> float: ...
    @overload
    def aggregate(
        self,
        func: AggFuncTypeBase,
        axis: AxisIndex = ...,
        *args: Any,
        **kwargs: Any,
    ) -> S1: ...
    @overload
    def aggregate(
        self,
        func: AggFuncTypeSeriesToFrame = ...,
        axis: AxisIndex = ...,
        *args: Any,
        **kwargs: Any,
    ) -> Series: ...
    agg = aggregate
    @overload
    def transform(
        self,
        func: AggFuncTypeBase,
        axis: AxisIndex = ...,
        *args: Any,
        **kwargs: Any,
    ) -> Series[S1]: ...
    @overload
    def transform(
        self,
        func: list[AggFuncTypeBase] | AggFuncTypeDictFrame,
        axis: AxisIndex = ...,
        *args: Any,
        **kwargs: Any,
    ) -> DataFrame: ...
    @overload
    def apply(
        self,
        func: Callable[
            ..., Scalar | Sequence | set | Mapping | NAType | frozenset | None
        ],
        convertDType: _bool = ...,
        args: tuple = ...,
        **kwargs: Any,
    ) -> Series: ...
    @overload
    def apply(
        self,
        func: Callable[..., BaseOffset],
        convertDType: _bool = ...,
        args: tuple = ...,
        **kwargs: Any,
    ) -> OffsetSeries: ...
    @overload
    def apply(
        self,
        func: Callable[..., Series],
        convertDType: _bool = ...,
        args: tuple = ...,
        **kwargs: Any,
    ) -> DataFrame: ...
    @final
    def align(
        self,
        other: DataFrame | Series,
        join: JoinHow = "outer",
        axis: Axis | None = 0,
        level: Level | None = None,
        copy: _bool = True,
        fill_value: Scalar | NAType | None = None,
    ) -> tuple[Series, Series]: ...
    @overload
    def rename(
        self,
        index: Callable[[Any], Label],
        *,
        axis: Axis | None = ...,
        copy: bool = ...,
        inplace: Literal[True],
        level: Level | None = ...,
        errors: IgnoreRaise = ...,
    ) -> None: ...
    @overload
    def rename(
        self,
        index: Mapping[Any, Label],
        *,
        axis: Axis | None = ...,
        copy: bool = ...,
        inplace: Literal[True],
        level: Level | None = ...,
        errors: IgnoreRaise = ...,
    ) -> None: ...
    @overload
    def rename(
        self,
        index: Scalar | tuple[Hashable, ...] | None = None,
        *,
        axis: Axis | None = ...,
        copy: bool = ...,
        inplace: Literal[True],
        level: Level | None = ...,
        errors: IgnoreRaise = ...,
    ) -> Self: ...
    @overload
    def rename(
        self,
        index: Renamer | Scalar | tuple[Hashable, ...] | None = ...,
        *,
        axis: Axis | None = ...,
        copy: bool = ...,
        inplace: Literal[False] = ...,
        level: Level | None = ...,
        errors: IgnoreRaise = ...,
    ) -> Self: ...
    @final
    def reindex_like(
        self,
        other: Series[S1],
        method: FillnaOptions | Literal["nearest"] | None = None,
        copy: _bool = True,
        limit: int | None = None,
        tolerance: Scalar | AnyArrayLike | Sequence[Scalar] | None = None,
    ) -> Self: ...
    @overload
    def fillna(
        self,
        value: Scalar | NAType | dict | Series[S1] | DataFrame | None = ...,
        *,
        axis: AxisIndex = ...,
        limit: int | None = ...,
        inplace: Literal[True],
    ) -> None: ...
    @overload
    def fillna(
        self,
        value: Scalar | NAType | dict | Series[S1] | DataFrame | None = ...,
        *,
        axis: AxisIndex = ...,
        limit: int | None = ...,
        inplace: Literal[False] = ...,
    ) -> Series[S1]: ...
    @overload
    def replace(
        self,
        to_replace: ReplaceValue = ...,
        value: ReplaceValue = ...,
        *,
        regex: ReplaceValue = ...,
        inplace: Literal[True],
    ) -> None: ...
    @overload
    def replace(
        self,
        to_replace: ReplaceValue = ...,
        value: ReplaceValue = ...,
        *,
        regex: ReplaceValue = ...,
        inplace: Literal[False] = ...,
    ) -> Series[S1]: ...
    def shift(
        self,
        periods: int | Sequence[int] = ...,
        freq: BaseOffset | timedelta | _str | None = None,
        axis: Axis = 0,
        fill_value: Scalar | NAType | None = ...,
    ) -> Series: ...
    def info(
        self,
        verbose: bool | None = ...,
        buf: WriteBuffer[_str] | None = ...,
        memory_usage: bool | Literal["deep"] | None = ...,
        show_counts: bool | None = ...,
    ) -> None: ...
    def memory_usage(self, index: _bool = True, deep: _bool = False) -> int: ...
    def isin(self, values: Iterable | Series[S1] | dict) -> Series[_bool]: ...
    def between(
        self,
        left: Scalar | ListLikeU,
        right: Scalar | ListLikeU,
        inclusive: Literal["both", "neither", "left", "right"] = ...,
    ) -> Series[_bool]: ...
    def isna(self) -> Series[_bool]: ...
    def isnull(self) -> Series[_bool]: ...
    def notna(self) -> Series[_bool]: ...
    def notnull(self) -> Series[_bool]: ...
    @overload
    def dropna(
        self,
        *,
        axis: AxisIndex = ...,
        inplace: Literal[True],
        how: AnyAll | None = ...,
        ignore_index: _bool = ...,
    ) -> None: ...
    @overload
    def dropna(
        self,
        *,
        axis: AxisIndex = ...,
        inplace: Literal[False] = ...,
        how: AnyAll | None = ...,
        ignore_index: _bool = ...,
    ) -> Series[S1]: ...
    def to_timestamp(
        self,
        freq=...,
        how: ToTimestampHow = "start",
        copy: _bool = True,
    ) -> Series[S1]: ...
    def to_period(self, freq: _str | None = None, copy: _bool = True) -> DataFrame: ...
    @property
    def str(
        self,
    ) -> StringMethods[
        Self,
        DataFrame,
        Series[bool],
        Series[list[_str]],
        Series[int],
        Series[bytes],
        Series[_str],
        Series,
    ]: ...
    @property
    def dt(self) -> _dtDescriptor[S1]: ...
    @property
    def plot(self) -> PlotAccessor: ...
    sparse = ...
    def hist(
        self,
        by: object | None = None,
        ax: PlotAxes | None = None,
        grid: _bool = True,
        xlabelsize: float | _str | None = None,
        xrot: float | None = None,
        ylabelsize: float | _str | None = None,
        yrot: float | None = None,
        figsize: tuple[float, float] | None = None,
        bins: int | Sequence = 10,
        backend: _str | None = None,
        legend: _bool = False,
        **kwargs: Any,
    ) -> SubplotBase: ...
    @final
    def swapaxes(
        self, axis1: AxisIndex, axis2: AxisIndex, copy: _bool = ...
    ) -> Series[S1]: ...
    @final
    def droplevel(self, level: Level | list[Level], axis: AxisIndex = 0) -> Self: ...
    def pop(self, item: Hashable) -> S1: ...
    @final
    def squeeze(self, axis: None = None) -> Series[S1] | Scalar: ...
    @final
    def __abs__(self) -> Series[S1]: ...
    @final
    def add_prefix(self, prefix: _str, axis: AxisIndex | None = None) -> Series[S1]: ...
    @final
    def add_suffix(self, suffix: _str, axis: AxisIndex | None = None) -> Series[S1]: ...
    def reindex(
        self,
        index: Axes | None = None,
        method: ReindexMethod | None = None,
        copy: bool = True,
        level: int | _str | None = None,
        fill_value: Scalar | None = None,
        limit: int | None = None,
        tolerance: float | Timedelta | None = None,
    ) -> Series[S1]: ...
    def filter(
        self,
        items: _ListLike | None = None,
        like: _str | None = None,
        regex: _str | None = None,
        axis: AxisIndex | None = None,
    ) -> Series[S1]: ...
    @final
    def head(self, n: int = 5) -> Series[S1]: ...
    @final
    def tail(self, n: int = 5) -> Series[S1]: ...
    @final
    def sample(
        self,
        n: int | None = None,
        frac: float | None = None,
        replace: _bool = False,
        weights: _str | _ListLike | np.ndarray | None = None,
        random_state: RandomState | None = None,
        axis: AxisIndex | None = None,
        ignore_index: _bool = False,
    ) -> Series[S1]: ...
    @overload
    def astype(
        self,
        dtype: BooleanDtypeArg,
        copy: _bool = ...,
        errors: IgnoreRaise = ...,
    ) -> Series[bool]: ...
    @overload
    def astype(
        self,
        dtype: IntDtypeArg | UIntDtypeArg,
        copy: _bool = ...,
        errors: IgnoreRaise = ...,
    ) -> Series[int]: ...
    @overload
    def astype(
        self,
        dtype: StrDtypeArg,
        copy: _bool = ...,
        errors: IgnoreRaise = ...,
    ) -> Series[_str]: ...
    @overload
    def astype(
        self,
        dtype: BytesDtypeArg,
        copy: _bool = ...,
        errors: IgnoreRaise = ...,
    ) -> Series[bytes]: ...
    @overload
    def astype(
        self,
        dtype: FloatDtypeArg,
        copy: _bool = ...,
        errors: IgnoreRaise = ...,
    ) -> Series[float]: ...
    @overload
    def astype(
        self,
        dtype: ComplexDtypeArg,
        copy: _bool = ...,
        errors: IgnoreRaise = ...,
    ) -> Series[complex]: ...
    @overload
    def astype(
        self,
        dtype: TimedeltaDtypeArg,
        copy: _bool = ...,
        errors: IgnoreRaise = ...,
    ) -> TimedeltaSeries: ...
    @overload
    def astype(
        self,
        dtype: TimestampDtypeArg,
        copy: _bool = ...,
        errors: IgnoreRaise = ...,
    ) -> Series[Timestamp]: ...
    @overload
    def astype(
        self,
        dtype: CategoryDtypeArg,
        copy: _bool = ...,
        errors: IgnoreRaise = ...,
    ) -> Series[CategoricalDtype]: ...
    @overload
    def astype(
        self,
        dtype: ObjectDtypeArg | VoidDtypeArg | ExtensionDtype | DtypeObj,
        copy: _bool = ...,
        errors: IgnoreRaise = ...,
    ) -> Series: ...
    @final
    def copy(self, deep: _bool = True) -> Series[S1]: ...
    @final
    def infer_objects(self, copy: _bool = True) -> Series[S1]: ...
    @overload
    def ffill(
        self,
        *,
        axis: AxisIndex | None = 0,
        inplace: Literal[True],
        limit: int | None = ...,
        limit_area: Literal["inside", "outside"] | None = ...,
    ) -> None: ...
    @overload
    def ffill(
        self,
        *,
        axis: AxisIndex | None = 0,
        inplace: Literal[False] = ...,
        limit: int | None = ...,
        limit_area: Literal["inside", "outside"] | None = ...,
    ) -> Series[S1]: ...
    @overload
    def bfill(
        self,
        *,
        axis: AxisIndex | None = 0,
        inplace: Literal[True],
        limit: int | None = ...,
        limit_area: Literal["inside", "outside"] | None = ...,
    ) -> None: ...
    @overload
    def bfill(
        self,
        *,
        axis: AxisIndex | None = 0,
        inplace: Literal[False] = ...,
        limit: int | None = ...,
        limit_area: Literal["inside", "outside"] | None = ...,
    ) -> Series[S1]: ...
    @overload
    def interpolate(
        self,
        method: InterpolateOptions = ...,
        *,
        axis: AxisIndex | None = 0,
        limit: int | None = ...,
        inplace: Literal[True],
        limit_direction: Literal["forward", "backward", "both"] | None = ...,
        limit_area: Literal["inside", "outside"] | None = ...,
        **kwargs: Any,
    ) -> None: ...
    @overload
    def interpolate(
        self,
        method: InterpolateOptions = ...,
        *,
        axis: AxisIndex | None = 0,
        limit: int | None = ...,
        inplace: Literal[False] = ...,
        limit_direction: Literal["forward", "backward", "both"] | None = ...,
        limit_area: Literal["inside", "outside"] | None = ...,
        **kwargs: Any,
    ) -> Series[S1]: ...
    @final
    def asof(
        self,
        where: Scalar | Sequence[Scalar],
        subset: _str | Sequence[_str] | None = None,
    ) -> Scalar | Series[S1]: ...
    @overload
    def clip(  # pyright: ignore[reportOverlappingOverload]
        self,
        lower: None = ...,
        upper: None = ...,
        *,
        axis: AxisIndex | None = 0,
        inplace: Literal[True],
        **kwargs: Any,
    ) -> Self: ...
    @overload
    def clip(
        self,
        lower: AnyArrayLike | float | None = ...,
        upper: AnyArrayLike | float | None = ...,
        *,
        axis: AxisIndex | None = 0,
        inplace: Literal[True],
        **kwargs: Any,
    ) -> None: ...
    @overload
    def clip(
        self,
        lower: AnyArrayLike | float | None = ...,
        upper: AnyArrayLike | float | None = ...,
        *,
        axis: AxisIndex | None = 0,
        inplace: Literal[False] = ...,
        **kwargs: Any,
    ) -> Series[S1]: ...
    @final
    def asfreq(
        self,
        freq: DateOffset | _str,
        method: FillnaOptions | None = None,
        how: Literal["start", "end"] | None = None,
        normalize: _bool = False,
        fill_value: Scalar | None = None,
    ) -> Series[S1]: ...
    @final
    def at_time(
        self,
        time: _str | time,
        asof: _bool = False,
        axis: AxisIndex | None = 0,
    ) -> Series[S1]: ...
    @final
    def between_time(
        self,
        start_time: _str | time,
        end_time: _str | time,
        inclusive: IntervalClosedType = "both",
        axis: AxisIndex | None = 0,
    ) -> Series[S1]: ...
    @final
    def first(self, offset) -> Series[S1]: ...
    @final
    def last(self, offset) -> Series[S1]: ...
    @final
    def rank(
        self,
        axis: AxisIndex = 0,
        method: Literal["average", "min", "max", "first", "dense"] = "average",
        numeric_only: _bool = False,
        na_option: Literal["keep", "top", "bottom"] = "keep",
        ascending: _bool = True,
        pct: _bool = False,
    ) -> Series[float]: ...
    @overload
    def where(
        self,
        cond: (
            Series[S1]
            | Series[_bool]
            | np.ndarray
            | Callable[[Series[S1]], Series[bool]]
            | Callable[[S1], bool]
        ),
        other=...,
        *,
        inplace: Literal[True],
        axis: AxisIndex | None = 0,
        level: Level | None = ...,
    ) -> None: ...
    @overload
    def where(
        self,
        cond: (
            Series[S1]
            | Series[_bool]
            | np.ndarray
            | Callable[[Series[S1]], Series[bool]]
            | Callable[[S1], bool]
        ),
        other=...,
        *,
        inplace: Literal[False] = ...,
        axis: AxisIndex | None = 0,
        level: Level | None = ...,
    ) -> Self: ...
    @overload
    def mask(
        self,
        cond: (
            Series[S1]
            | Series[_bool]
            | np.ndarray
            | Callable[[Series[S1]], Series[bool]]
            | Callable[[S1], bool]
        ),
        other: Scalar | Series[S1] | DataFrame | Callable | NAType | None = ...,
        *,
        inplace: Literal[True],
        axis: AxisIndex | None = 0,
        level: Level | None = ...,
    ) -> None: ...
    @overload
    def mask(
        self,
        cond: (
            Series[S1]
            | Series[_bool]
            | np.ndarray
            | Callable[[Series[S1]], Series[bool]]
            | Callable[[S1], bool]
        ),
        other: Scalar | Series[S1] | DataFrame | Callable | NAType | None = ...,
        *,
        inplace: Literal[False] = ...,
        axis: AxisIndex | None = 0,
        level: Level | None = ...,
    ) -> Series[S1]: ...
    def case_when(
        self,
        caselist: list[
            tuple[
                Sequence[bool]
                | Series[bool]
                | Callable[[Series], Series | np.ndarray | Sequence[bool]],
                ListLikeU | Scalar | Callable[[Series], Series | np.ndarray],
            ],
        ],
    ) -> Series: ...
    @final
    def truncate(
        self,
        before: date | _str | int | None = ...,
        after: date | _str | int | None = ...,
        axis: AxisIndex | None = 0,
        copy: _bool = ...,
    ) -> Series[S1]: ...
    @final
    def tz_convert(
        self,
        tz: TimeZones,
        axis: AxisIndex = 0,
        level: Level | None = None,
        copy: _bool = True,
    ) -> Series[S1]: ...
    @final
    def tz_localize(
        self,
        tz: TimeZones,
        axis: AxisIndex = 0,
        level: Level | None = None,
        copy: _bool = True,
        ambiguous: TimeAmbiguous = "raise",
        nonexistent: _str = "raise",
    ) -> Series[S1]: ...
    @final
    def abs(self) -> Series[S1]: ...
    @final
    def describe(
        self,
        percentiles: list[float] | None = ...,
        include: Literal["all"] | list[S1] | None = ...,
        exclude: S1 | list[S1] | None = ...,
    ) -> Series[S1]: ...
    @final
    def pct_change(
        self,
        periods: int = 1,
        fill_method: None = None,
        freq: DateOffset | timedelta | _str | None = None,
    ) -> Series[float]: ...
    @final
    def first_valid_index(self) -> Scalar: ...
    @final
    def last_valid_index(self) -> Scalar: ...
    @overload
    def value_counts(  # pyrefly: ignore
        self,
        normalize: Literal[False] = ...,
        sort: _bool = ...,
        ascending: _bool = ...,
        bins: int | None = ...,
        dropna: _bool = ...,
    ) -> Series[int]: ...
    @overload
    def value_counts(
        self,
        normalize: Literal[True],
        sort: _bool = ...,
        ascending: _bool = ...,
        bins: int | None = ...,
        dropna: _bool = ...,
    ) -> Series[float]: ...
    @final
    @property
    def T(self) -> Self: ...
    # The rest of these were left over from the old
    # stubs we shipped in preview. They may belong in
    # the base classes in some cases; I expect stubgen
    # just failed to generate these so I couldn't match
    # them up.
    @overload
    def __add__(self: Series[Never], other: Scalar | _ListLike | Series) -> Series: ...
    @overload
    def __add__(self: Series[S1C], other: Series[Never]) -> Series: ...
    @overload
    def __add__(
        self: Series[bool],
        other: _T_COMPLEX | Sequence[_T_COMPLEX] | Series[_T_COMPLEX],
    ) -> Series[_T_COMPLEX]: ...
    @overload
    def __add__(self: Series[bool], other: np_ndarray_bool) -> Series[bool]: ...
    @overload
    def __add__(self: Series[bool], other: np_ndarray_anyint) -> Series[int]: ...
    @overload
    def __add__(self: Series[bool], other: np_ndarray_float) -> Series[float]: ...
    @overload
    def __add__(self: Series[bool], other: np_ndarray_complex) -> Series[complex]: ...
    @overload
    def __add__(
        self: Series[int],
        other: (
            bool | Sequence[bool] | np_ndarray_bool | np_ndarray_anyint | Series[bool]
        ),
    ) -> Series[int]: ...
    @overload
    def __add__(
        self: Series[int],
        other: _T_COMPLEX | Sequence[_T_COMPLEX] | Series[_T_COMPLEX],
    ) -> Series[_T_COMPLEX]: ...
    @overload
    def __add__(self: Series[int], other: np_ndarray_float) -> Series[float]: ...
    @overload
    def __add__(self: Series[int], other: np_ndarray_complex) -> Series[complex]: ...
    @overload
    def __add__(
        self: Series[float],
        other: (
            int
            | Sequence[int]
            | np_ndarray_bool
            | np_ndarray_anyint
            | np_ndarray_float
            | Series[_T_INT]
        ),
    ) -> Series[float]: ...
    @overload
    def __add__(
        self: Series[float],
        other: _T_COMPLEX | Sequence[_T_COMPLEX] | Series[_T_COMPLEX],
    ) -> Series[_T_COMPLEX]: ...
    @overload
    def __add__(self: Series[float], other: np_ndarray_complex) -> Series[complex]: ...
    @overload
    def __add__(
        self: Series[complex],
        other: (
            Sequence[_T_COMPLEX]
            | np_ndarray_bool
            | np_ndarray_anyint
            | np_ndarray_float
            | np_ndarray_complex
            | Series[_T_COMPLEX]
        ),
    ) -> Series[complex]: ...
    @overload
    def __add__(
        self: Series[Timestamp],
        other: _nonseries_timedelta | Series[Timedelta] | TimedeltaSeries,
    ) -> Series[Timestamp]: ...
    @overload
    def __add__(self: Series[Timedelta], other: Period) -> PeriodSeries: ...
    @overload
    def __add__(
        self: Series[Timedelta], other: _nonseries_timestamp | Series[Timestamp]
    ) -> Series[Timestamp]: ...
    @overload
    def __add__(self: Series[S1C], other: S1C | Series[S1C]) -> Series[S1C]: ...
    @overload
    def add(
        self: Series[Never],
        other: Scalar | _ListLike | Series,
        level: Level | None = None,
        fill_value: float | None = None,
        axis: int = 0,
    ) -> Series: ...
    @overload
    def add(
        self,
        other: Series[Never],
        level: Level | None = None,
        fill_value: float | None = None,
        axis: int = 0,
    ) -> Series: ...
    @overload
    def add(
        self: Series[bool],
        other: _T_COMPLEX | Sequence[_T_COMPLEX] | Series[_T_COMPLEX],
        level: Level | None = None,
        fill_value: float | None = None,
        axis: int = 0,
    ) -> Series[_T_COMPLEX]: ...
    @overload
    def add(
        self: Series[bool],
        other: np_ndarray_bool,
        level: Level | None = None,
        fill_value: float | None = None,
        axis: int = 0,
    ) -> Series[bool]: ...
    @overload
    def add(
        self: Series[bool],
        other: np_ndarray_anyint,
        level: Level | None = None,
        fill_value: float | None = None,
        axis: int = 0,
    ) -> Series[int]: ...
    @overload
    def add(
        self: Series[bool],
        other: np_ndarray_float,
        level: Level | None = None,
        fill_value: float | None = None,
        axis: int = 0,
    ) -> Series[float]: ...
    @overload
    def add(
        self: Series[bool],
        other: np_ndarray_complex,
        level: Level | None = None,
        fill_value: float | None = None,
        axis: int = 0,
    ) -> Series[complex]: ...
    @overload
    def add(
        self: Series[int],
        other: (
            bool | Sequence[bool] | np_ndarray_bool | np_ndarray_anyint | Series[bool]
        ),
        level: Level | None = None,
        fill_value: float | None = None,
        axis: int = 0,
    ) -> Series[int]: ...
    @overload
    def add(
        self: Series[int],
        other: _T_COMPLEX | Sequence[_T_COMPLEX] | Series[_T_COMPLEX],
        level: Level | None = None,
        fill_value: float | None = None,
        axis: int = 0,
    ) -> Series[_T_COMPLEX]: ...
    @overload
    def add(
        self: Series[int],
        other: np_ndarray_float,
        level: Level | None = None,
        fill_value: float | None = None,
        axis: int = 0,
    ) -> Series[float]: ...
    @overload
    def add(
        self: Series[int],
        other: np_ndarray_complex,
        level: Level | None = None,
        fill_value: float | None = None,
        axis: int = 0,
    ) -> Series[complex]: ...
    @overload
    def add(
        self: Series[float],
        other: (
            int
            | Sequence[int]
            | np_ndarray_bool
            | np_ndarray_anyint
            | np_ndarray_float
            | Series[_T_INT]
        ),
        level: Level | None = None,
        fill_value: float | None = None,
        axis: int = 0,
    ) -> Series[float]: ...
    @overload
    def add(
        self: Series[float],
        other: _T_COMPLEX | Sequence[_T_COMPLEX] | Series[_T_COMPLEX],
        level: Level | None = None,
        fill_value: float | None = None,
        axis: int = 0,
    ) -> Series[_T_COMPLEX]: ...
    @overload
    def add(
        self: Series[float],
        other: np_ndarray_complex,
        level: Level | None = None,
        fill_value: float | None = None,
        axis: int = 0,
    ) -> Series[complex]: ...
    @overload
    def add(
        self: Series[complex],
        other: (
            Sequence[_T_COMPLEX]
            | np_ndarray_bool
            | np_ndarray_anyint
            | np_ndarray_float
            | np_ndarray_complex
            | Series[_T_COMPLEX]
        ),
        level: Level | None = None,
        fill_value: float | None = None,
        axis: int = 0,
    ) -> Series[complex]: ...
    @overload
    def add(
        self,
        other: S1 | Series[S1],
        level: Level | None = None,
        fill_value: float | None = None,
        axis: int = 0,
    ) -> Self: ...
    @overload
    def __radd__(self: Series[Never], other: Scalar | _ListLike) -> Series: ...
    @overload
    def __radd__(
        self: Series[bool],
        other: _T_COMPLEX | Sequence[_T_COMPLEX] | Series[_T_COMPLEX],
    ) -> Series[_T_COMPLEX]: ...
    @overload
    def __radd__(self: Series[bool], other: np_ndarray_bool) -> Series[bool]: ...
    @overload
    def __radd__(self: Series[bool], other: np_ndarray_anyint) -> Series[int]: ...
    @overload
    def __radd__(self: Series[bool], other: np_ndarray_float) -> Series[float]: ...
    @overload
    def __radd__(
        self: Series[int],
        other: (
            bool | Sequence[bool] | np_ndarray_bool | np_ndarray_anyint | Series[bool]
        ),
    ) -> Series[int]: ...
    @overload
    def __radd__(
        self: Series[int], other: _T_COMPLEX | Sequence[_T_COMPLEX] | Series[_T_COMPLEX]
    ) -> Series[_T_COMPLEX]: ...
    @overload
    def __radd__(self: Series[int], other: np_ndarray_float) -> Series[float]: ...
    @overload
    def __radd__(
        self: Series[float],
        other: (
            int
            | Sequence[int]
            | np_ndarray_bool
            | np_ndarray_anyint
            | np_ndarray_float
            | Series[_T_INT]
        ),
    ) -> Series[float]: ...
    @overload
    def __radd__(
        self: Series[float],
        other: _T_COMPLEX | Sequence[_T_COMPLEX] | Series[_T_COMPLEX],
    ) -> Series[_T_COMPLEX]: ...
    @overload
    def __radd__(
        self: Series[complex],
        other: (
            Sequence[_T_COMPLEX]
            | np_ndarray_bool
            | np_ndarray_anyint
            | np_ndarray_float
            | Series[_T_COMPLEX]
        ),
    ) -> Series[complex]: ...
    @overload
    def __radd__(
<<<<<<< HEAD
        self: Series[Timestamp], other: _nonseries_timedelta | Series[Timedelta]
    ) -> Series[Timestamp]: ...
    @overload
    def __radd__(
        self: Series[Timedelta], other: datetime | Timestamp | Series[Timestamp]
    ) -> Series[Timestamp]: ...
    @overload
    def __radd__(self, other: S1) -> Self: ...
=======
        self: Series[_T_COMPLEX], other: np_ndarray_complex
    ) -> Series[complex]: ...
    @overload
    def __radd__(self, other: S1 | Series[S1]) -> Self: ...
>>>>>>> 6484af77
    @overload
    def radd(
        self: Series[Never],
        other: Scalar | _ListLike | Series,
        level: Level | None = None,
        fill_value: float | None = None,
        axis: int = 0,
    ) -> Series: ...
    @overload
    def radd(
        self: Series[bool],
        other: _T_COMPLEX | Sequence[_T_COMPLEX] | Series[_T_COMPLEX],
        level: Level | None = None,
        fill_value: float | None = None,
        axis: int = 0,
    ) -> Series[_T_COMPLEX]: ...
    @overload
    def radd(
        self: Series[bool],
        other: np_ndarray_bool,
        level: Level | None = None,
        fill_value: float | None = None,
        axis: int = 0,
    ) -> Series[bool]: ...
    @overload
    def radd(
        self: Series[bool],
        other: np_ndarray_float,
        level: Level | None = None,
        fill_value: float | None = None,
        axis: int = 0,
    ) -> Series[float]: ...
    @overload
    def radd(
        self: Series[bool],
        other: np_ndarray_anyint,
        level: Level | None = None,
        fill_value: float | None = None,
        axis: int = 0,
    ) -> Series[int]: ...
    @overload
    def radd(
        self: Series[int],
        other: (
            bool | Sequence[bool] | np_ndarray_bool | np_ndarray_anyint | Series[bool]
        ),
        level: Level | None = None,
        fill_value: float | None = None,
        axis: int = 0,
    ) -> Series[int]: ...
    @overload
    def radd(
        self: Series[int],
        other: _T_COMPLEX | Sequence[_T_COMPLEX] | Series[_T_COMPLEX],
        level: Level | None = None,
        fill_value: float | None = None,
        axis: int = 0,
    ) -> Series[_T_COMPLEX]: ...
    @overload
    def radd(
        self: Series[int],
        other: np_ndarray_float,
        level: Level | None = None,
        fill_value: float | None = None,
        axis: int = 0,
    ) -> Series[float]: ...
    @overload
    def radd(
        self: Series[float],
        other: (
            int
            | Sequence[int]
            | np_ndarray_bool
            | np_ndarray_anyint
            | np_ndarray_float
            | Series[_T_INT]
        ),
        level: Level | None = None,
        fill_value: float | None = None,
        axis: int = 0,
    ) -> Series[float]: ...
    @overload
    def radd(
        self: Series[float],
        other: _T_COMPLEX | Sequence[_T_COMPLEX] | Series[_T_COMPLEX],
        level: Level | None = None,
        fill_value: float | None = None,
        axis: int = 0,
    ) -> Series[_T_COMPLEX]: ...
    @overload
    def radd(
        self: Series[complex],
        other: (
            Sequence[_T_COMPLEX]
            | np_ndarray_bool
            | np_ndarray_anyint
            | np_ndarray_float
            | Series[_T_COMPLEX]
        ),
        level: Level | None = None,
        fill_value: float | None = None,
        axis: int = 0,
    ) -> Series[complex]: ...
    @overload
    def radd(
        self: Series[_T_COMPLEX],
        other: np_ndarray_complex,
        level: Level | None = None,
        fill_value: float | None = None,
        axis: int = 0,
    ) -> Series[complex]: ...
    @overload
    def radd(
        self,
        other: S1 | Series[S1],
        level: Level | None = None,
        fill_value: float | None = None,
        axis: int = 0,
    ) -> Self: ...
    # ignore needed for mypy as we want different results based on the arguments
    @overload  # type: ignore[override]
    def __and__(  # pyright: ignore[reportOverlappingOverload]
        self, other: bool | list[int] | MaskType
    ) -> Series[bool]: ...
    @overload
    def __and__(self, other: int | np_ndarray_anyint | Series[int]) -> Series[int]: ...
    def __eq__(self, other: object) -> Series[_bool]: ...  # type: ignore[override] # pyright: ignore[reportIncompatibleMethodOverride]
    @overload
    def __floordiv__(
        self: Series[Timedelta], other: float | Sequence[float]
    ) -> TimedeltaSeries: ...
    @overload
    def __floordiv__(
        self: Series[Timedelta],
        other: _nonseries_timedelta | Series[Timedelta],
    ) -> Series[int]: ...
    @overload
    def __floordiv__(self, other: num | _ListLike | Series[S1]) -> Series[int]: ...
    def __ge__(  # type: ignore[override]
        self, other: S1 | _ListLike | Series[S1] | datetime | timedelta | date
    ) -> Series[_bool]: ...
    def __gt__(  # type: ignore[override]
        self, other: S1 | _ListLike | Series[S1] | datetime | timedelta | date
    ) -> Series[_bool]: ...
    def __le__(  # type: ignore[override]
        self, other: S1 | _ListLike | Series[S1] | datetime | timedelta | date
    ) -> Series[_bool]: ...
    def __lt__(  # type: ignore[override]
        self, other: S1 | _ListLike | Series[S1] | datetime | timedelta | date
    ) -> Series[_bool]: ...
    @overload
<<<<<<< HEAD
    def __mul__(self: Series[Never], other: num | _ListLike | Series) -> Series: ...
    @overload
    def __mul__(self: Series[S1C], other: Series[Never]) -> Series: ...  # type: ignore[overload-overlap]
    @overload
    def __mul__(
        self: Series[int], other: _T_COMPLEX | Series[_T_COMPLEX]
    ) -> Series[_T_COMPLEX]: ...
    @overload
    def __mul__(
        self: Series[Timestamp],
        other: (
            num | Sequence[num] | Series[int] | Series[float] | float | Sequence[float]
        ),
    ) -> Series[Timestamp]: ...
    @overload
    def __mul__(
        self: Series[int],
        other: timedelta | Timedelta | TimedeltaSeries | np.timedelta64,
    ) -> TimedeltaSeries: ...
    @overload
    def __mul__(
        self: Series[float],
        other: timedelta | Timedelta | TimedeltaSeries | np.timedelta64,
    ) -> TimedeltaSeries: ...
    @overload
    def __mul__(
        self: Series[bool],
        other: timedelta | Timedelta | TimedeltaSeries | np.timedelta64,
    ) -> TimedeltaSeries: ...
    @overload
    def __mul__(self, other: num | _ListLike | Series) -> Series: ...
    def __mod__(self, other: num | _ListLike | Series[S1]) -> Series[S1]: ...
    def __ne__(self, other: object) -> Series[_bool]: ...  # type: ignore[override] # pyright: ignore[reportIncompatibleMethodOverride]
    def __pow__(self, other: num | _ListLike | Series[S1]) -> Series[S1]: ...
    # ignore needed for mypy as we want different results based on the arguments
    @overload  # type: ignore[override]
    def __or__(  # pyright: ignore[reportOverlappingOverload]
        self, other: bool | list[int] | MaskType
    ) -> Series[bool]: ...
    @overload
    def __or__(self, other: int | np_ndarray_anyint | Series[int]) -> Series[int]: ...
    # ignore needed for mypy as we want different results based on the arguments
    @overload  # type: ignore[override]
    def __rand__(  # pyright: ignore[reportOverlappingOverload]
        self, other: bool | MaskType | list[int]
    ) -> Series[bool]: ...
    @overload
    def __rand__(self, other: int | np_ndarray_anyint | Series[int]) -> Series[int]: ...
    def __rdivmod__(self, other: num | _ListLike | Series[S1]) -> Series[S1]: ...  # type: ignore[override] # pyright: ignore[reportIncompatibleMethodOverride]
    @overload
    def __rfloordiv__(
        self: Series[Timedelta], other: _nonseries_timedelta | Series[Timedelta]
    ) -> Series[int]: ...
    @overload
    def __rfloordiv__(self, other: num | _ListLike | Series[S1]) -> Series[S1]: ...
    def __rmod__(self, other: num | _ListLike | Series[S1]) -> Series[S1]: ...
    @overload
    def __rmul__(
        self, other: timedelta | Timedelta | TimedeltaSeries | np.timedelta64
    ) -> TimedeltaSeries: ...
    @overload
    def __rmul__(self, other: num | _ListLike | Series) -> Series: ...
    def __rpow__(self, other: num | _ListLike | Series[S1]) -> Series[S1]: ...
    # ignore needed for mypy as we want different results based on the arguments
    @overload  # type: ignore[override]
    def __ror__(  # pyright: ignore[reportOverlappingOverload]
        self, other: bool | MaskType | list[int]
    ) -> Series[bool]: ...
    @overload
    def __ror__(self, other: int | np_ndarray_anyint | Series[int]) -> Series[int]: ...
    def __rsub__(self, other: num | _ListLike | Series[S1]) -> Series: ...
    # ignore needed for mypy as we want different results based on the arguments
    @overload  # type: ignore[override]
    def __rxor__(  # pyright: ignore[reportOverlappingOverload]
        self, other: bool | MaskType | list[int]
    ) -> Series[bool]: ...
    @overload
    def __rxor__(self, other: int | np_ndarray_anyint | Series[int]) -> Series[int]: ...
    @overload
    def __sub__(self: Series[Never], other: num | _ListLike | Series) -> Series: ...
    @overload
    def __sub__(self: Series[S1C], other: Series[Never]) -> Series: ...
    @overload
    def __sub__(
        self: Series[int], other: _T_COMPLEX | Sequence[_T_COMPLEX] | Series[_T_COMPLEX]
    ) -> Series[_T_COMPLEX]: ...
    @overload
    def __sub__(self: Series[int], other: np_ndarray_anyint) -> Series[int]: ...
    @overload
    def __sub__(self: Series[int], other: np_ndarray_float) -> Series[float]: ...
    @overload
    def __sub__(self: Series[int], other: np_ndarray_complex) -> Series[complex]: ...
    @overload
    def __sub__(
        self: Series[float],
        other: int | Sequence[int] | np_ndarray_anyint | np_ndarray_float | Series[int],
    ) -> Series[float]: ...
    @overload
    def __sub__(
        self: Series[float],
        other: _T_COMPLEX | Sequence[_T_COMPLEX] | Series[_T_COMPLEX],
    ) -> Series[_T_COMPLEX]: ...
    @overload
    def __sub__(self: Series[float], other: np_ndarray_complex) -> Series[complex]: ...
    @overload
    def __sub__(
        self: Series[complex],
        other: (
            _T_COMPLEX
            | Sequence[_T_COMPLEX]
            | Series[_T_COMPLEX]
            | np_ndarray_anyint
            | np_ndarray_float
            | np_ndarray_complex
        ),
    ) -> Series[complex]: ...
    @overload
    def __sub__(
        self: Series[Timestamp], other: _nonseries_timedelta | TimedeltaSeries
    ) -> Series[Timestamp]: ...
    @overload
    def __sub__(
        self: Series[Timestamp], other: _nonseries_timestamp
    ) -> TimedeltaSeries: ...
    # The following overload confuses mypy and disable it from recognising
    # Series[Any] - Series[Any] should give Series[Any]. It will be fixed
    # after removing TimedeltaSeries.
    @overload
    def __sub__(
        self: Series[Timestamp], other: Series[Timestamp]
    ) -> TimedeltaSeries: ...
=======
    def __mul__(self: Series[Never], other: complex | _ListLike | Series) -> Series: ...
    @overload
    def __mul__(self, other: Series[Never]) -> Series: ...  # type: ignore[overload-overlap]
    @overload
    def __mul__(
        self: Series[bool],
        other: _T_COMPLEX | Sequence[_T_COMPLEX] | Series[_T_COMPLEX],
    ) -> Series[_T_COMPLEX]: ...
    @overload
    def __mul__(self: Series[bool], other: np_ndarray_bool) -> Series[bool]: ...
>>>>>>> 6484af77
    @overload
    def __mul__(self: Series[bool], other: np_ndarray_anyint) -> Series[int]: ...
    @overload
    def __mul__(self: Series[bool], other: np_ndarray_float) -> Series[float]: ...
    @overload
    def __mul__(
        self: Series[int],
        other: (
            bool | Sequence[bool] | np_ndarray_bool | np_ndarray_anyint | Series[bool]
        ),
    ) -> Series[int]: ...
    @overload
    def __mul__(
        self: Series[int],
        other: _T_COMPLEX | Sequence[_T_COMPLEX] | Series[_T_COMPLEX],
    ) -> Series[_T_COMPLEX]: ...
    @overload
    def __mul__(self: Series[int], other: np_ndarray_float) -> Series[float]: ...
    @overload
    def __mul__(
        self: Series[float],
        other: (
            int
            | Sequence[int]
            | np_ndarray_bool
            | np_ndarray_anyint
            | np_ndarray_float
            | Series[_T_INT]
        ),
    ) -> Series[float]: ...
    @overload
    def __mul__(
        self: Series[float],
        other: _T_COMPLEX | Sequence[_T_COMPLEX] | Series[_T_COMPLEX],
    ) -> Series[_T_COMPLEX]: ...
    @overload
    def __mul__(
        self: Series[complex],
        other: (
            _T_COMPLEX
            | Sequence[_T_COMPLEX]
            | np_ndarray_bool
            | np_ndarray_anyint
            | np_ndarray_float
            | Series[_T_COMPLEX]
        ),
    ) -> Series[complex]: ...
    @overload
    def __mul__(
        self: Series[_T_COMPLEX], other: np_ndarray_complex
    ) -> Series[complex]: ...
    @overload
    def __mul__(
        self, other: timedelta | Timedelta | TimedeltaSeries | np.timedelta64
    ) -> TimedeltaSeries: ...
    @overload
    def mul(
        self: Series[Never],
        other: complex | _ListLike | Series,
        level: Level | None = None,
        fill_value: float | None = None,
        axis: int = 0,
    ) -> Series: ...
    @overload
    def mul(  # type: ignore[overload-overlap]
        self,
        other: Series[Never],
        level: Level | None = None,
        fill_value: float | None = None,
        axis: int = 0,
    ) -> Series: ...
    @overload
    def mul(
        self: Series[bool],
        other: _T_COMPLEX | Sequence[_T_COMPLEX] | Series[_T_COMPLEX],
        level: Level | None = None,
        fill_value: float | None = None,
        axis: int = 0,
    ) -> Series[_T_COMPLEX]: ...
    @overload
    def mul(
        self: Series[bool],
        other: np_ndarray_bool,
        level: Level | None = None,
        fill_value: float | None = None,
        axis: int = 0,
    ) -> Series[bool]: ...
    @overload
    def mul(
        self: Series[bool],
        other: np_ndarray_anyint,
        level: Level | None = None,
        fill_value: float | None = None,
        axis: int = 0,
    ) -> Series[int]: ...
    @overload
    def mul(
        self: Series[bool],
        other: np_ndarray_float,
        level: Level | None = None,
        fill_value: float | None = None,
        axis: int = 0,
    ) -> Series[float]: ...
    @overload
    def mul(
        self: Series[int],
        other: (
            bool | Sequence[bool] | np_ndarray_bool | np_ndarray_anyint | Series[bool]
        ),
        level: Level | None = None,
        fill_value: float | None = None,
        axis: int = 0,
    ) -> Series[int]: ...
    @overload
    def mul(
        self: Series[int],
        other: _T_COMPLEX | Sequence[_T_COMPLEX] | Series[_T_COMPLEX],
        level: Level | None = None,
        fill_value: float | None = None,
        axis: int = 0,
    ) -> Series[_T_COMPLEX]: ...
    @overload
    def mul(
        self: Series[int],
        other: np_ndarray_float,
        level: Level | None = None,
        fill_value: float | None = None,
        axis: int = 0,
    ) -> Series[float]: ...
    @overload
    def mul(
        self: Series[float],
        other: (
            int
            | Sequence[int]
            | np_ndarray_bool
            | np_ndarray_anyint
            | np_ndarray_float
            | Series[_T_INT]
        ),
        level: Level | None = None,
        fill_value: float | None = None,
        axis: int = 0,
    ) -> Series[float]: ...
    @overload
    def mul(
        self: Series[float],
        other: _T_COMPLEX | Sequence[_T_COMPLEX] | Series[_T_COMPLEX],
        level: Level | None = None,
        fill_value: float | None = None,
        axis: int = 0,
    ) -> Series[_T_COMPLEX]: ...
    @overload
    def mul(
        self: Series[complex],
        other: (
            _T_COMPLEX
            | Sequence[_T_COMPLEX]
            | np_ndarray_bool
            | np_ndarray_anyint
            | np_ndarray_float
            | Series[_T_COMPLEX]
        ),
        level: Level | None = None,
        fill_value: float | None = None,
        axis: int = 0,
    ) -> Series[complex]: ...
    @overload
    def mul(
        self: Series[_T_COMPLEX],
        other: np_ndarray_complex,
        level: Level | None = None,
        fill_value: float | None = None,
        axis: int = 0,
    ) -> Series[complex]: ...
    @overload
    def mul(
        self,
        other: timedelta | Timedelta | TimedeltaSeries | np.timedelta64,
        level: Level | None = ...,
        fill_value: float | None = None,
        axis: AxisIndex | None = 0,
    ) -> TimedeltaSeries: ...
    @overload
    def __rmul__(
        self: Series[Never], other: complex | _ListLike | Series
    ) -> Series: ...
    @overload
    def __rmul__(self, other: Series[Never]) -> Series: ...  # type: ignore[overload-overlap]
    @overload
    def __rmul__(
        self: Series[bool],
        other: _T_COMPLEX | Sequence[_T_COMPLEX] | Series[_T_COMPLEX],
    ) -> Series[_T_COMPLEX]: ...
    @overload
    def __rmul__(self: Series[bool], other: np_ndarray_bool) -> Series[bool]: ...
    @overload
    def __rmul__(self: Series[bool], other: np_ndarray_anyint) -> Series[int]: ...
    @overload
    def __rmul__(self: Series[bool], other: np_ndarray_float) -> Series[float]: ...
    @overload
    def __rmul__(
        self: Series[int],
        other: (
            bool | Sequence[bool] | np_ndarray_bool | np_ndarray_anyint | Series[bool]
        ),
    ) -> Series[int]: ...
    @overload
    def __rmul__(
        self: Series[int], other: _T_COMPLEX | Sequence[_T_COMPLEX] | Series[_T_COMPLEX]
    ) -> Series[_T_COMPLEX]: ...
    @overload
    def __rmul__(self: Series[int], other: np_ndarray_float) -> Series[float]: ...
    @overload
    def __rmul__(
        self: Series[float],
        other: (
            int
            | Sequence[int]
            | np_ndarray_bool
            | np_ndarray_anyint
            | np_ndarray_float
            | Series[_T_INT]
        ),
    ) -> Series[float]: ...
    @overload
    def __rmul__(
        self: Series[float],
        other: _T_COMPLEX | Sequence[_T_COMPLEX] | Series[_T_COMPLEX],
    ) -> Series[_T_COMPLEX]: ...
    @overload
    def __rmul__(
        self: Series[complex],
        other: (
            _T_COMPLEX
            | Sequence[_T_COMPLEX]
            | np_ndarray_bool
            | np_ndarray_anyint
            | np_ndarray_float
            | Series[_T_COMPLEX]
        ),
    ) -> Series[complex]: ...
    @overload
    def __rmul__(
        self: Series[_T_COMPLEX], other: np_ndarray_complex
    ) -> Series[complex]: ...
    @overload
    def __rmul__(
        self, other: timedelta | Timedelta | TimedeltaSeries | np.timedelta64
    ) -> TimedeltaSeries: ...
    @overload
    def rmul(
        self: Series[Never],
        other: complex | _ListLike | Series,
        level: Level | None = None,
        fill_value: float | None = None,
        axis: int = 0,
    ) -> Series: ...
    @overload
    def rmul(  # type: ignore[overload-overlap]
        self,
        other: Series[Never],
        level: Level | None = None,
        fill_value: float | None = None,
        axis: int = 0,
    ) -> Series: ...
    @overload
    def rmul(
        self: Series[bool],
        other: _T_COMPLEX | Sequence[_T_COMPLEX] | Series[_T_COMPLEX],
        level: Level | None = None,
        fill_value: float | None = None,
        axis: int = 0,
    ) -> Series[_T_COMPLEX]: ...
    @overload
    def rmul(
        self: Series[bool],
        other: np_ndarray_bool,
        level: Level | None = None,
        fill_value: float | None = None,
        axis: int = 0,
    ) -> Series[bool]: ...
    @overload
    def rmul(
        self: Series[bool],
        other: np_ndarray_anyint,
        level: Level | None = None,
        fill_value: float | None = None,
        axis: int = 0,
    ) -> Series[int]: ...
    @overload
    def rmul(
        self: Series[bool],
        other: np_ndarray_float,
        level: Level | None = None,
        fill_value: float | None = None,
        axis: int = 0,
    ) -> Series[float]: ...
    @overload
    def rmul(
        self: Series[int],
        other: (
            bool | Sequence[bool] | np_ndarray_bool | np_ndarray_anyint | Series[bool]
        ),
        level: Level | None = None,
        fill_value: float | None = None,
        axis: int = 0,
    ) -> Series[int]: ...
    @overload
    def rmul(
        self: Series[int],
        other: _T_COMPLEX | Sequence[_T_COMPLEX] | Series[_T_COMPLEX],
        level: Level | None = None,
        fill_value: float | None = None,
        axis: int = 0,
    ) -> Series[_T_COMPLEX]: ...
    @overload
    def rmul(
        self: Series[int],
        other: np_ndarray_float,
        level: Level | None = None,
        fill_value: float | None = None,
        axis: int = 0,
    ) -> Series[float]: ...
    @overload
    def rmul(
        self: Series[float],
        other: (
            int
            | Sequence[int]
            | np_ndarray_bool
            | np_ndarray_anyint
            | np_ndarray_float
            | Series[_T_INT]
        ),
        level: Level | None = None,
        fill_value: float | None = None,
        axis: int = 0,
    ) -> Series[float]: ...
    @overload
    def rmul(
        self: Series[float],
        other: _T_COMPLEX | Sequence[_T_COMPLEX] | Series[_T_COMPLEX],
        level: Level | None = None,
        fill_value: float | None = None,
        axis: int = 0,
    ) -> Series[_T_COMPLEX]: ...
    @overload
    def rmul(
        self: Series[complex],
        other: (
            _T_COMPLEX
            | Sequence[_T_COMPLEX]
            | np_ndarray_bool
            | np_ndarray_anyint
            | np_ndarray_float
            | Series[_T_COMPLEX]
        ),
        level: Level | None = None,
        fill_value: float | None = None,
        axis: int = 0,
    ) -> Series[complex]: ...
    @overload
    def rmul(
        self: Series[_T_COMPLEX],
        other: np_ndarray_complex,
        level: Level | None = None,
        fill_value: float | None = None,
        axis: int = 0,
    ) -> Series[complex]: ...
    @overload
    def rmul(
        self,
        other: timedelta | Timedelta | TimedeltaSeries | np.timedelta64,
        level: Level | None = ...,
        fill_value: float | None = None,
        axis: AxisIndex = ...,
    ) -> TimedeltaSeries: ...
    def __mod__(self, other: num | _ListLike | Series[S1]) -> Series[S1]: ...
    def __ne__(self, other: object) -> Series[_bool]: ...  # type: ignore[override] # pyright: ignore[reportIncompatibleMethodOverride]
    def __pow__(self, other: num | _ListLike | Series[S1]) -> Series[S1]: ...
    # ignore needed for mypy as we want different results based on the arguments
    @overload  # type: ignore[override]
    def __or__(  # pyright: ignore[reportOverlappingOverload]
        self, other: bool | list[int] | MaskType
    ) -> Series[bool]: ...
    @overload
    def __or__(self, other: int | np_ndarray_anyint | Series[int]) -> Series[int]: ...
    # ignore needed for mypy as we want different results based on the arguments
    @overload  # type: ignore[override]
    def __rand__(  # pyright: ignore[reportOverlappingOverload]
        self, other: bool | MaskType | list[int]
    ) -> Series[bool]: ...
    @overload
    def __rand__(self, other: int | np_ndarray_anyint | Series[int]) -> Series[int]: ...
    def __rdivmod__(self, other: num | _ListLike | Series[S1]) -> Series[S1]: ...  # type: ignore[override] # pyright: ignore[reportIncompatibleMethodOverride]
    def __rfloordiv__(self, other: num | _ListLike | Series[S1]) -> Series[S1]: ...
    def __rmod__(self, other: num | _ListLike | Series[S1]) -> Series[S1]: ...
    def __rpow__(self, other: num | _ListLike | Series[S1]) -> Series[S1]: ...
    # ignore needed for mypy as we want different results based on the arguments
    @overload  # type: ignore[override]
    def __ror__(  # pyright: ignore[reportOverlappingOverload]
        self, other: bool | MaskType | list[int]
    ) -> Series[bool]: ...
    @overload
    def __ror__(self, other: int | np_ndarray_anyint | Series[int]) -> Series[int]: ...
    # ignore needed for mypy as we want different results based on the arguments
    @overload  # type: ignore[override]
    def __rxor__(  # pyright: ignore[reportOverlappingOverload]
        self, other: bool | MaskType | list[int]
    ) -> Series[bool]: ...
    @overload
    def __rxor__(self, other: int | np_ndarray_anyint | Series[int]) -> Series[int]: ...
    @overload
    def __sub__(
        self, other: Timestamp | datetime | TimestampSeries
    ) -> TimedeltaSeries: ...
    @overload
    def __sub__(self: Series[Never], other: complex | _ListLike | Series) -> Series: ...
    @overload
    def __sub__(self, other: Series[Never]) -> Series: ...  # type: ignore[overload-overlap]
    @overload
    def __sub__(self: Series[bool], other: bool | Sequence[bool]) -> Never: ...
    @overload
    def __sub__(
        self: Series[bool], other: _T_COMPLEX | Sequence[_T_COMPLEX]
    ) -> Series[_T_COMPLEX]: ...
    @overload
    def __sub__(
        self: Series[bool], other: np_ndarray_anyint | Series[int]
    ) -> Series[int]: ...
    @overload
    def __sub__(
        self: Series[bool], other: np_ndarray_float | Series[float]
    ) -> Series[float]: ...
    @overload
    def __sub__(
        self: Series[int],
        other: (
            bool | Sequence[bool] | np_ndarray_bool | np_ndarray_anyint | Series[bool]
        ),
    ) -> Series[int]: ...
    @overload
    def __sub__(
        self: Series[int], other: _T_COMPLEX | Sequence[_T_COMPLEX] | Series[_T_COMPLEX]
    ) -> Series[_T_COMPLEX]: ...
    @overload
    def __sub__(self: Series[int], other: np_ndarray_float) -> Series[float]: ...
    @overload
    def __sub__(
        self: Series[float],
        other: (
            int
            | Sequence[int]
            | np_ndarray_bool
            | np_ndarray_anyint
            | np_ndarray_float
            | Series[_T_INT]
        ),
    ) -> Series[float]: ...
    @overload
    def __sub__(
        self: Series[float],
        other: _T_COMPLEX | Sequence[_T_COMPLEX] | Series[_T_COMPLEX],
    ) -> Series[_T_COMPLEX]: ...
    @overload
    def __sub__(
        self: Series[complex],
        other: (
            _T_COMPLEX
            | Sequence[_T_COMPLEX]
            | np_ndarray_bool
            | np_ndarray_anyint
            | np_ndarray_float
            | Series[_T_COMPLEX]
        ),
    ) -> Series[complex]: ...
    @overload
    def __sub__(
        self: Series[_T_COMPLEX], other: np_ndarray_complex | Series[complex]
    ) -> Series[complex]: ...
    @overload
    def __sub__(
        self: Series[Timestamp],
        other: Timedelta | TimedeltaSeries | TimedeltaIndex | np.timedelta64,
    ) -> TimestampSeries: ...
    @overload
    def __sub__(
        self: Series[Timedelta],
        other: Timedelta | TimedeltaSeries | TimedeltaIndex | np.timedelta64,
    ) -> TimedeltaSeries: ...
    @overload
    def sub(
        self: Series[Never],
        other: complex | _ListLike | Series,
        level: Level | None = None,
        fill_value: float | None = None,
        axis: int = 0,
    ) -> Series: ...
    @overload
    def sub(
        self: Series[bool],
        other: bool | Sequence[bool],
        level: Level | None = None,
        fill_value: float | None = None,
        axis: int = 0,
    ) -> Never: ...
    @overload
    def sub(
        self: Series[bool],
        other: _T_COMPLEX | Sequence[_T_COMPLEX],
        level: Level | None = None,
        fill_value: float | None = None,
        axis: int = 0,
    ) -> Series[_T_COMPLEX]: ...
    @overload
    def sub(
        self: Series[bool],
        other: np_ndarray_anyint | Series[int],
        level: Level | None = None,
        fill_value: float | None = None,
        axis: int = 0,
    ) -> Series[int]: ...
    @overload
    def sub(
        self: Series[bool],
        other: np_ndarray_float | Series[float],
        level: Level | None = None,
        fill_value: float | None = None,
        axis: int = 0,
    ) -> Series[float]: ...
    @overload
    def sub(
        self: Series[int],
        other: (
            bool | Sequence[bool] | np_ndarray_bool | np_ndarray_anyint | Series[bool]
        ),
        level: Level | None = None,
        fill_value: float | None = None,
        axis: int = 0,
    ) -> Series[int]: ...
    @overload
    def sub(
        self: Series[int],
        other: _T_COMPLEX | Sequence[_T_COMPLEX] | Series[_T_COMPLEX],
        level: Level | None = None,
        fill_value: float | None = None,
        axis: int = 0,
    ) -> Series[_T_COMPLEX]: ...
    @overload
    def sub(
        self: Series[_T_INT],
        other: np_ndarray_float,
        level: Level | None = None,
        fill_value: float | None = None,
        axis: int = 0,
    ) -> Series[float]: ...
    @overload
    def sub(
        self: Series[float],
        other: (
            int
            | Sequence[int]
            | np_ndarray_bool
            | np_ndarray_anyint
            | np_ndarray_float
            | Series[_T_INT]
        ),
        level: Level | None = None,
        fill_value: float | None = None,
        axis: int = 0,
    ) -> Series[float]: ...
    @overload
    def sub(
        self: Series[float],
        other: _T_COMPLEX | Sequence[_T_COMPLEX] | Series[_T_COMPLEX],
        level: Level | None = None,
        fill_value: float | None = None,
        axis: int = 0,
    ) -> Series[_T_COMPLEX]: ...
    @overload
    def sub(
        self: Series[complex],
        other: (
            _T_COMPLEX
            | Sequence[_T_COMPLEX]
            | np_ndarray_bool
            | np_ndarray_anyint
            | np_ndarray_float
            | Series[_T_COMPLEX]
        ),
        level: Level | None = None,
        fill_value: float | None = None,
        axis: int = 0,
    ) -> Series[complex]: ...
    @overload
    def sub(
        self: Series[_T_COMPLEX],
        other: np_ndarray_complex | Series[complex],
        level: Level | None = None,
        fill_value: float | None = None,
        axis: int = 0,
    ) -> Series[complex]: ...
    @overload
    def __rsub__(
        self: Series[Never], other: complex | _ListLike | Series
    ) -> Series: ...
    @overload
    def __rsub__(self, other: Series[Never]) -> Series: ...
    @overload
    def __rsub__(self: Series[bool], other: bool | Sequence[bool]) -> Never: ...
    @overload
    def __rsub__(
        self: Series[bool], other: _T_COMPLEX | Sequence[_T_COMPLEX]
    ) -> Series[_T_COMPLEX]: ...
    @overload
    def __rsub__(
        self: Series[bool], other: np_ndarray_anyint | Series[int]
    ) -> Series[int]: ...
    @overload
    def __rsub__(
        self: Series[bool], other: np_ndarray_float | Series[float]
    ) -> Series[float]: ...
    @overload
    def __rsub__(
        self: Series[int],
        other: bool | Sequence[bool] | np_ndarray_bool | np_ndarray_anyint,
    ) -> Series[int]: ...
    @overload
    def __rsub__(
        self: Series[int], other: _T_COMPLEX | Sequence[_T_COMPLEX] | Series[_T_COMPLEX]
    ) -> Series[_T_COMPLEX]: ...
    @overload
    def __rsub__(self: Series[_T_INT], other: np_ndarray_float) -> Series[float]: ...
    @overload
    def __rsub__(
        self: Series[float],
        other: (
            int
            | Sequence[int]
            | np_ndarray_bool
            | np_ndarray_anyint
            | np_ndarray_float
            | Series[_T_INT]
        ),
    ) -> Series[float]: ...
    @overload
    def __rsub__(
        self: Series[float],
        other: _T_COMPLEX | Sequence[_T_COMPLEX] | Series[_T_COMPLEX],
    ) -> Series[_T_COMPLEX]: ...
    @overload
    def __rsub__(
        self: Series[complex],
        other: (
            _T_COMPLEX
            | Sequence[_T_COMPLEX]
            | np_ndarray_bool
            | np_ndarray_anyint
            | np_ndarray_float
            | Series[_T_COMPLEX]
        ),
    ) -> Series[complex]: ...
    @overload
    def __rsub__(
        self: Series[_T_COMPLEX], other: np_ndarray_complex | Series[complex]
    ) -> Series[complex]: ...
    @overload
    def rsub(
        self: Series[Never],
        other: complex | _ListLike | Series,
        level: Level | None = None,
        fill_value: float | None = None,
        axis: int = 0,
    ) -> Series: ...
    @overload
    def rsub(
        self: Series[bool],
        other: bool | Sequence[bool],
        level: Level | None = None,
        fill_value: float | None = None,
        axis: int = 0,
    ) -> Never: ...
    @overload
    def rsub(
        self: Series[bool],
        other: _T_COMPLEX | Sequence[_T_COMPLEX],
        level: Level | None = None,
        fill_value: float | None = None,
        axis: int = 0,
    ) -> Series[_T_COMPLEX]: ...
    @overload
    def rsub(
        self: Series[bool],
        other: np_ndarray_anyint | Series[int],
        level: Level | None = None,
        fill_value: float | None = None,
        axis: int = 0,
    ) -> Series[int]: ...
    @overload
    def rsub(
        self: Series[bool],
        other: np_ndarray_float | Series[float],
        level: Level | None = None,
        fill_value: float | None = None,
        axis: int = 0,
    ) -> Series[float]: ...
    @overload
    def rsub(
        self: Series[int],
        other: (
            bool | Sequence[bool] | np_ndarray_bool | np_ndarray_anyint | Series[bool]
        ),
        level: Level | None = None,
        fill_value: float | None = None,
        axis: int = 0,
    ) -> Series[int]: ...
    @overload
    def rsub(
        self: Series[int],
        other: _T_COMPLEX | Sequence[_T_COMPLEX] | Series[_T_COMPLEX],
        level: Level | None = None,
        fill_value: float | None = None,
        axis: int = 0,
    ) -> Series[_T_COMPLEX]: ...
    @overload
    def rsub(
        self: Series[_T_INT],
        other: np_ndarray_float,
        level: Level | None = None,
        fill_value: float | None = None,
        axis: int = 0,
    ) -> Series[float]: ...
    @overload
    def rsub(
        self: Series[float],
        other: (
            int
            | Sequence[int]
            | np_ndarray_bool
            | np_ndarray_anyint
            | np_ndarray_float
            | Series[_T_INT]
        ),
        level: Level | None = None,
        fill_value: float | None = None,
        axis: int = 0,
    ) -> Series[float]: ...
    @overload
    def rsub(
        self: Series[float],
        other: _T_COMPLEX | Sequence[_T_COMPLEX] | Series[_T_COMPLEX],
        level: Level | None = None,
        fill_value: float | None = None,
        axis: int = 0,
    ) -> Series[_T_COMPLEX]: ...
    @overload
    def rsub(
        self: Series[complex],
        other: (
            _T_COMPLEX
            | Sequence[_T_COMPLEX]
            | np_ndarray_bool
            | np_ndarray_anyint
            | np_ndarray_float
            | Series[_T_COMPLEX]
        ),
        level: Level | None = None,
        fill_value: float | None = None,
        axis: int = 0,
    ) -> Series[complex]: ...
    @overload
    def rsub(
        self: Series[_T_COMPLEX],
        other: np_ndarray_complex | Series[complex],
        level: Level | None = None,
        fill_value: float | None = None,
        axis: int = 0,
    ) -> Series[complex]: ...
    @overload
    def __truediv__(
        self: Series[Never], other: complex | _ListLike | Series
    ) -> Series: ...
    @overload
    def __truediv__(self, other: Series[Never]) -> Series: ...
    @overload
    def __truediv__(self: Series[bool], other: bool | np_ndarray_bool) -> Never: ...
    @overload
    def __truediv__(  # pyright: ignore[reportOverlappingOverload]
        self: Series[bool],
        other: (
            float
            | Sequence[float]
            | np_ndarray_anyint
            | np_ndarray_float
            | Series[int]
            | Series[float]
        ),
    ) -> Series[float]: ...
    @overload
    def __truediv__(
        self: Series[bool], other: complex | Sequence[complex] | Series[complex]
    ) -> Series[complex]: ...
    @overload
    def __truediv__(
        self: Series[int],
        other: (
            int
            | Sequence[int]
            | np_ndarray_bool
            | np_ndarray_anyint
            | np_ndarray_float
            | Series[_T_INT]
        ),
    ) -> Series[float]: ...
    @overload
    def __truediv__(
        self: Series[int],
        other: _T_COMPLEX | Sequence[_T_COMPLEX] | Series[_T_COMPLEX],
    ) -> Series[_T_COMPLEX]: ...
    @overload
    def __truediv__(
        self: Series[float],
        other: (
            int
            | Sequence[int]
            | np_ndarray_bool
            | np_ndarray_anyint
            | np_ndarray_float
            | Series[_T_INT]
        ),
    ) -> Series[float]: ...
    @overload
    def __truediv__(
        self: Series[float],
        other: _T_COMPLEX | Sequence[_T_COMPLEX] | Series[_T_COMPLEX],
    ) -> Series[_T_COMPLEX]: ...
    @overload
    def __truediv__(
        self: Series[complex],
        other: (
            _T_COMPLEX
            | Sequence[_T_COMPLEX]
            | np_ndarray_bool
            | np_ndarray_anyint
            | np_ndarray_float
            | Series[_T_COMPLEX]
        ),
    ) -> Series[complex]: ...
    @overload
    def __truediv__(
<<<<<<< HEAD
        self: Series[Timestamp],
        other: float | Series[int] | Series[float] | Sequence[float],
    ) -> Series[Timestamp]: ...
    @overload
    def __truediv__(
        self: Series[Timedelta], other: _nonseries_timedelta | Series[Timedelta]
    ) -> Series[float]: ...
=======
        self: Series[_T_COMPLEX], other: np_ndarray_complex
    ) -> Series[complex]: ...
>>>>>>> 6484af77
    @overload
    def __truediv__(self, other: Path) -> Series: ...
    @overload
    def truediv(
        self: Series[Never],
        other: complex | _ListLike | Series,
        level: Level | None = None,
        fill_value: float | None = None,
        axis: AxisIndex = 0,
    ) -> Series: ...
    @overload
    def truediv(
        self,
        other: Series[Never],
        level: Level | None = None,
        fill_value: float | None = None,
        axis: AxisIndex = 0,
    ) -> Series: ...
    @overload
    def truediv(
        self: Series[bool],
        other: bool | np_ndarray_bool,
        level: Level | None = None,
        fill_value: float | None = None,
        axis: AxisIndex = 0,
    ) -> Never: ...
    @overload
    def truediv(  # pyright: ignore[reportOverlappingOverload]
        self: Series[bool],
        other: (
            float
            | Sequence[float]
            | np_ndarray_anyint
            | np_ndarray_float
            | Series[int]
            | Series[float]
        ),
        level: Level | None = None,
        fill_value: float | None = None,
        axis: AxisIndex = 0,
    ) -> Series[float]: ...
    @overload
    def truediv(
        self: Series[bool],
        other: complex | Sequence[complex] | Series[complex],
        level: Level | None = None,
        fill_value: float | None = None,
        axis: AxisIndex = 0,
    ) -> Series[complex]: ...
    @overload
    def truediv(
        self: Series[int],
        other: (
            int
            | Sequence[int]
            | np_ndarray_bool
            | np_ndarray_anyint
            | np_ndarray_float
            | Series[_T_INT]
        ),
        level: Level | None = None,
        fill_value: float | None = None,
        axis: AxisIndex = 0,
    ) -> Series[float]: ...
    @overload
    def truediv(
        self: Series[int],
        other: _T_COMPLEX | Sequence[_T_COMPLEX] | Series[_T_COMPLEX],
        level: Level | None = None,
        fill_value: float | None = None,
        axis: AxisIndex = 0,
    ) -> Series[_T_COMPLEX]: ...
    @overload
    def truediv(
        self: Series[float],
        other: (
            int
            | Sequence[int]
            | np_ndarray_bool
            | np_ndarray_anyint
            | np_ndarray_float
            | Series[_T_INT]
        ),
        level: Level | None = None,
        fill_value: float | None = None,
        axis: AxisIndex = 0,
    ) -> Series[float]: ...
    @overload
    def truediv(
        self: Series[float],
        other: _T_COMPLEX | Sequence[_T_COMPLEX] | Series[_T_COMPLEX],
        level: Level | None = None,
        fill_value: float | None = None,
        axis: AxisIndex = 0,
    ) -> Series[_T_COMPLEX]: ...
    @overload
    def truediv(
        self: Series[complex],
        other: (
            _T_COMPLEX
            | Sequence[_T_COMPLEX]
            | np_ndarray_bool
            | np_ndarray_anyint
            | np_ndarray_float
            | Series[_T_COMPLEX]
        ),
        level: Level | None = None,
        fill_value: float | None = None,
        axis: AxisIndex = 0,
    ) -> Series[complex]: ...
    @overload
    def truediv(
        self: Series[_T_COMPLEX],
        other: np_ndarray_complex,
        level: Level | None = None,
        fill_value: float | None = None,
        axis: AxisIndex = 0,
    ) -> Series[complex]: ...
    @overload
    def truediv(
        self,
        other: Path,
        level: Level | None = None,
        fill_value: float | None = None,
        axis: AxisIndex = 0,
    ) -> Series: ...
    div = truediv
    @overload
    def __rtruediv__(
        self: Series[Never], other: complex | _ListLike | Series
    ) -> Series: ...
    @overload
    def __rtruediv__(self, other: Series[Never]) -> Series: ...
    @overload
    def __rtruediv__(self: Series[bool], other: bool | np_ndarray_bool) -> Never: ...
    @overload
    def __rtruediv__(  # pyright: ignore[reportOverlappingOverload]
        self: Series[bool],
        other: (
            float
            | Sequence[float]
            | np_ndarray_anyint
            | np_ndarray_float
            | Series[int]
            | Series[float]
        ),
    ) -> Series[float]: ...
    @overload
    def __rtruediv__(
        self: Series[bool], other: complex | Sequence[complex] | Series[complex]
    ) -> Series[complex]: ...
    @overload
    def __rtruediv__(
        self: Series[int],
        other: (
            int
            | Sequence[int]
            | np_ndarray_bool
            | np_ndarray_anyint
            | np_ndarray_float
            | Series[_T_INT]
        ),
    ) -> Series[float]: ...
    @overload
    def __rtruediv__(
        self: Series[int], other: _T_COMPLEX | Sequence[_T_COMPLEX] | Series[_T_COMPLEX]
    ) -> Series[_T_COMPLEX]: ...
    @overload
    def __rtruediv__(
        self: Series[float],
        other: (
            int
            | Sequence[int]
            | np_ndarray_bool
            | np_ndarray_anyint
            | np_ndarray_float
            | Series[_T_INT]
        ),
    ) -> Series[float]: ...
    @overload
    def __rtruediv__(
        self: Series[float],
        other: _T_COMPLEX | Sequence[_T_COMPLEX] | Series[_T_COMPLEX],
    ) -> Series[_T_COMPLEX]: ...
    @overload
    def __rtruediv__(
        self: Series[complex],
        other: (
            _T_COMPLEX
            | Sequence[_T_COMPLEX]
            | np_ndarray_bool
            | np_ndarray_anyint
            | np_ndarray_float
            | Series[_T_COMPLEX]
        ),
    ) -> Series[complex]: ...
    @overload
    def __rtruediv__(
        self: Series[_T_COMPLEX], other: np_ndarray_complex
    ) -> Series[complex]: ...
    @overload
    def __rtruediv__(self, other: Path) -> Series: ...
    @overload
    def rtruediv(
        self: Series[Never],
        other: complex | _ListLike | Series,
        level: Level | None = None,
        fill_value: float | None = None,
        axis: AxisIndex = 0,
    ) -> Series: ...
    @overload
    def rtruediv(
        self,
        other: Series[Never],
        level: Level | None = None,
        fill_value: float | None = None,
        axis: AxisIndex = 0,
    ) -> Series: ...
    @overload
    def rtruediv(
        self: Series[bool],
        other: bool | np_ndarray_bool,
        level: Level | None = None,
        fill_value: float | None = None,
        axis: AxisIndex = 0,
    ) -> Never: ...
    @overload
    def rtruediv(  # pyright: ignore[reportOverlappingOverload]
        self: Series[bool],
        other: (
            float
            | Sequence[float]
            | np_ndarray_anyint
            | np_ndarray_float
            | Series[int]
            | Series[float]
        ),
        level: Level | None = None,
        fill_value: float | None = None,
        axis: AxisIndex = 0,
    ) -> Series[float]: ...
    @overload
    def rtruediv(
        self: Series[bool],
        other: complex | Sequence[complex] | Series[complex],
        level: Level | None = None,
        fill_value: float | None = None,
        axis: AxisIndex = 0,
    ) -> Series[complex]: ...
    @overload
    def rtruediv(
        self: Series[int],
        other: (
            int
            | Sequence[int]
            | np_ndarray_bool
            | np_ndarray_anyint
            | np_ndarray_float
            | Series[_T_INT]
        ),
        level: Level | None = None,
        fill_value: float | None = None,
        axis: AxisIndex = 0,
    ) -> Series[float]: ...
    @overload
    def rtruediv(
        self: Series[int],
        other: _T_COMPLEX | Sequence[_T_COMPLEX] | Series[_T_COMPLEX],
        level: Level | None = None,
        fill_value: float | None = None,
        axis: AxisIndex = 0,
    ) -> Series[_T_COMPLEX]: ...
    @overload
    def rtruediv(
        self: Series[float],
        other: (
            int
            | Sequence[int]
            | np_ndarray_bool
            | np_ndarray_anyint
            | np_ndarray_float
            | Series[_T_INT]
        ),
        level: Level | None = None,
        fill_value: float | None = None,
        axis: AxisIndex = 0,
    ) -> Series[float]: ...
    @overload
    def rtruediv(
        self: Series[float],
        other: _T_COMPLEX | Sequence[_T_COMPLEX] | Series[_T_COMPLEX],
        level: Level | None = None,
        fill_value: float | None = None,
        axis: AxisIndex = 0,
    ) -> Series[_T_COMPLEX]: ...
    @overload
    def rtruediv(
        self: Series[complex],
        other: (
            _T_COMPLEX
            | Sequence[_T_COMPLEX]
            | np_ndarray_bool
            | np_ndarray_anyint
            | np_ndarray_float
            | Series[_T_COMPLEX]
        ),
        level: Level | None = None,
        fill_value: float | None = None,
        axis: AxisIndex = 0,
    ) -> Series[complex]: ...
    @overload
    def rtruediv(
        self: Series[_T_COMPLEX],
        other: np_ndarray_complex,
        level: Level | None = None,
        fill_value: float | None = None,
        axis: AxisIndex = 0,
    ) -> Series[complex]: ...
    @overload
    def rtruediv(
        self,
        other: Path,
        level: Level | None = None,
        fill_value: float | None = None,
        axis: AxisIndex = 0,
    ) -> Series: ...
    rdiv = rtruediv
    # ignore needed for mypy as we want different results based on the arguments
    @overload  # type: ignore[override]
    def __xor__(  # pyright: ignore[reportOverlappingOverload]
        self, other: bool | MaskType | list[int]
    ) -> Series[bool]: ...
    @overload
    def __xor__(self, other: int | np_ndarray_anyint | Series[int]) -> Series[int]: ...
    @final
    def __invert__(self) -> Series[bool]: ...
    # properties
    # @property
    # def array(self) -> _npndarray
    @property
    def at(self) -> _AtIndexer: ...
    @property
    def cat(self) -> CategoricalAccessor: ...
    @property
    def iat(self) -> _iAtIndexer: ...
    @property
    def iloc(self) -> _iLocIndexerSeries[S1]: ...
    @property
    def loc(self) -> _LocIndexerSeries[S1]: ...
    def all(
        self,
        axis: AxisIndex = 0,
        bool_only: _bool | None = False,
        skipna: _bool = True,
        **kwargs: Any,
    ) -> np.bool: ...
    def any(
        self,
        *,
        axis: AxisIndex = ...,
        bool_only: _bool | None = ...,
        skipna: _bool = ...,
        **kwargs: Any,
    ) -> np.bool: ...
    def cummax(
        self,
        axis: AxisIndex | None = 0,
        skipna: _bool = True,
        *args: Any,
        **kwargs: Any,
    ) -> Series[S1]: ...
    def cummin(
        self,
        axis: AxisIndex | None = 0,
        skipna: _bool = True,
        *args: Any,
        **kwargs: Any,
    ) -> Series[S1]: ...
    @overload
    def cumprod(
        self: Series[_str],
        axis: AxisIndex = ...,
        skipna: _bool = ...,
        *args: Any,
        **kwargs: Any,
    ) -> Never: ...
    @overload
    def cumprod(
        self: Series[Timestamp],
        axis: AxisIndex = ...,
        skipna: _bool = ...,
        *args: Any,
        **kwargs: Any,
    ) -> Never: ...
    @overload
    def cumprod(
        self,
        axis: AxisIndex = ...,
        skipna: _bool = ...,
        *args: Any,
        **kwargs: Any,
    ) -> Series[S1]: ...
    def cumsum(
        self,
        axis: AxisIndex | None = 0,
        skipna: _bool = True,
        *args: Any,
        **kwargs: Any,
    ) -> Series[S1]: ...
    def divmod(
        self,
        other: num | _ListLike | Series[S1],
        level: Level | None = ...,
        fill_value: float | None = None,
        axis: AxisIndex = ...,
    ) -> Series[S1]: ...
    def eq(
        self,
        other: Scalar | Series[S1],
        level: Level | None = ...,
        fill_value: float | None = None,
        axis: AxisIndex = ...,
    ) -> Series[_bool]: ...
    @final
    def ewm(
        self,
        com: float | None = None,
        span: float | None = None,
        halflife: float | None = None,
        alpha: float | None = None,
        min_periods: int = 0,
        adjust: _bool = True,
        ignore_na: _bool = False,
        axis: Axis = 0,
        times: np.ndarray | Series | None = None,
        method: CalculationMethod = "single",
    ) -> ExponentialMovingWindow[Series]: ...
    @final
    def expanding(
        self,
        min_periods: int = 1,
        axis: Literal[0] = 0,
        method: CalculationMethod = "single",
    ) -> Expanding[Series]: ...
    def floordiv(
        self,
        other: num | _ListLike | Series[S1],
        level: Level | None = ...,
        fill_value: float | None = None,
        axis: AxisIndex | None = 0,
    ) -> Series[int]: ...
    def ge(
        self,
        other: Scalar | Series[S1],
        level: Level | None = ...,
        fill_value: float | None = None,
        axis: AxisIndex = ...,
    ) -> Series[_bool]: ...
    def gt(
        self,
        other: Scalar | Series[S1],
        level: Level | None = ...,
        fill_value: float | None = None,
        axis: AxisIndex = ...,
    ) -> Series[_bool]: ...
    @final
    def item(self) -> S1: ...
    def kurt(
        self,
        axis: AxisIndex | None = 0,
        skipna: _bool = True,
        numeric_only: _bool = False,
        **kwargs: Any,
    ) -> Scalar: ...
    def kurtosis(
        self,
        axis: AxisIndex | None = 0,
        skipna: _bool = True,
        numeric_only: _bool = False,
        **kwargs: Any,
    ) -> Scalar: ...
    def le(
        self,
        other: Scalar | Series[S1],
        level: Level | None = ...,
        fill_value: float | None = None,
        axis: AxisIndex = ...,
    ) -> Series[_bool]: ...
    def lt(
        self,
        other: Scalar | Series[S1],
        level: Level | None = ...,
        fill_value: float | None = None,
        axis: AxisIndex = ...,
    ) -> Series[_bool]: ...
    def max(
        self,
        axis: AxisIndex | None = 0,
        skipna: _bool = True,
        level: None = ...,
        numeric_only: _bool = False,
        **kwargs: Any,
    ) -> S1: ...
    @overload
    def mean(
        self: Series[Never],
        axis: AxisIndex | None = ...,
        skipna: _bool = ...,
        level: None = ...,
        numeric_only: _bool = False,
        **kwargs: Any,
    ) -> float: ...
    @overload
    def mean(
        self: Series[Timestamp],
        axis: AxisIndex | None = ...,
        skipna: _bool = ...,
        level: None = ...,
        numeric_only: _bool = False,
        **kwargs: Any,
    ) -> Timestamp: ...
    @overload
    def mean(
        self,
        axis: AxisIndex | None = 0,
        skipna: _bool = True,
        level: None = ...,
        numeric_only: _bool = False,
        **kwargs: Any,
    ) -> float: ...
    @overload
    def median(
        self: Series[float],
        axis: AxisIndex | None = 0,
        skipna: _bool = True,
        level: None = ...,
        numeric_only: _bool = False,
        **kwargs: Any,
    ) -> float: ...
    @overload
    def median(
        self: Series[Timestamp],
        axis: AxisIndex | None = 0,
        skipna: _bool = True,
        level: None = ...,
        numeric_only: _bool = False,
        **kwargs: Any,
    ) -> Timestamp: ...
    def min(
        self,
        axis: AxisIndex | None = 0,
        skipna: _bool = True,
        level: None = ...,
        numeric_only: _bool = False,
        **kwargs: Any,
    ) -> S1: ...
    def mod(
        self,
        other: num | _ListLike | Series[S1],
        level: Level | None = ...,
        fill_value: float | None = None,
        axis: AxisIndex | None = 0,
    ) -> Series[S1]: ...
    def ne(
        self,
        other: Scalar | Series[S1],
        level: Level | None = ...,
        fill_value: float | None = None,
        axis: AxisIndex = ...,
    ) -> Series[_bool]: ...
    @final
    def nunique(self, dropna: _bool = True) -> int: ...
    def pow(
        self,
        other: num | _ListLike | Series[S1],
        level: Level | None = ...,
        fill_value: float | None = None,
        axis: AxisIndex | None = 0,
    ) -> Series[S1]: ...
    def prod(
        self,
        axis: AxisIndex | None = 0,
        skipna: _bool | None = True,
        numeric_only: _bool = False,
        min_count: int = 0,
        **kwargs: Any,
    ) -> Scalar: ...
    def product(
        self,
        axis: AxisIndex | None = 0,
        skipna: _bool | None = True,
        numeric_only: _bool = False,
        min_count: int = 0,
        **kwargs: Any,
    ) -> Scalar: ...
    def rdivmod(
        self,
        other: Series[S1] | Scalar,
        level: Level | None = ...,
        fill_value: float | None = None,
        axis: AxisIndex = ...,
    ) -> Series[S1]: ...
    def rfloordiv(
        self,
        other,
        level: Level | None = ...,
        fill_value: float | None = None,
        axis: AxisIndex = ...,
    ) -> Series[S1]: ...
    def rmod(
        self,
        other: Series[S1] | Scalar,
        level: Level | None = ...,
        fill_value: float | None = None,
        axis: AxisIndex = ...,
    ) -> Series[S1]: ...
    @overload
    def rolling(
        self,
        window: int | _str | timedelta | BaseOffset | BaseIndexer,
        min_periods: int | None = ...,
        center: _bool = ...,
        on: _str | None = ...,
        closed: IntervalClosedType | None = ...,
        step: int | None = ...,
        method: CalculationMethod = ...,
        *,
        win_type: _str,
    ) -> Window[Series]: ...
    @overload
    def rolling(
        self,
        window: int | _str | timedelta | BaseOffset | BaseIndexer,
        min_periods: int | None = ...,
        center: _bool = ...,
        on: _str | None = ...,
        closed: IntervalClosedType | None = ...,
        step: int | None = ...,
        method: CalculationMethod = ...,
        *,
        win_type: None = ...,
    ) -> Rolling[Series]: ...
    def rpow(
        self,
        other: Series[S1] | Scalar,
        level: Level | None = ...,
        fill_value: float | None = None,
        axis: AxisIndex = ...,
    ) -> Series[S1]: ...
    def sem(
        self,
        axis: AxisIndex | None = 0,
        skipna: _bool | None = True,
        ddof: int = 1,
        numeric_only: _bool = False,
        **kwargs: Any,
    ) -> Scalar: ...
    def skew(
        self,
        axis: AxisIndex | None = 0,
        skipna: _bool | None = True,
        numeric_only: _bool = False,
        **kwargs: Any,
    ) -> Scalar: ...
    @overload
    def std(
        self: Series[Timestamp],
        axis: AxisIndex | None = 0,
        skipna: _bool | None = True,
        level: None = ...,
        ddof: int = ...,
        numeric_only: _bool = False,
        **kwargs: Any,
    ) -> Timedelta: ...
    @overload
    def std(
        self,
        axis: AxisIndex | None = 0,
        skipna: _bool | None = True,
        ddof: int = 1,
        numeric_only: _bool = False,
        **kwargs: Any,
    ) -> float: ...
    @overload
    def sum(
        self: Series[Never],
        axis: AxisIndex | None = 0,
        skipna: _bool | None = ...,
        numeric_only: _bool = ...,
        min_count: int = ...,
        **kwargs: Any,
    ) -> Any: ...
    # between `Series[bool]` and `Series[int]`.
    @overload
    def sum(
        self: Series[bool],
        axis: AxisIndex | None = 0,
        skipna: _bool | None = ...,
        numeric_only: _bool = ...,
        min_count: int = ...,
        **kwargs: Any,
    ) -> int: ...
    @overload
    def sum(
        self: Series[S1],
        axis: AxisIndex | None = 0,
        skipna: _bool | None = ...,
        numeric_only: _bool = ...,
        min_count: int = ...,
        **kwargs: Any,
    ) -> S1: ...
    def to_list(self) -> list[S1]: ...
    @final
    def to_numpy(
        self,
        dtype: npt.DTypeLike | None = ...,
        copy: bool = False,
        na_value: Scalar = ...,
        **kwargs: Any,
    ) -> np.ndarray: ...
    def tolist(self) -> list[S1]: ...
    def var(
        self,
        axis: AxisIndex | None = 0,
        skipna: _bool | None = True,
        ddof: int = 1,
        numeric_only: _bool = False,
        **kwargs: Any,
    ) -> Scalar: ...
    # Rename axis with `mapper`, `axis`, and `inplace=True`
    @overload
    def rename_axis(
        self,
        mapper: Scalar | ListLike | None = ...,
        *,
        axis: AxisIndex | None = 0,
        copy: _bool = ...,
        inplace: Literal[True],
    ) -> None: ...
    # Rename axis with `mapper`, `axis`, and `inplace=False`
    @overload
    def rename_axis(
        self,
        mapper: Scalar | ListLike | None = ...,
        *,
        axis: AxisIndex | None = 0,
        copy: _bool = ...,
        inplace: Literal[False] = ...,
    ) -> Self: ...
    # Rename axis with `index` and `inplace=True`
    @overload
    def rename_axis(
        self,
        *,
        index: Scalar | ListLike | Callable | dict | None = ...,
        copy: _bool = ...,
        inplace: Literal[True],
    ) -> None: ...
    # Rename axis with `index` and `inplace=False`
    @overload
    def rename_axis(
        self,
        *,
        index: Scalar | ListLike | Callable | dict | None = ...,
        copy: _bool = ...,
        inplace: Literal[False] = ...,
    ) -> Self: ...
    def set_axis(self, labels, *, axis: Axis = ..., copy: _bool = ...) -> Self: ...
    def __iter__(self) -> Iterator[S1]: ...
    @final
    def xs(
        self,
        key: Hashable,
        axis: AxisIndex = 0,
        level: Level | None = ...,
        drop_level: _bool = True,
    ) -> Self: ...
    @final
    def __bool__(self) -> NoReturn: ...

<<<<<<< HEAD
=======
class TimestampSeries(Series[Timestamp]):
    @property
    def dt(self) -> TimestampProperties: ...  # type: ignore[override] # pyright: ignore[reportIncompatibleMethodOverride]
    def __add__(self, other: TimedeltaSeries | np.timedelta64 | timedelta | BaseOffset) -> TimestampSeries: ...  # type: ignore[override] # pyright: ignore[reportIncompatibleMethodOverride]
    def __radd__(self, other: TimedeltaSeries | np.timedelta64 | timedelta) -> TimestampSeries: ...  # type: ignore[override] # pyright: ignore[reportIncompatibleMethodOverride]
    @overload  # type: ignore[override]
    def __sub__(
        self, other: Timestamp | datetime | TimestampSeries
    ) -> TimedeltaSeries: ...
    @overload
    def __sub__(
        self,
        other: (
            timedelta | TimedeltaSeries | TimedeltaIndex | np.timedelta64 | BaseOffset
        ),
    ) -> TimestampSeries: ...
    def __mul__(self, other: float | Series[int] | Series[float] | Sequence[float]) -> TimestampSeries: ...  # type: ignore[override] # pyright: ignore[reportIncompatibleMethodOverride]
    def __truediv__(self, other: float | Series[int] | Series[float] | Sequence[float]) -> TimestampSeries: ...  # type: ignore[override] # pyright: ignore[reportIncompatibleMethodOverride]
    def unique(self) -> DatetimeArray: ...  # type: ignore[override] # pyright: ignore[reportIncompatibleMethodOverride]
    def mean(  # type: ignore[override] # pyright: ignore[reportIncompatibleMethodOverride]
        self,
        axis: AxisIndex | None = 0,
        skipna: _bool = ...,
        level: None = ...,
        numeric_only: _bool = ...,
        **kwargs: Any,
    ) -> Timestamp: ...
    def median(  # type: ignore[override] # pyright: ignore[reportIncompatibleMethodOverride]
        self,
        axis: AxisIndex | None = 0,
        skipna: _bool = ...,
        level: None = ...,
        numeric_only: _bool = ...,
        **kwargs: Any,
    ) -> Timestamp: ...
    def std(  # type: ignore[override] # pyright: ignore[reportIncompatibleMethodOverride]
        self,
        axis: AxisIndex | None = 0,
        skipna: _bool | None = ...,
        ddof: int = ...,
        numeric_only: _bool = ...,
        **kwargs: Any,
    ) -> Timedelta: ...
    def diff(self, periods: int = ...) -> TimedeltaSeries: ...  # type: ignore[override] # pyright: ignore[reportIncompatibleMethodOverride]
    def cumprod(
        self,
        axis: AxisIndex = ...,
        skipna: _bool = ...,
        *args: Any,
        **kwargs: Any,
    ) -> Never: ...

>>>>>>> 6484af77
class TimedeltaSeries(Series[Timedelta]):
    # ignores needed because of mypy
    @overload  # type: ignore[override]
    def __add__(self, other: Period) -> PeriodSeries: ...
    @overload
    def __add__(
        self, other: datetime | Timestamp | Series[Timestamp] | DatetimeIndex
    ) -> Series[Timestamp]: ...
    @overload
    def __add__(  # pyright: ignore[reportIncompatibleMethodOverride]
        self, other: timedelta | Timedelta | np.timedelta64
    ) -> TimedeltaSeries: ...
    def __radd__(self, other: datetime | Timestamp | Series[Timestamp]) -> Series[Timestamp]: ...  # type: ignore[override] # pyright: ignore[reportIncompatibleMethodOverride]
    def __mul__(  # type: ignore[override] # pyright: ignore[reportIncompatibleMethodOverride]
        self, other: num | Sequence[num] | Series[int] | Series[float]
    ) -> TimedeltaSeries: ...
    def unique(self) -> TimedeltaArray: ...  # type: ignore[override] # pyright: ignore[reportIncompatibleMethodOverride]
    def __sub__(  # type: ignore[override]
        self,
        other: (
            timedelta | Timedelta | TimedeltaSeries | TimedeltaIndex | np.timedelta64
        ),
    ) -> TimedeltaSeries: ...
    @overload  # type: ignore[override]
    def __truediv__(self, other: float | Sequence[float]) -> Self: ...
    @overload
    def __truediv__(  # pyright: ignore[reportIncompatibleMethodOverride]
        self,
        other: (
            timedelta
            | TimedeltaSeries
            | np.timedelta64
            | TimedeltaIndex
            | Sequence[timedelta]
        ),
    ) -> Series[float]: ...
    @overload  # type: ignore[override]
    def __rtruediv__(
        self,
        other: (
            timedelta
            | TimedeltaSeries
            | np.timedelta64
            | TimedeltaIndex
            | Sequence[timedelta]
        ),
    ) -> Series[float]: ...
    @overload
    def __rtruediv__(  # pyright: ignore[reportIncompatibleMethodOverride]
        self: Series[Timedelta], other: _nonseries_timedelta | Series[Timedelta]
    ) -> Series[float]: ...
    @overload  # type: ignore[override]
    def __floordiv__(self, other: float | Sequence[float]) -> Self: ...
    @overload
    def __floordiv__(  # pyright: ignore[reportIncompatibleMethodOverride]
        self,
        other: (
            timedelta
            | TimedeltaSeries
            | np.timedelta64
            | TimedeltaIndex
            | Sequence[timedelta]
        ),
    ) -> Series[int]: ...
    def __rfloordiv__(  # type: ignore[override] # pyright: ignore[reportIncompatibleMethodOverride]
        self,
        other: (
            timedelta
            | TimedeltaSeries
            | np.timedelta64
            | TimedeltaIndex
            | Sequence[timedelta]
        ),
    ) -> Series[int]: ...
    @property
    def dt(  # pyright: ignore[reportIncompatibleMethodOverride] # pyrefly: ignore
        self,
    ) -> TimedeltaProperties: ...
    def mean(  # type: ignore[override] # pyright: ignore[reportIncompatibleMethodOverride]
        self,
        axis: AxisIndex | None = 0,
        skipna: _bool = ...,
        level: None = ...,
        numeric_only: _bool = ...,
        **kwargs: Any,
    ) -> Timedelta: ...
    def median(  # type: ignore[override]
        self,
        axis: AxisIndex | None = 0,
        skipna: _bool = ...,
        level: None = ...,
        numeric_only: _bool = ...,
        **kwargs: Any,
    ) -> Timedelta: ...
    def std(  # type: ignore[override] # pyright: ignore[reportIncompatibleMethodOverride]
        self,
        axis: AxisIndex | None = 0,
        skipna: _bool | None = ...,
        level: None = ...,
        ddof: int = ...,
        numeric_only: _bool = ...,
        **kwargs: Any,
    ) -> Timedelta: ...
    def diff(self, periods: int = ...) -> TimedeltaSeries: ...  # type: ignore[override] # pyright: ignore[reportIncompatibleMethodOverride]
    def cumsum(
        self,
        axis: AxisIndex | None = 0,
        skipna: _bool = ...,
        *args: Any,
        **kwargs: Any,
    ) -> TimedeltaSeries: ...
    def cumprod(  # pyrefly: ignore
        self,
        axis: AxisIndex = ...,
        skipna: _bool = ...,
        *args: Any,
        **kwargs: Any,
    ) -> Never: ...

class PeriodSeries(Series[Period]):
    @property
    def dt(self) -> PeriodProperties: ...  # type: ignore[override] # pyright: ignore[reportIncompatibleMethodOverride]
    def __sub__(self, other: PeriodSeries) -> OffsetSeries: ...  # type: ignore[override]
    def diff(self, periods: int = ...) -> OffsetSeries: ...  # type: ignore[override] # pyright: ignore[reportIncompatibleMethodOverride]
    def cumprod(
        self,
        axis: AxisIndex = ...,
        skipna: _bool = ...,
        *args: Any,
        **kwargs: Any,
    ) -> Never: ...

class OffsetSeries(Series[BaseOffset]):
    @overload  # type: ignore[override]
    def __radd__(self, other: Period) -> PeriodSeries: ...
    @overload
    def __radd__(  # pyright: ignore[reportIncompatibleMethodOverride]
        self, other: BaseOffset
    ) -> OffsetSeries: ...
    def cumprod(  # pyrefly: ignore
        self,
        axis: AxisIndex = ...,
        skipna: _bool = ...,
        *args: Any,
        **kwargs: Any,
    ) -> Never: ...

class IntervalSeries(Series[Interval[_OrderableT]], Generic[_OrderableT]):
    @property
    def array(self) -> IntervalArray: ...
    def diff(self, periods: int = ...) -> Never: ...  # pyrefly: ignore<|MERGE_RESOLUTION|>--- conflicted
+++ resolved
@@ -104,7 +104,6 @@
 from pandas._libs.tslibs.offsets import DateOffset
 from pandas._typing import (
     S1,
-    S1C,
     S2,
     AggFuncTypeBase,
     AggFuncTypeDictFrame,
@@ -755,6 +754,8 @@
     def count(self) -> int: ...
     def mode(self, dropna=True) -> Series[S1]: ...
     @overload
+    def unique(self: Series[Never]) -> np.ndarray: ...  # type: ignore[overload-overlap]
+    @overload
     def unique(self: Series[Timestamp]) -> DatetimeArray: ...  # type: ignore[overload-overlap]
     @overload
     def unique(self) -> np.ndarray: ...
@@ -1632,7 +1633,7 @@
     @overload
     def __add__(self: Series[Never], other: Scalar | _ListLike | Series) -> Series: ...
     @overload
-    def __add__(self: Series[S1C], other: Series[Never]) -> Series: ...
+    def __add__(self, other: Series[Never]) -> Series: ...
     @overload
     def __add__(
         self: Series[bool],
@@ -1645,8 +1646,6 @@
     @overload
     def __add__(self: Series[bool], other: np_ndarray_float) -> Series[float]: ...
     @overload
-    def __add__(self: Series[bool], other: np_ndarray_complex) -> Series[complex]: ...
-    @overload
     def __add__(
         self: Series[int],
         other: (
@@ -1660,8 +1659,6 @@
     ) -> Series[_T_COMPLEX]: ...
     @overload
     def __add__(self: Series[int], other: np_ndarray_float) -> Series[float]: ...
-    @overload
-    def __add__(self: Series[int], other: np_ndarray_complex) -> Series[complex]: ...
     @overload
     def __add__(
         self: Series[float],
@@ -1680,12 +1677,11 @@
         other: _T_COMPLEX | Sequence[_T_COMPLEX] | Series[_T_COMPLEX],
     ) -> Series[_T_COMPLEX]: ...
     @overload
-    def __add__(self: Series[float], other: np_ndarray_complex) -> Series[complex]: ...
-    @overload
     def __add__(
         self: Series[complex],
         other: (
-            Sequence[_T_COMPLEX]
+            _T_COMPLEX
+            | Sequence[_T_COMPLEX]
             | np_ndarray_bool
             | np_ndarray_anyint
             | np_ndarray_float
@@ -1695,17 +1691,23 @@
     ) -> Series[complex]: ...
     @overload
     def __add__(
+        self: Series[_T_COMPLEX], other: np_ndarray_complex
+    ) -> Series[complex]: ...
+    @overload
+    def __add__(
+        self: Series[_str], other: _str | Sequence[_str] | Series[_str]
+    ) -> Series[_str]: ...
+    @overload
+    def __add__(
         self: Series[Timestamp],
         other: _nonseries_timedelta | Series[Timedelta] | TimedeltaSeries,
     ) -> Series[Timestamp]: ...
     @overload
-    def __add__(self: Series[Timedelta], other: Period) -> PeriodSeries: ...
-    @overload
     def __add__(
         self: Series[Timedelta], other: _nonseries_timestamp | Series[Timestamp]
     ) -> Series[Timestamp]: ...
     @overload
-    def __add__(self: Series[S1C], other: S1C | Series[S1C]) -> Series[S1C]: ...
+    def __add__(self: Series[Timedelta], other: Period) -> PeriodSeries: ...
     @overload
     def add(
         self: Series[Never],
@@ -1756,14 +1758,6 @@
     ) -> Series[float]: ...
     @overload
     def add(
-        self: Series[bool],
-        other: np_ndarray_complex,
-        level: Level | None = None,
-        fill_value: float | None = None,
-        axis: int = 0,
-    ) -> Series[complex]: ...
-    @overload
-    def add(
         self: Series[int],
         other: (
             bool | Sequence[bool] | np_ndarray_bool | np_ndarray_anyint | Series[bool]
@@ -1788,14 +1782,6 @@
         fill_value: float | None = None,
         axis: int = 0,
     ) -> Series[float]: ...
-    @overload
-    def add(
-        self: Series[int],
-        other: np_ndarray_complex,
-        level: Level | None = None,
-        fill_value: float | None = None,
-        axis: int = 0,
-    ) -> Series[complex]: ...
     @overload
     def add(
         self: Series[float],
@@ -1821,21 +1807,13 @@
     ) -> Series[_T_COMPLEX]: ...
     @overload
     def add(
-        self: Series[float],
-        other: np_ndarray_complex,
-        level: Level | None = None,
-        fill_value: float | None = None,
-        axis: int = 0,
-    ) -> Series[complex]: ...
-    @overload
-    def add(
         self: Series[complex],
         other: (
-            Sequence[_T_COMPLEX]
+            _T_COMPLEX
+            | Sequence[_T_COMPLEX]
             | np_ndarray_bool
             | np_ndarray_anyint
             | np_ndarray_float
-            | np_ndarray_complex
             | Series[_T_COMPLEX]
         ),
         level: Level | None = None,
@@ -1844,14 +1822,48 @@
     ) -> Series[complex]: ...
     @overload
     def add(
-        self,
-        other: S1 | Series[S1],
-        level: Level | None = None,
-        fill_value: float | None = None,
-        axis: int = 0,
-    ) -> Self: ...
-    @overload
-    def __radd__(self: Series[Never], other: Scalar | _ListLike) -> Series: ...
+        self: Series[_T_COMPLEX],
+        other: np_ndarray_complex,
+        level: Level | None = None,
+        fill_value: float | None = None,
+        axis: int = 0,
+    ) -> Series[complex]: ...
+    @overload
+    def add(
+        self: Series[_str],
+        other: _str | Sequence[_str] | Series[_str],
+        level: Level | None = None,
+        fill_value: float | None = None,
+        axis: int = 0,
+    ) -> Series[_str]: ...
+    @overload
+    def add(
+        self: Series[Timestamp],
+        other: _nonseries_timedelta | Series[Timedelta] | TimedeltaSeries,
+        level: Level | None = None,
+        fill_value: float | None = None,
+        axis: int = 0,
+    ) -> Series[Timestamp]: ...
+    @overload
+    def add(
+        self: Series[Timedelta],
+        other: _nonseries_timedelta | Series[Timedelta] | TimedeltaSeries,
+        level: Level | None = None,
+        fill_value: float | None = None,
+        axis: int = 0,
+    ) -> Series[Timedelta]: ...
+    @overload
+    def add(
+        self: Series[Timestamp],
+        other: Period,
+        level: Level | None = None,
+        fill_value: float | None = None,
+        axis: int = 0,
+    ) -> PeriodSeries: ...
+    @overload
+    def __radd__(self: Series[Never], other: Scalar | _ListLike | Series) -> Series: ...
+    @overload
+    def __radd__(self, other: Series[Never]) -> Series: ...
     @overload
     def __radd__(
         self: Series[bool],
@@ -1897,7 +1909,8 @@
     def __radd__(
         self: Series[complex],
         other: (
-            Sequence[_T_COMPLEX]
+            _T_COMPLEX
+            | Sequence[_T_COMPLEX]
             | np_ndarray_bool
             | np_ndarray_anyint
             | np_ndarray_float
@@ -1906,21 +1919,23 @@
     ) -> Series[complex]: ...
     @overload
     def __radd__(
-<<<<<<< HEAD
-        self: Series[Timestamp], other: _nonseries_timedelta | Series[Timedelta]
-    ) -> Series[Timestamp]: ...
-    @overload
-    def __radd__(
-        self: Series[Timedelta], other: datetime | Timestamp | Series[Timestamp]
-    ) -> Series[Timestamp]: ...
-    @overload
-    def __radd__(self, other: S1) -> Self: ...
-=======
         self: Series[_T_COMPLEX], other: np_ndarray_complex
     ) -> Series[complex]: ...
     @overload
-    def __radd__(self, other: S1 | Series[S1]) -> Self: ...
->>>>>>> 6484af77
+    def __radd__(
+        self: Series[_str], other: _str | Sequence[_str] | Series[_str]
+    ) -> Series[_str]: ...
+    @overload
+    def __radd__(
+        self: Series[Timestamp],
+        other: _nonseries_timedelta | Series[Timedelta] | TimedeltaSeries,
+    ) -> Series[Timestamp]: ...
+    @overload
+    def __radd__(
+        self: Series[Timedelta], other: _nonseries_timestamp | Series[Timestamp]
+    ) -> Series[Timestamp]: ...
+    @overload
+    def __radd__(self: Series[Timedelta], other: Period) -> PeriodSeries: ...
     @overload
     def radd(
         self: Series[Never],
@@ -1931,6 +1946,14 @@
     ) -> Series: ...
     @overload
     def radd(
+        self,
+        other: Series[Never],
+        level: Level | None = None,
+        fill_value: float | None = None,
+        axis: int = 0,
+    ) -> Series: ...
+    @overload
+    def radd(
         self: Series[bool],
         other: _T_COMPLEX | Sequence[_T_COMPLEX] | Series[_T_COMPLEX],
         level: Level | None = None,
@@ -1948,19 +1971,19 @@
     @overload
     def radd(
         self: Series[bool],
-        other: np_ndarray_float,
-        level: Level | None = None,
-        fill_value: float | None = None,
-        axis: int = 0,
-    ) -> Series[float]: ...
+        other: np_ndarray_anyint,
+        level: Level | None = None,
+        fill_value: float | None = None,
+        axis: int = 0,
+    ) -> Series[int]: ...
     @overload
     def radd(
         self: Series[bool],
-        other: np_ndarray_anyint,
-        level: Level | None = None,
-        fill_value: float | None = None,
-        axis: int = 0,
-    ) -> Series[int]: ...
+        other: np_ndarray_float,
+        level: Level | None = None,
+        fill_value: float | None = None,
+        axis: int = 0,
+    ) -> Series[float]: ...
     @overload
     def radd(
         self: Series[int],
@@ -2014,7 +2037,8 @@
     def radd(
         self: Series[complex],
         other: (
-            Sequence[_T_COMPLEX]
+            _T_COMPLEX
+            | Sequence[_T_COMPLEX]
             | np_ndarray_bool
             | np_ndarray_anyint
             | np_ndarray_float
@@ -2034,12 +2058,36 @@
     ) -> Series[complex]: ...
     @overload
     def radd(
-        self,
-        other: S1 | Series[S1],
-        level: Level | None = None,
-        fill_value: float | None = None,
-        axis: int = 0,
-    ) -> Self: ...
+        self: Series[_str],
+        other: _str | Sequence[_str] | Series[_str],
+        level: Level | None = None,
+        fill_value: float | None = None,
+        axis: int = 0,
+    ) -> Series[_str]: ...
+    @overload
+    def radd(
+        self: Series[Timestamp],
+        other: _nonseries_timedelta | Series[Timedelta] | TimedeltaSeries,
+        level: Level | None = None,
+        fill_value: float | None = None,
+        axis: int = 0,
+    ) -> Series[Timestamp]: ...
+    @overload
+    def radd(
+        self: Series[Timedelta],
+        other: _nonseries_timedelta | Series[Timedelta] | TimedeltaSeries,
+        level: Level | None = None,
+        fill_value: float | None = None,
+        axis: int = 0,
+    ) -> Series[Timedelta]: ...
+    @overload
+    def radd(
+        self: Series[Timestamp],
+        other: Period,
+        level: Level | None = None,
+        fill_value: float | None = None,
+        axis: int = 0,
+    ) -> PeriodSeries: ...
     # ignore needed for mypy as we want different results based on the arguments
     @overload  # type: ignore[override]
     def __and__(  # pyright: ignore[reportOverlappingOverload]
@@ -2072,139 +2120,6 @@
         self, other: S1 | _ListLike | Series[S1] | datetime | timedelta | date
     ) -> Series[_bool]: ...
     @overload
-<<<<<<< HEAD
-    def __mul__(self: Series[Never], other: num | _ListLike | Series) -> Series: ...
-    @overload
-    def __mul__(self: Series[S1C], other: Series[Never]) -> Series: ...  # type: ignore[overload-overlap]
-    @overload
-    def __mul__(
-        self: Series[int], other: _T_COMPLEX | Series[_T_COMPLEX]
-    ) -> Series[_T_COMPLEX]: ...
-    @overload
-    def __mul__(
-        self: Series[Timestamp],
-        other: (
-            num | Sequence[num] | Series[int] | Series[float] | float | Sequence[float]
-        ),
-    ) -> Series[Timestamp]: ...
-    @overload
-    def __mul__(
-        self: Series[int],
-        other: timedelta | Timedelta | TimedeltaSeries | np.timedelta64,
-    ) -> TimedeltaSeries: ...
-    @overload
-    def __mul__(
-        self: Series[float],
-        other: timedelta | Timedelta | TimedeltaSeries | np.timedelta64,
-    ) -> TimedeltaSeries: ...
-    @overload
-    def __mul__(
-        self: Series[bool],
-        other: timedelta | Timedelta | TimedeltaSeries | np.timedelta64,
-    ) -> TimedeltaSeries: ...
-    @overload
-    def __mul__(self, other: num | _ListLike | Series) -> Series: ...
-    def __mod__(self, other: num | _ListLike | Series[S1]) -> Series[S1]: ...
-    def __ne__(self, other: object) -> Series[_bool]: ...  # type: ignore[override] # pyright: ignore[reportIncompatibleMethodOverride]
-    def __pow__(self, other: num | _ListLike | Series[S1]) -> Series[S1]: ...
-    # ignore needed for mypy as we want different results based on the arguments
-    @overload  # type: ignore[override]
-    def __or__(  # pyright: ignore[reportOverlappingOverload]
-        self, other: bool | list[int] | MaskType
-    ) -> Series[bool]: ...
-    @overload
-    def __or__(self, other: int | np_ndarray_anyint | Series[int]) -> Series[int]: ...
-    # ignore needed for mypy as we want different results based on the arguments
-    @overload  # type: ignore[override]
-    def __rand__(  # pyright: ignore[reportOverlappingOverload]
-        self, other: bool | MaskType | list[int]
-    ) -> Series[bool]: ...
-    @overload
-    def __rand__(self, other: int | np_ndarray_anyint | Series[int]) -> Series[int]: ...
-    def __rdivmod__(self, other: num | _ListLike | Series[S1]) -> Series[S1]: ...  # type: ignore[override] # pyright: ignore[reportIncompatibleMethodOverride]
-    @overload
-    def __rfloordiv__(
-        self: Series[Timedelta], other: _nonseries_timedelta | Series[Timedelta]
-    ) -> Series[int]: ...
-    @overload
-    def __rfloordiv__(self, other: num | _ListLike | Series[S1]) -> Series[S1]: ...
-    def __rmod__(self, other: num | _ListLike | Series[S1]) -> Series[S1]: ...
-    @overload
-    def __rmul__(
-        self, other: timedelta | Timedelta | TimedeltaSeries | np.timedelta64
-    ) -> TimedeltaSeries: ...
-    @overload
-    def __rmul__(self, other: num | _ListLike | Series) -> Series: ...
-    def __rpow__(self, other: num | _ListLike | Series[S1]) -> Series[S1]: ...
-    # ignore needed for mypy as we want different results based on the arguments
-    @overload  # type: ignore[override]
-    def __ror__(  # pyright: ignore[reportOverlappingOverload]
-        self, other: bool | MaskType | list[int]
-    ) -> Series[bool]: ...
-    @overload
-    def __ror__(self, other: int | np_ndarray_anyint | Series[int]) -> Series[int]: ...
-    def __rsub__(self, other: num | _ListLike | Series[S1]) -> Series: ...
-    # ignore needed for mypy as we want different results based on the arguments
-    @overload  # type: ignore[override]
-    def __rxor__(  # pyright: ignore[reportOverlappingOverload]
-        self, other: bool | MaskType | list[int]
-    ) -> Series[bool]: ...
-    @overload
-    def __rxor__(self, other: int | np_ndarray_anyint | Series[int]) -> Series[int]: ...
-    @overload
-    def __sub__(self: Series[Never], other: num | _ListLike | Series) -> Series: ...
-    @overload
-    def __sub__(self: Series[S1C], other: Series[Never]) -> Series: ...
-    @overload
-    def __sub__(
-        self: Series[int], other: _T_COMPLEX | Sequence[_T_COMPLEX] | Series[_T_COMPLEX]
-    ) -> Series[_T_COMPLEX]: ...
-    @overload
-    def __sub__(self: Series[int], other: np_ndarray_anyint) -> Series[int]: ...
-    @overload
-    def __sub__(self: Series[int], other: np_ndarray_float) -> Series[float]: ...
-    @overload
-    def __sub__(self: Series[int], other: np_ndarray_complex) -> Series[complex]: ...
-    @overload
-    def __sub__(
-        self: Series[float],
-        other: int | Sequence[int] | np_ndarray_anyint | np_ndarray_float | Series[int],
-    ) -> Series[float]: ...
-    @overload
-    def __sub__(
-        self: Series[float],
-        other: _T_COMPLEX | Sequence[_T_COMPLEX] | Series[_T_COMPLEX],
-    ) -> Series[_T_COMPLEX]: ...
-    @overload
-    def __sub__(self: Series[float], other: np_ndarray_complex) -> Series[complex]: ...
-    @overload
-    def __sub__(
-        self: Series[complex],
-        other: (
-            _T_COMPLEX
-            | Sequence[_T_COMPLEX]
-            | Series[_T_COMPLEX]
-            | np_ndarray_anyint
-            | np_ndarray_float
-            | np_ndarray_complex
-        ),
-    ) -> Series[complex]: ...
-    @overload
-    def __sub__(
-        self: Series[Timestamp], other: _nonseries_timedelta | TimedeltaSeries
-    ) -> Series[Timestamp]: ...
-    @overload
-    def __sub__(
-        self: Series[Timestamp], other: _nonseries_timestamp
-    ) -> TimedeltaSeries: ...
-    # The following overload confuses mypy and disable it from recognising
-    # Series[Any] - Series[Any] should give Series[Any]. It will be fixed
-    # after removing TimedeltaSeries.
-    @overload
-    def __sub__(
-        self: Series[Timestamp], other: Series[Timestamp]
-    ) -> TimedeltaSeries: ...
-=======
     def __mul__(self: Series[Never], other: complex | _ListLike | Series) -> Series: ...
     @overload
     def __mul__(self, other: Series[Never]) -> Series: ...  # type: ignore[overload-overlap]
@@ -2215,7 +2130,6 @@
     ) -> Series[_T_COMPLEX]: ...
     @overload
     def __mul__(self: Series[bool], other: np_ndarray_bool) -> Series[bool]: ...
->>>>>>> 6484af77
     @overload
     def __mul__(self: Series[bool], other: np_ndarray_anyint) -> Series[int]: ...
     @overload
@@ -2269,7 +2183,15 @@
     ) -> Series[complex]: ...
     @overload
     def __mul__(
-        self, other: timedelta | Timedelta | TimedeltaSeries | np.timedelta64
+        self: Series[bool], other: timedelta | np.timedelta64 | TimedeltaSeries
+    ) -> TimedeltaSeries: ...
+    @overload
+    def __mul__(
+        self: Series[int], other: timedelta | np.timedelta64 | TimedeltaSeries
+    ) -> TimedeltaSeries: ...
+    @overload
+    def __mul__(
+        self: Series[float], other: timedelta | np.timedelta64 | TimedeltaSeries
     ) -> TimedeltaSeries: ...
     @overload
     def mul(
@@ -2393,8 +2315,24 @@
     ) -> Series[complex]: ...
     @overload
     def mul(
-        self,
-        other: timedelta | Timedelta | TimedeltaSeries | np.timedelta64,
+        self: Series[bool],
+        other: timedelta | np.timedelta64 | TimedeltaSeries,
+        level: Level | None = ...,
+        fill_value: float | None = None,
+        axis: AxisIndex | None = 0,
+    ) -> TimedeltaSeries: ...
+    @overload
+    def mul(
+        self: Series[int],
+        other: timedelta | np.timedelta64 | TimedeltaSeries,
+        level: Level | None = ...,
+        fill_value: float | None = None,
+        axis: AxisIndex | None = 0,
+    ) -> TimedeltaSeries: ...
+    @overload
+    def mul(
+        self: Series[float],
+        other: timedelta | np.timedelta64 | TimedeltaSeries,
         level: Level | None = ...,
         fill_value: float | None = None,
         axis: AxisIndex | None = 0,
@@ -2464,7 +2402,15 @@
     ) -> Series[complex]: ...
     @overload
     def __rmul__(
-        self, other: timedelta | Timedelta | TimedeltaSeries | np.timedelta64
+        self: Series[bool], other: timedelta | np.timedelta64 | TimedeltaSeries
+    ) -> TimedeltaSeries: ...
+    @overload
+    def __rmul__(
+        self: Series[int], other: timedelta | np.timedelta64 | TimedeltaSeries
+    ) -> TimedeltaSeries: ...
+    @overload
+    def __rmul__(
+        self: Series[float], other: timedelta | np.timedelta64 | TimedeltaSeries
     ) -> TimedeltaSeries: ...
     @overload
     def rmul(
@@ -2588,11 +2534,27 @@
     ) -> Series[complex]: ...
     @overload
     def rmul(
-        self,
-        other: timedelta | Timedelta | TimedeltaSeries | np.timedelta64,
+        self: Series[bool],
+        other: timedelta | np.timedelta64 | TimedeltaSeries,
         level: Level | None = ...,
         fill_value: float | None = None,
-        axis: AxisIndex = ...,
+        axis: AxisIndex | None = 0,
+    ) -> TimedeltaSeries: ...
+    @overload
+    def rmul(
+        self: Series[int],
+        other: timedelta | np.timedelta64 | TimedeltaSeries,
+        level: Level | None = ...,
+        fill_value: float | None = None,
+        axis: AxisIndex | None = 0,
+    ) -> TimedeltaSeries: ...
+    @overload
+    def rmul(
+        self: Series[float],
+        other: timedelta | np.timedelta64 | TimedeltaSeries,
+        level: Level | None = ...,
+        fill_value: float | None = None,
+        axis: AxisIndex | None = 0,
     ) -> TimedeltaSeries: ...
     def __mod__(self, other: num | _ListLike | Series[S1]) -> Series[S1]: ...
     def __ne__(self, other: object) -> Series[_bool]: ...  # type: ignore[override] # pyright: ignore[reportIncompatibleMethodOverride]
@@ -2612,6 +2574,12 @@
     @overload
     def __rand__(self, other: int | np_ndarray_anyint | Series[int]) -> Series[int]: ...
     def __rdivmod__(self, other: num | _ListLike | Series[S1]) -> Series[S1]: ...  # type: ignore[override] # pyright: ignore[reportIncompatibleMethodOverride]
+    @overload
+    def __rfloordiv__(
+        self: Series[Timedelta], other: _nonseries_timedelta | Series[Timedelta]
+    ) -> Series[int]: ...
+    @overload
+    @overload
     def __rfloordiv__(self, other: num | _ListLike | Series[S1]) -> Series[S1]: ...
     def __rmod__(self, other: num | _ListLike | Series[S1]) -> Series[S1]: ...
     def __rpow__(self, other: num | _ListLike | Series[S1]) -> Series[S1]: ...
@@ -2630,10 +2598,6 @@
     @overload
     def __rxor__(self, other: int | np_ndarray_anyint | Series[int]) -> Series[int]: ...
     @overload
-    def __sub__(
-        self, other: Timestamp | datetime | TimestampSeries
-    ) -> TimedeltaSeries: ...
-    @overload
     def __sub__(self: Series[Never], other: complex | _ListLike | Series) -> Series: ...
     @overload
     def __sub__(self, other: Series[Never]) -> Series: ...  # type: ignore[overload-overlap]
@@ -2699,13 +2663,23 @@
     ) -> Series[complex]: ...
     @overload
     def __sub__(
-        self: Series[Timestamp],
-        other: Timedelta | TimedeltaSeries | TimedeltaIndex | np.timedelta64,
-    ) -> TimestampSeries: ...
+        self: Series[complex],
+        other: (
+            _T_COMPLEX
+            | Sequence[_T_COMPLEX]
+            | Series[_T_COMPLEX]
+            | np_ndarray_anyint
+            | np_ndarray_float
+            | np_ndarray_complex
+        ),
+    ) -> Series[complex]: ...
     @overload
     def __sub__(
-        self: Series[Timedelta],
-        other: Timedelta | TimedeltaSeries | TimedeltaIndex | np.timedelta64,
+        self: Series[Timestamp], other: _nonseries_timedelta | TimedeltaSeries
+    ) -> Series[Timestamp]: ...
+    @overload
+    def __sub__(
+        self: Series[Timestamp], other: _nonseries_timestamp | Series[Timestamp]
     ) -> TimedeltaSeries: ...
     @overload
     def sub(
@@ -2820,11 +2794,27 @@
         axis: int = 0,
     ) -> Series[complex]: ...
     @overload
+    def sub(
+        self: Series[Timestamp],
+        other: _nonseries_timedelta | TimedeltaSeries,
+        level: Level | None = None,
+        fill_value: float | None = None,
+        axis: int = 0,
+    ) -> Series[Timestamp]: ...
+    @overload
+    def sub(
+        self: Series[Timestamp],
+        other: _nonseries_timestamp | Series[Timestamp],
+        level: Level | None = None,
+        fill_value: float | None = None,
+        axis: int = 0,
+    ) -> TimedeltaSeries: ...
+    @overload
     def __rsub__(
         self: Series[Never], other: complex | _ListLike | Series
     ) -> Series: ...
     @overload
-    def __rsub__(self, other: Series[Never]) -> Series: ...
+    def __rsub__(self, other: Series[Never]) -> Series: ...  # type: ignore[overload-overlap]
     @overload
     def __rsub__(self: Series[bool], other: bool | Sequence[bool]) -> Never: ...
     @overload
@@ -2884,6 +2874,10 @@
         self: Series[_T_COMPLEX], other: np_ndarray_complex | Series[complex]
     ) -> Series[complex]: ...
     @overload
+    def __rsub__(
+        self: Series[Timestamp], other: _nonseries_timestamp | Series[Timestamp]
+    ) -> TimedeltaSeries: ...
+    @overload
     def rsub(
         self: Series[Never],
         other: complex | _ListLike | Series,
@@ -2996,6 +2990,14 @@
         axis: int = 0,
     ) -> Series[complex]: ...
     @overload
+    def rsub(
+        self: Series[Timestamp],
+        other: _nonseries_timestamp | Series[Timestamp],
+        level: Level | None = None,
+        fill_value: float | None = None,
+        axis: int = 0,
+    ) -> TimedeltaSeries: ...
+    @overload
     def __truediv__(
         self: Series[Never], other: complex | _ListLike | Series
     ) -> Series: ...
@@ -3067,18 +3069,17 @@
     ) -> Series[complex]: ...
     @overload
     def __truediv__(
-<<<<<<< HEAD
+        self: Series[_T_COMPLEX], other: np_ndarray_complex
+    ) -> Series[complex]: ...
+    @overload
+    def __truediv__(
         self: Series[Timestamp],
-        other: float | Series[int] | Series[float] | Sequence[float],
+        other: float | Sequence[float] | Series[int] | Series[float],
     ) -> Series[Timestamp]: ...
     @overload
     def __truediv__(
         self: Series[Timedelta], other: _nonseries_timedelta | Series[Timedelta]
     ) -> Series[float]: ...
-=======
-        self: Series[_T_COMPLEX], other: np_ndarray_complex
-    ) -> Series[complex]: ...
->>>>>>> 6484af77
     @overload
     def __truediv__(self, other: Path) -> Series: ...
     @overload
@@ -3197,6 +3198,22 @@
         fill_value: float | None = None,
         axis: AxisIndex = 0,
     ) -> Series[complex]: ...
+    @overload
+    def truediv(
+        self: Series[Timestamp],
+        other: float | Sequence[float] | Series[int] | Series[float],
+        level: Level | None = None,
+        fill_value: float | None = None,
+        axis: AxisIndex = 0,
+    ) -> Series[Timestamp]: ...
+    @overload
+    def truediv(
+        self: Series[Timedelta],
+        other: _nonseries_timedelta | Series[Timedelta],
+        level: Level | None = None,
+        fill_value: float | None = None,
+        axis: AxisIndex = 0,
+    ) -> Series[Timedelta]: ...
     @overload
     def truediv(
         self,
@@ -3859,61 +3876,6 @@
     @final
     def __bool__(self) -> NoReturn: ...
 
-<<<<<<< HEAD
-=======
-class TimestampSeries(Series[Timestamp]):
-    @property
-    def dt(self) -> TimestampProperties: ...  # type: ignore[override] # pyright: ignore[reportIncompatibleMethodOverride]
-    def __add__(self, other: TimedeltaSeries | np.timedelta64 | timedelta | BaseOffset) -> TimestampSeries: ...  # type: ignore[override] # pyright: ignore[reportIncompatibleMethodOverride]
-    def __radd__(self, other: TimedeltaSeries | np.timedelta64 | timedelta) -> TimestampSeries: ...  # type: ignore[override] # pyright: ignore[reportIncompatibleMethodOverride]
-    @overload  # type: ignore[override]
-    def __sub__(
-        self, other: Timestamp | datetime | TimestampSeries
-    ) -> TimedeltaSeries: ...
-    @overload
-    def __sub__(
-        self,
-        other: (
-            timedelta | TimedeltaSeries | TimedeltaIndex | np.timedelta64 | BaseOffset
-        ),
-    ) -> TimestampSeries: ...
-    def __mul__(self, other: float | Series[int] | Series[float] | Sequence[float]) -> TimestampSeries: ...  # type: ignore[override] # pyright: ignore[reportIncompatibleMethodOverride]
-    def __truediv__(self, other: float | Series[int] | Series[float] | Sequence[float]) -> TimestampSeries: ...  # type: ignore[override] # pyright: ignore[reportIncompatibleMethodOverride]
-    def unique(self) -> DatetimeArray: ...  # type: ignore[override] # pyright: ignore[reportIncompatibleMethodOverride]
-    def mean(  # type: ignore[override] # pyright: ignore[reportIncompatibleMethodOverride]
-        self,
-        axis: AxisIndex | None = 0,
-        skipna: _bool = ...,
-        level: None = ...,
-        numeric_only: _bool = ...,
-        **kwargs: Any,
-    ) -> Timestamp: ...
-    def median(  # type: ignore[override] # pyright: ignore[reportIncompatibleMethodOverride]
-        self,
-        axis: AxisIndex | None = 0,
-        skipna: _bool = ...,
-        level: None = ...,
-        numeric_only: _bool = ...,
-        **kwargs: Any,
-    ) -> Timestamp: ...
-    def std(  # type: ignore[override] # pyright: ignore[reportIncompatibleMethodOverride]
-        self,
-        axis: AxisIndex | None = 0,
-        skipna: _bool | None = ...,
-        ddof: int = ...,
-        numeric_only: _bool = ...,
-        **kwargs: Any,
-    ) -> Timedelta: ...
-    def diff(self, periods: int = ...) -> TimedeltaSeries: ...  # type: ignore[override] # pyright: ignore[reportIncompatibleMethodOverride]
-    def cumprod(
-        self,
-        axis: AxisIndex = ...,
-        skipna: _bool = ...,
-        *args: Any,
-        **kwargs: Any,
-    ) -> Never: ...
-
->>>>>>> 6484af77
 class TimedeltaSeries(Series[Timedelta]):
     # ignores needed because of mypy
     @overload  # type: ignore[override]
@@ -3923,7 +3885,7 @@
         self, other: datetime | Timestamp | Series[Timestamp] | DatetimeIndex
     ) -> Series[Timestamp]: ...
     @overload
-    def __add__(  # pyright: ignore[reportIncompatibleMethodOverride]
+    def __add__(
         self, other: timedelta | Timedelta | np.timedelta64
     ) -> TimedeltaSeries: ...
     def __radd__(self, other: datetime | Timestamp | Series[Timestamp]) -> Series[Timestamp]: ...  # type: ignore[override] # pyright: ignore[reportIncompatibleMethodOverride]
@@ -3931,7 +3893,7 @@
         self, other: num | Sequence[num] | Series[int] | Series[float]
     ) -> TimedeltaSeries: ...
     def unique(self) -> TimedeltaArray: ...  # type: ignore[override] # pyright: ignore[reportIncompatibleMethodOverride]
-    def __sub__(  # type: ignore[override]
+    def __sub__(  # type: ignore[override] # pyright: ignore[reportIncompatibleMethodOverride]
         self,
         other: (
             timedelta | Timedelta | TimedeltaSeries | TimedeltaIndex | np.timedelta64
@@ -4036,7 +3998,7 @@
 class PeriodSeries(Series[Period]):
     @property
     def dt(self) -> PeriodProperties: ...  # type: ignore[override] # pyright: ignore[reportIncompatibleMethodOverride]
-    def __sub__(self, other: PeriodSeries) -> OffsetSeries: ...  # type: ignore[override]
+    def __sub__(self, other: PeriodSeries) -> OffsetSeries: ...  # type: ignore[override] # pyright: ignore[reportIncompatibleMethodOverride]
     def diff(self, periods: int = ...) -> OffsetSeries: ...  # type: ignore[override] # pyright: ignore[reportIncompatibleMethodOverride]
     def cumprod(
         self,
