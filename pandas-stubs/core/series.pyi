--- conflicted
+++ resolved
@@ -2595,9 +2595,6 @@
     ) -> Series: ...
     div = truediv
     @overload
-<<<<<<< HEAD
-    def __rtruediv__(self: Series[Never], other: complex | _ListLike) -> Series: ...
-=======
     def __rtruediv__(
         self: Series[Never], other: complex | _ListLike | Series
     ) -> Series: ...
@@ -2621,7 +2618,6 @@
     def __rtruediv__(
         self: Series[bool], other: complex | Sequence[complex] | Series[complex]
     ) -> Series[complex]: ...
->>>>>>> fe3b81a4
     @overload
     def __rtruediv__(
         self: Series[int],
