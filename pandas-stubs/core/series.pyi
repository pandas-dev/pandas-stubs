--- conflicted
+++ resolved
@@ -3823,20 +3823,25 @@
         *args: Any,
         **kwargs: Any,
     ) -> Series[S1]: ...
+    @overload
     def cumprod(
-<<<<<<< HEAD
-        self: SupportsGetItem[Scalar, _SupportsMul[S1]],
-=======
-        self: Series[Timestamp],
+        self: Series[Never],
         axis: AxisIndex = ...,
         skipna: _bool = ...,
         *args: Any,
         **kwargs: Any,
-    ) -> Never: ...
+    ) -> Series: ...
     @overload
     def cumprod(
-        self,
->>>>>>> 57682145
+        self: Series[bool],
+        axis: AxisIndex = ...,
+        skipna: _bool = ...,
+        *args: Any,
+        **kwargs: Any,
+    ) -> Series[int]: ...
+    @overload
+    def cumprod(
+        self: SupportsGetItem[Scalar, _SupportsMul[S1]],
         axis: AxisIndex = ...,
         skipna: _bool = ...,
         *args: Any,
@@ -4252,54 +4257,6 @@
         **kwargs,
     ) -> np_1darray: ...
 
-<<<<<<< HEAD
-class TimestampSeries(_SeriesSubclassBase[Timestamp, np.datetime64]):
-    @property
-    def dt(self) -> TimestampProperties: ...  # type: ignore[override] # pyright: ignore[reportIncompatibleMethodOverride]
-    def __add__(self, other: TimedeltaSeries | np.timedelta64 | timedelta | BaseOffset) -> TimestampSeries: ...  # type: ignore[override] # pyright: ignore[reportIncompatibleMethodOverride]
-    def __radd__(self, other: TimedeltaSeries | np.timedelta64 | timedelta) -> TimestampSeries: ...  # type: ignore[override]
-    @overload  # type: ignore[override]
-    def __sub__(
-        self, other: Timestamp | datetime | TimestampSeries
-    ) -> TimedeltaSeries: ...
-    @overload
-    def __sub__(  # pyright: ignore[reportIncompatibleMethodOverride]
-        self,
-        other: (
-            timedelta | TimedeltaSeries | TimedeltaIndex | np.timedelta64 | BaseOffset
-        ),
-    ) -> TimestampSeries: ...
-    def __mul__(self, other: float | Series[int] | Series[float] | Sequence[float]) -> TimestampSeries: ...  # type: ignore[override] # pyright: ignore[reportIncompatibleMethodOverride]
-    def __truediv__(self, other: float | Series[int] | Series[float] | Sequence[float]) -> TimestampSeries: ...  # type: ignore[override] # pyright: ignore[reportIncompatibleMethodOverride]
-    def unique(self) -> DatetimeArray: ...  # type: ignore[override] # pyright: ignore[reportIncompatibleMethodOverride]
-    def mean(  # type: ignore[override] # pyright: ignore[reportIncompatibleMethodOverride]
-        self,
-        axis: AxisIndex | None = 0,
-        skipna: _bool = ...,
-        level: None = ...,
-        numeric_only: _bool = ...,
-        **kwargs: Any,
-    ) -> Timestamp: ...
-    def median(  # type: ignore[override] # pyright: ignore[reportIncompatibleMethodOverride]
-        self,
-        axis: AxisIndex | None = 0,
-        skipna: _bool = ...,
-        level: None = ...,
-        numeric_only: _bool = ...,
-        **kwargs: Any,
-    ) -> Timestamp: ...
-    def std(  # type: ignore[override] # pyright: ignore[reportIncompatibleMethodOverride]
-        self,
-        axis: AxisIndex | None = 0,
-        skipna: _bool | None = ...,
-        ddof: int = ...,
-        numeric_only: _bool = ...,
-        **kwargs: Any,
-    ) -> Timedelta: ...
-    def diff(self, periods: int = ...) -> TimedeltaSeries: ...  # type: ignore[override] # pyright: ignore[reportIncompatibleMethodOverride]
-
-=======
->>>>>>> 57682145
 class TimedeltaSeries(_SeriesSubclassBase[Timedelta, np.timedelta64]):
     # ignores needed because of mypy
     @overload  # type: ignore[override]
@@ -4416,16 +4373,6 @@
         *args: Any,
         **kwargs: Any,
     ) -> TimedeltaSeries: ...
-<<<<<<< HEAD
-=======
-    def cumprod(  # pyrefly: ignore
-        self,
-        axis: AxisIndex = ...,
-        skipna: _bool = ...,
-        *args: Any,
-        **kwargs: Any,
-    ) -> Never: ...
->>>>>>> 57682145
 
 class PeriodSeries(_SeriesSubclassBase[Period, np.object_]):
     @property
@@ -4438,16 +4385,6 @@
     def __radd__(self, other: Period) -> PeriodSeries: ...
     @overload
     def __radd__(self, other: BaseOffset) -> OffsetSeries: ...
-<<<<<<< HEAD
-=======
-    def cumprod(  # pyrefly: ignore
-        self,
-        axis: AxisIndex = ...,
-        skipna: _bool = ...,
-        *args: Any,
-        **kwargs: Any,
-    ) -> Never: ...
->>>>>>> 57682145
 
 class IntervalSeries(
     _SeriesSubclassBase[Interval[_OrderableT], np.object_], Generic[_OrderableT]
