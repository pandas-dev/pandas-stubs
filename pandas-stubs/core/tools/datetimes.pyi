--- conflicted
+++ resolved
@@ -26,16 +26,11 @@
 from pandas._libs.tslibs import NaTType
 from pandas._typing import (
     AnyArrayLike,
-<<<<<<< HEAD
+    DictConvertible,
     IgnoreRaise,
     IgnoreRaiseCoerce,
-=======
-    DateTimeErrorChoices,
-    DictConvertible,
-    IgnoreRaise,
     TimestampConvertibleTypes,
     npt,
->>>>>>> cb56bfaa
 )
 
 ArrayConvertible: TypeAlias = Union[list, tuple, AnyArrayLike]
@@ -88,10 +83,6 @@
 ) -> TimestampSeries: ...
 @overload
 def to_datetime(
-<<<<<<< HEAD
-    arg: list | tuple | np.ndarray | Index | ExtensionArray,
-    errors: IgnoreRaiseCoerce = ...,
-=======
     arg: Sequence[int | float | datetime]
     | list[str]
     | tuple[int | float | str | datetime, ...]
@@ -100,8 +91,7 @@
     | npt.NDArray[np.int_]
     | Index
     | ExtensionArray,
-    errors: DateTimeErrorChoices = ...,
->>>>>>> cb56bfaa
+    errors: IgnoreRaiseCoerce = ...,
     dayfirst: bool = ...,
     yearfirst: bool = ...,
     utc: bool | None = ...,
