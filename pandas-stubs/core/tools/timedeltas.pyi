from datetime import timedelta
from typing import (
    Sequence,
    overload,
)

import pandas as pd
from pandas import Index
from pandas.core.indexes.timedeltas import TimedeltaIndex
from pandas.core.series import (
    Series,
    TimedeltaSeries,
)

from pandas._libs.tslibs import Timedelta
from pandas._libs.tslibs.timedeltas import TimeDeltaUnitChoices
from pandas._typing import (
    ArrayLike,
    IgnoreRaiseCoerce,
)

@overload
def to_timedelta(
    arg: str | float | timedelta,
<<<<<<< HEAD
    unit: UnitChoices | None = ...,
    errors: IgnoreRaiseCoerce = ...,
=======
    unit: TimeDeltaUnitChoices | None = ...,
    errors: DateTimeErrorChoices = ...,
>>>>>>> cb56bfaa
) -> Timedelta: ...
@overload
def to_timedelta(
    arg: Series,
<<<<<<< HEAD
    unit: UnitChoices | None = ...,
    errors: IgnoreRaiseCoerce = ...,
) -> TimedeltaSeries: ...
@overload
def to_timedelta(
    arg: list | tuple | range | ArrayLike | Index,
    unit: UnitChoices | None = ...,
    errors: IgnoreRaiseCoerce = ...,
=======
    unit: TimeDeltaUnitChoices | None = ...,
    errors: DateTimeErrorChoices = ...,
) -> TimedeltaSeries: ...
@overload
def to_timedelta(
    arg: Sequence[float | timedelta]
    | list[str | float | timedelta]
    | tuple[str | float | timedelta, ...]
    | range
    | ArrayLike
    | Index,
    unit: TimeDeltaUnitChoices | None = ...,
    errors: DateTimeErrorChoices = ...,
>>>>>>> cb56bfaa
) -> TimedeltaIndex: ...<|MERGE_RESOLUTION|>--- conflicted
+++ resolved
@@ -22,29 +22,14 @@
 @overload
 def to_timedelta(
     arg: str | float | timedelta,
-<<<<<<< HEAD
-    unit: UnitChoices | None = ...,
+    unit: TimeDeltaUnitChoices | None = ...,
     errors: IgnoreRaiseCoerce = ...,
-=======
-    unit: TimeDeltaUnitChoices | None = ...,
-    errors: DateTimeErrorChoices = ...,
->>>>>>> cb56bfaa
 ) -> Timedelta: ...
 @overload
 def to_timedelta(
     arg: Series,
-<<<<<<< HEAD
-    unit: UnitChoices | None = ...,
+    unit: TimeDeltaUnitChoices | None = ...,
     errors: IgnoreRaiseCoerce = ...,
-) -> TimedeltaSeries: ...
-@overload
-def to_timedelta(
-    arg: list | tuple | range | ArrayLike | Index,
-    unit: UnitChoices | None = ...,
-    errors: IgnoreRaiseCoerce = ...,
-=======
-    unit: TimeDeltaUnitChoices | None = ...,
-    errors: DateTimeErrorChoices = ...,
 ) -> TimedeltaSeries: ...
 @overload
 def to_timedelta(
@@ -55,6 +40,5 @@
     | ArrayLike
     | Index,
     unit: TimeDeltaUnitChoices | None = ...,
-    errors: DateTimeErrorChoices = ...,
->>>>>>> cb56bfaa
+    errors: IgnoreRaiseCoerce = ...,
 ) -> TimedeltaIndex: ...