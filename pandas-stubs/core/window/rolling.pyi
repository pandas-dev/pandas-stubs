--- conflicted
+++ resolved
@@ -2,7 +2,6 @@
     Any,
     Callable,
     Generic,
-    Hashable,
     overload,
 )
 
@@ -12,14 +11,11 @@
     Series,
 )
 from pandas.core.base import SelectionMixin
-from pandas.core.groupby.ops import BaseGrouper
-from pandas.core.indexes.api import Index
 
 from pandas._typing import (
     AggFuncTypeBase,
     AggFuncTypeFrame,
     AggFuncTypeSeriesToFrame,
-    Axis,
     NDFrameT,
     QuantileInterpolation,
     WindowingEngine,
@@ -28,38 +24,6 @@
 )
 
 class BaseWindow(SelectionMixin[NDFrameT], Generic[NDFrameT]):
-    exclusions: frozenset[Hashable]
-    obj: Any = ...  # Incomplete
-    on: Any = ...  # Incomplete
-    closed: Any = ...  # Incomplete
-    window: Any = ...  # Incomplete
-    min_periods: Any = ...  # Incomplete
-    center: Any = ...  # Incomplete
-    axis: Any = ...  # Incomplete
-    method: Any = ...  # Incomplete
-    def __init__(
-        self,
-        obj: NDFrameT,
-        window: Any | None = ...,
-        min_periods: int | None = ...,
-        center: bool = ...,
-        win_type: str | None = ...,
-        axis: Axis = ...,
-        on: str | Index | None = ...,
-        closed: str | None = ...,
-        method: str = ...,
-        *,
-        selection: Any | None = ...,
-    ) -> None: ...
-    @property
-    def win_type(self): ...
-    @property
-<<<<<<< HEAD
-    def is_datetimelike(self) -> bool: ...
-    def validate(self) -> None: ...
-=======
-    def is_freq_type(self) -> bool: ...
->>>>>>> 55a1a0c4
     def __getattr__(self, attr: str): ...
     def __iter__(self): ...
     @overload
@@ -82,23 +46,7 @@
     ) -> DataFrame: ...
     agg = aggregate
 
-<<<<<<< HEAD
-class BaseWindowGroupby(BaseWindow[NDFrameT]):
-    def __init__(
-        self,
-        obj: NDFrameT,
-        *args: Any,
-        _grouper: BaseGrouper,
-        _as_index: bool = ...,
-        **kwargs: Any,
-    ) -> None: ...
-=======
-class Window(_Window):
-    def sum(self, *args, **kwargs): ...
-    def mean(self, *args, **kwargs): ...
-    def var(self, ddof: int = ..., *args, **kwargs): ...
-    def std(self, ddof: int = ..., *args, **kwargs): ...
->>>>>>> 55a1a0c4
+class BaseWindowGroupby(BaseWindow[NDFrameT]): ...
 
 class Window(BaseWindow[NDFrameT]):
     @overload
@@ -205,7 +153,6 @@
         ddof: int = ...,
     ) -> NDFrameT: ...
 
-<<<<<<< HEAD
 class Rolling(RollingAndExpandingMixin[NDFrameT]):
     @overload
     def aggregate(
@@ -225,15 +172,6 @@
         *args: Any,
         **kwargs: Any,
     ) -> DataFrame: ...
-=======
-class Rolling(_Rolling_and_Expanding):
-    def is_datetimelike(self) -> bool: ...
-    win_freq = ...
-    window = ...
-    win_type: str = ...
-    min_periods: int = ...
-    def count(self) -> DataFrame | Series: ...
->>>>>>> 55a1a0c4
     def apply(
         self,
         func: Callable[..., Any],
