from __future__ import annotations

from collections import abc
import sys
from typing import (
    Any,
    Callable,
    Dict,
    List,
    Literal,
    Mapping,
    Optional,
    Protocol,
    Sequence,
    Set,
    Tuple,
    Union,
    overload,
)

import numpy as np
import pandas as pd
from pandas.core.frame import DataFrame as DataFrame

from pandas._typing import (
    AnyStr_cov as AnyStr_cov,
    CompressionOptions as CompressionOptions,
    DtypeArg as DtypeArg,
    FilePath as FilePath,
    FilePathOrBuffer as FilePathOrBuffer,
    ReadBuffer as ReadBuffer,
    Scalar as Scalar,
    StorageOptions as StorageOptions,
)

<<<<<<< HEAD
ListLike = Union[
    List[Union[str, int]],
    Tuple[Union[str, int]],
    Set[Union[str, int]],
    np.ndarray,
    pd.Series,
]

if sys.version_info >= (3, 8):
    from typing import Literal
else:
    from typing_extensions import Literal

=======
>>>>>>> 9adf2fb3
class ReadCsvBuffer(ReadBuffer[AnyStr_cov], Protocol): ...

# read_csv engines
CSVEngine = Literal["c", "python", "pyarrow", "python-fwf"]

# iterator=True -> TextFileReader
@overload
def read_csv(
    filepath_or_buffer: Union[FilePath, ReadCsvBuffer[bytes], ReadCsvBuffer[str]],
    *,
    sep: Optional[str] = ...,
    delimiter: Optional[str] = ...,
    header: Optional[Union[int, Sequence[int], Literal["infer"]]] = ...,
    names=...,
    index_col=...,
    usecols: Optional[Union[ListLike, Callable]] = ...,
    squeeze: Optional[bool] = ...,
    prefix: Optional[str] = ...,
    mangle_dupe_cols: bool = ...,
    dtype: Optional[DtypeArg] = ...,
    engine: Optional[CSVEngine] = ...,
    converters=...,
    true_values=...,
    false_values=...,
    skipinitialspace: bool = ...,
    skiprows=...,
    skipfooter: int = ...,
    nrows: Optional[int] = ...,
    na_values=...,
    keep_default_na: bool = ...,
    na_filter: bool = ...,
    verbose: bool = ...,
    skip_blank_lines: bool = ...,
    parse_dates=...,
    infer_datetime_format: bool = ...,
    keep_date_col: bool = ...,
    date_parser=...,
    dayfirst: bool = ...,
    cache_dates: bool = ...,
    iterator: Literal[True],
    chunksize: Optional[int] = ...,
    compression: CompressionOptions = ...,
    thousands: Optional[str] = ...,
    decimal: str = ...,
    lineterminator: Optional[str] = ...,
    quotechar: str = ...,
    quoting: int = ...,
    doublequote: bool = ...,
    escapechar: Optional[str] = ...,
    comment: Optional[str] = ...,
    encoding: Optional[str] = ...,
    encoding_errors: Optional[str] = ...,
    dialect=...,
    error_bad_lines: Optional[bool] = ...,
    warn_bad_lines: Optional[bool] = ...,
    on_bad_lines=...,
    delim_whitespace: bool = ...,
    low_memory=...,
    memory_map: bool = ...,
    float_precision: Optional[Literal["high", "legacy"]] = ...,
    storage_options: Optional[StorageOptions] = ...,
) -> TextFileReader: ...

# chunksize=int -> TextFileReader
@overload
def read_csv(
    filepath_or_buffer: Union[FilePath, ReadCsvBuffer[bytes], ReadCsvBuffer[str]],
    *,
    sep: Optional[str] = ...,
    delimiter: Optional[str] = ...,
    header: Optional[Union[int, Sequence[int], Literal["infer"]]] = ...,
    names=...,
    index_col=...,
    usecols: Optional[Union[ListLike, Callable]] = ...,
    squeeze: Optional[bool] = ...,
    prefix: Optional[str] = ...,
    mangle_dupe_cols: bool = ...,
    dtype: Optional[DtypeArg] = ...,
    engine: Optional[CSVEngine] = ...,
    converters=...,
    true_values=...,
    false_values=...,
    skipinitialspace: bool = ...,
    skiprows=...,
    skipfooter: int = ...,
    nrows: Optional[int] = ...,
    na_values=...,
    keep_default_na: bool = ...,
    na_filter: bool = ...,
    verbose: bool = ...,
    skip_blank_lines: bool = ...,
    parse_dates=...,
    infer_datetime_format: bool = ...,
    keep_date_col: bool = ...,
    date_parser=...,
    dayfirst: bool = ...,
    cache_dates: bool = ...,
    iterator: bool = ...,
    chunksize: int,
    compression: CompressionOptions = ...,
    thousands: Optional[str] = ...,
    decimal: str = ...,
    lineterminator: Optional[str] = ...,
    quotechar: str = ...,
    quoting: int = ...,
    doublequote: bool = ...,
    escapechar: Optional[str] = ...,
    comment: Optional[str] = ...,
    encoding: Optional[str] = ...,
    encoding_errors: Optional[str] = ...,
    dialect=...,
    error_bad_lines: Optional[bool] = ...,
    warn_bad_lines: Optional[bool] = ...,
    on_bad_lines=...,
    delim_whitespace: bool = ...,
    low_memory=...,
    memory_map: bool = ...,
    float_precision: Optional[Literal["high", "legacy"]] = ...,
    storage_options: Optional[StorageOptions] = ...,
) -> TextFileReader: ...

# default case -> DataFrame
@overload
def read_csv(
    filepath_or_buffer: Union[FilePath, ReadCsvBuffer[bytes], ReadCsvBuffer[str]],
    *,
    sep: Optional[str] = ...,
    delimiter: Optional[str] = ...,
    header: Optional[Union[int, Sequence[int], Literal["infer"]]] = ...,
    names=...,
    index_col=...,
    usecols: Optional[Union[ListLike, Callable]] = ...,
    squeeze: Optional[bool] = ...,
    prefix: Optional[str] = ...,
    mangle_dupe_cols: bool = ...,
    dtype: Optional[DtypeArg] = ...,
    engine: Optional[CSVEngine] = ...,
    converters=...,
    true_values=...,
    false_values=...,
    skipinitialspace: bool = ...,
    skiprows=...,
    skipfooter: int = ...,
    nrows: Optional[int] = ...,
    na_values=...,
    keep_default_na: bool = ...,
    na_filter: bool = ...,
    verbose: bool = ...,
    skip_blank_lines: bool = ...,
    parse_dates=...,
    infer_datetime_format: bool = ...,
    keep_date_col: bool = ...,
    date_parser=...,
    dayfirst: bool = ...,
    cache_dates: bool = ...,
    iterator: Literal[False] = ...,
    chunksize: None = ...,
    compression: CompressionOptions = ...,
    thousands: Optional[str] = ...,
    decimal: str = ...,
    lineterminator: Optional[str] = ...,
    quotechar: str = ...,
    quoting: int = ...,
    doublequote: bool = ...,
    escapechar: Optional[str] = ...,
    comment: Optional[str] = ...,
    encoding: Optional[str] = ...,
    encoding_errors: Optional[str] = ...,
    dialect=...,
    error_bad_lines: Optional[bool] = ...,
    warn_bad_lines: Optional[bool] = ...,
    on_bad_lines=...,
    delim_whitespace: bool = ...,
    low_memory=...,
    memory_map: bool = ...,
    float_precision: Optional[Literal["high", "legacy"]] = ...,
    storage_options: Optional[StorageOptions] = ...,
) -> DataFrame: ...

# Unions -> DataFrame | TextFileReader
@overload
def read_csv(
    filepath_or_buffer: Union[FilePath, ReadCsvBuffer[bytes], ReadCsvBuffer[str]],
    *,
    sep: Optional[str] = ...,
    delimiter: Optional[str] = ...,
    header: Optional[Union[int, Sequence[int], Literal["infer"]]] = ...,
    names=...,
    index_col=...,
    usecols: Optional[Union[ListLike, Callable]] = ...,
    squeeze: Optional[bool] = ...,
    prefix: Optional[str] = ...,
    mangle_dupe_cols: bool = ...,
    dtype: Optional[DtypeArg] = ...,
    engine: Optional[CSVEngine] = ...,
    converters=...,
    true_values=...,
    false_values=...,
    skipinitialspace: bool = ...,
    skiprows=...,
    skipfooter: int = ...,
    nrows: Optional[int] = ...,
    na_values=...,
    keep_default_na: bool = ...,
    na_filter: bool = ...,
    verbose: bool = ...,
    skip_blank_lines: bool = ...,
    parse_dates=...,
    infer_datetime_format: bool = ...,
    keep_date_col: bool = ...,
    date_parser=...,
    dayfirst: bool = ...,
    cache_dates: bool = ...,
    iterator: bool = ...,
    chunksize: Optional[int] = ...,
    compression: CompressionOptions = ...,
    thousands: Optional[str] = ...,
    decimal: str = ...,
    lineterminator: Optional[str] = ...,
    quotechar: str = ...,
    quoting: int = ...,
    doublequote: bool = ...,
    escapechar: Optional[str] = ...,
    comment: Optional[str] = ...,
    encoding: Optional[str] = ...,
    encoding_errors: Optional[str] = ...,
    dialect=...,
    error_bad_lines: Optional[bool] = ...,
    warn_bad_lines: Optional[bool] = ...,
    on_bad_lines=...,
    delim_whitespace: bool = ...,
    low_memory=...,
    memory_map: bool = ...,
    float_precision: Optional[Literal["high", "legacy"]] = ...,
    storage_options: Optional[StorageOptions] = ...,
) -> DataFrame | TextFileReader: ...

# iterator=True -> TextFileReader
@overload
def read_table(
    filepath_or_buffer: Union[FilePath, ReadCsvBuffer[bytes], ReadCsvBuffer[str]],
    *,
    sep: Optional[str] = ...,
    delimiter: Optional[str] = ...,
    header: Optional[Union[int, Sequence[int], Literal["infer"]]] = ...,
    names=...,
    index_col=...,
    usecols=...,
    squeeze: Optional[bool] = ...,
    prefix: Optional[str] = ...,
    mangle_dupe_cols: bool = ...,
    dtype: Optional[DtypeArg] = ...,
    engine: Optional[CSVEngine] = ...,
    converters=...,
    true_values=...,
    false_values=...,
    skipinitialspace: bool = ...,
    skiprows=...,
    skipfooter: int = ...,
    nrows: Optional[int] = ...,
    na_values=...,
    keep_default_na: bool = ...,
    na_filter: bool = ...,
    verbose: bool = ...,
    skip_blank_lines: bool = ...,
    parse_dates=...,
    infer_datetime_format: bool = ...,
    keep_date_col: bool = ...,
    date_parser=...,
    dayfirst: bool = ...,
    cache_dates: bool = ...,
    iterator: Literal[True],
    chunksize: Optional[int] = ...,
    compression: CompressionOptions = ...,
    thousands: Optional[str] = ...,
    decimal: str = ...,
    lineterminator: Optional[str] = ...,
    quotechar: str = ...,
    quoting: int = ...,
    doublequote: bool = ...,
    escapechar: Optional[str] = ...,
    comment: Optional[str] = ...,
    encoding: Optional[str] = ...,
    encoding_errors: Optional[str] = ...,
    dialect=...,
    error_bad_lines: Optional[bool] = ...,
    warn_bad_lines: Optional[bool] = ...,
    on_bad_lines=...,
    delim_whitespace: bool = ...,
    low_memory=...,
    memory_map: bool = ...,
    float_precision: Optional[Literal["high", "legacy"]] = ...,
    storage_options: Optional[StorageOptions] = ...,
) -> TextFileReader: ...

# chunksize=int -> TextFileReader
@overload
def read_table(
    filepath_or_buffer: Union[FilePath, ReadCsvBuffer[bytes], ReadCsvBuffer[str]],
    *,
    sep: Optional[str] = ...,
    delimiter: Optional[str] = ...,
    header: Optional[Union[int, Sequence[int], Literal["infer"]]] = ...,
    names=...,
    index_col=...,
    usecols=...,
    squeeze: Optional[bool] = ...,
    prefix: Optional[str] = ...,
    mangle_dupe_cols: bool = ...,
    dtype: Optional[DtypeArg] = ...,
    engine: Optional[CSVEngine] = ...,
    converters=...,
    true_values=...,
    false_values=...,
    skipinitialspace: bool = ...,
    skiprows=...,
    skipfooter: int = ...,
    nrows: Optional[int] = ...,
    na_values=...,
    keep_default_na: bool = ...,
    na_filter: bool = ...,
    verbose: bool = ...,
    skip_blank_lines: bool = ...,
    parse_dates=...,
    infer_datetime_format: bool = ...,
    keep_date_col: bool = ...,
    date_parser=...,
    dayfirst: bool = ...,
    cache_dates: bool = ...,
    iterator: bool = ...,
    chunksize: int,
    compression: CompressionOptions = ...,
    thousands: Optional[str] = ...,
    decimal: str = ...,
    lineterminator: Optional[str] = ...,
    quotechar: str = ...,
    quoting: int = ...,
    doublequote: bool = ...,
    escapechar: Optional[str] = ...,
    comment: Optional[str] = ...,
    encoding: Optional[str] = ...,
    encoding_errors: Optional[str] = ...,
    dialect=...,
    error_bad_lines: Optional[bool] = ...,
    warn_bad_lines: Optional[bool] = ...,
    on_bad_lines=...,
    delim_whitespace: bool = ...,
    low_memory=...,
    memory_map: bool = ...,
    float_precision: Optional[Literal["high", "legacy"]] = ...,
    storage_options: Optional[StorageOptions] = ...,
) -> TextFileReader: ...

# default case -> DataFrame
@overload
def read_table(
    filepath_or_buffer: Union[FilePath, ReadCsvBuffer[bytes], ReadCsvBuffer[str]],
    *,
    sep: Optional[str] = ...,
    delimiter: Optional[str] = ...,
    header: Optional[Union[int, Sequence[int], Literal["infer"]]] = ...,
    names=...,
    index_col=...,
    usecols=...,
    squeeze: Optional[bool] = ...,
    prefix: Optional[str] = ...,
    mangle_dupe_cols: bool = ...,
    dtype: Optional[DtypeArg] = ...,
    engine: Optional[CSVEngine] = ...,
    converters=...,
    true_values=...,
    false_values=...,
    skipinitialspace: bool = ...,
    skiprows=...,
    skipfooter: int = ...,
    nrows: Optional[int] = ...,
    na_values=...,
    keep_default_na: bool = ...,
    na_filter: bool = ...,
    verbose: bool = ...,
    skip_blank_lines: bool = ...,
    parse_dates=...,
    infer_datetime_format: bool = ...,
    keep_date_col: bool = ...,
    date_parser=...,
    dayfirst: bool = ...,
    cache_dates: bool = ...,
    iterator: Literal[False] = ...,
    chunksize: None = ...,
    compression: CompressionOptions = ...,
    thousands: Optional[str] = ...,
    decimal: str = ...,
    lineterminator: Optional[str] = ...,
    quotechar: str = ...,
    quoting: int = ...,
    doublequote: bool = ...,
    escapechar: Optional[str] = ...,
    comment: Optional[str] = ...,
    encoding: Optional[str] = ...,
    encoding_errors: Optional[str] = ...,
    dialect=...,
    error_bad_lines: Optional[bool] = ...,
    warn_bad_lines: Optional[bool] = ...,
    on_bad_lines=...,
    delim_whitespace: bool = ...,
    low_memory=...,
    memory_map: bool = ...,
    float_precision: Optional[Literal["high", "legacy"]] = ...,
    storage_options: Optional[StorageOptions] = ...,
) -> DataFrame: ...

# Unions -> DataFrame | TextFileReader
@overload
def read_table(
    filepath_or_buffer: Union[FilePath, ReadCsvBuffer[bytes], ReadCsvBuffer[str]],
    *,
    sep: Optional[str] = ...,
    delimiter: Optional[str] = ...,
    header: Optional[Union[int, Sequence[int], Literal["infer"]]] = ...,
    names=...,
    index_col=...,
    usecols=...,
    squeeze: Optional[bool] = ...,
    prefix: Optional[str] = ...,
    mangle_dupe_cols: bool = ...,
    dtype: Optional[DtypeArg] = ...,
    engine: Optional[CSVEngine] = ...,
    converters=...,
    true_values=...,
    false_values=...,
    skipinitialspace: bool = ...,
    skiprows=...,
    skipfooter: int = ...,
    nrows: Optional[int] = ...,
    na_values=...,
    keep_default_na: bool = ...,
    na_filter: bool = ...,
    verbose: bool = ...,
    skip_blank_lines: bool = ...,
    parse_dates=...,
    infer_datetime_format: bool = ...,
    keep_date_col: bool = ...,
    date_parser=...,
    dayfirst: bool = ...,
    cache_dates: bool = ...,
    iterator: bool = ...,
    chunksize: Optional[int] = ...,
    compression: CompressionOptions = ...,
    thousands: Optional[str] = ...,
    decimal: str = ...,
    lineterminator: Optional[str] = ...,
    quotechar: str = ...,
    quoting: int = ...,
    doublequote: bool = ...,
    escapechar: Optional[str] = ...,
    comment: Optional[str] = ...,
    encoding: Optional[str] = ...,
    encoding_errors: Optional[str] = ...,
    dialect=...,
    error_bad_lines: Optional[bool] = ...,
    warn_bad_lines: Optional[bool] = ...,
    on_bad_lines=...,
    delim_whitespace: bool = ...,
    low_memory=...,
    memory_map: bool = ...,
    float_precision: Optional[Literal["high", "legacy"]] = ...,
    storage_options: Optional[StorageOptions] = ...,
) -> DataFrame | TextFileReader: ...
def read_fwf(
    filepath_or_buffer: FilePathOrBuffer,
    colspecs=...,
    widths=...,
    infer_nrows=...,
    **kwds,
): ...

class TextFileReader(abc.Iterator):
    f = ...
    orig_options = ...
    engine = ...
    chunksize = ...
    nrows = ...
    squeeze = ...
    def __init__(self, f, engine=..., **kwds) -> None: ...
    def close(self) -> None: ...
    def __next__(self): ...
    def read(self, nrows=...): ...
    def get_chunk(self, size=...): ...

class ParserBase:
    names = ...
    orig_names = ...
    prefix = ...
    index_col = ...
    unnamed_cols = ...
    index_names = ...
    col_names = ...
    parse_dates = ...
    date_parser = ...
    dayfirst = ...
    keep_date_col = ...
    na_values = ...
    na_fvalues = ...
    na_filter = ...
    keep_default_na = ...
    true_values = ...
    false_values = ...
    mangle_dupe_cols = ...
    infer_datetime_format = ...
    cache_dates = ...
    header = ...
    handles = ...
    def __init__(self, kwds) -> None: ...
    def close(self) -> None: ...

class CParserWrapper(ParserBase):
    kwds = ...
    unnamed_cols = ...
    names = ...
    orig_names = ...
    index_names = ...
    def __init__(self, src, **kwds) -> None: ...
    def close(self) -> None: ...
    def set_error_bad_lines(self, status) -> None: ...
    def read(self, nrows=...): ...

def TextParser(*args, **kwds): ...
def count_empty_vals(vals): ...

class PythonParser(ParserBase):
    data = ...
    buf = ...
    pos: int = ...
    line_pos: int = ...
    encoding = ...
    compression = ...
    memory_map = ...
    skiprows = ...
    skipfunc = ...
    skipfooter = ...
    delimiter = ...
    quotechar = ...
    escapechar = ...
    doublequote = ...
    skipinitialspace = ...
    lineterminator = ...
    quoting = ...
    skip_blank_lines = ...
    warn_bad_lines = ...
    error_bad_lines = ...
    names_passed = ...
    has_index_names: bool = ...
    verbose = ...
    converters = ...
    dtype = ...
    thousands = ...
    decimal = ...
    comment = ...
    num_original_columns = ...
    columns = ...
    orig_names = ...
    index_names = ...
    nonnum = ...
    def __init__(self, f, **kwds): ...
    def read(self, rows=...): ...
    def get_chunk(self, size=...): ...

class FixedWidthReader(abc.Iterator):
    f = ...
    buffer = ...
    delimiter = ...
    comment = ...
    colspecs = ...
    def __init__(
        self, f, colspecs, delimiter, comment, skiprows=..., infer_nrows: int = ...
    ) -> None: ...
    def get_rows(self, infer_nrows, skiprows=...): ...
    def detect_colspecs(self, infer_nrows: int = ..., skiprows=...): ...
    def __next__(self): ...

class FixedWidthFieldParser(PythonParser):
    colspecs = ...
    infer_nrows = ...
    def __init__(self, f, **kwds) -> None: ...<|MERGE_RESOLUTION|>--- conflicted
+++ resolved
@@ -33,7 +33,6 @@
     StorageOptions as StorageOptions,
 )
 
-<<<<<<< HEAD
 ListLike = Union[
     List[Union[str, int]],
     Tuple[Union[str, int]],
@@ -42,13 +41,6 @@
     pd.Series,
 ]
 
-if sys.version_info >= (3, 8):
-    from typing import Literal
-else:
-    from typing_extensions import Literal
-
-=======
->>>>>>> 9adf2fb3
 class ReadCsvBuffer(ReadBuffer[AnyStr_cov], Protocol): ...
 
 # read_csv engines
