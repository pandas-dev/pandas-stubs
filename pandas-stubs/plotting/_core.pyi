--- conflicted
+++ resolved
@@ -27,11 +27,8 @@
     HashableT1,
     HashableT2,
     HashableT3,
-<<<<<<< HEAD
+    ListLikeHashable,
     np_ndarray_float,
-=======
-    ListLikeHashable,
->>>>>>> 8a523401
     npt,
 )
 
