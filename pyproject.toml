--- conflicted
+++ resolved
@@ -38,11 +38,7 @@
 mypy = "0.990"
 pyarrow = ">=10.0.1"
 pytest = ">=7.1.2"
-<<<<<<< HEAD
-pyright = "<=1.1.279"
-=======
 pyright = ">=1.1.281"
->>>>>>> dc9a094b
 poethepoet = "0.16.0"
 loguru = ">=0.6.0"
 pandas = "1.5.2"
