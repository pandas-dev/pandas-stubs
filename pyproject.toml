--- conflicted
+++ resolved
@@ -213,17 +213,6 @@
   # TODO: remove when generic.pyi is fully typed
   "ANN001", "ANN201", "ANN204", "ANN206",
 ]
-<<<<<<< HEAD
-=======
-"*array*" = [
-  # TODO: remove when array is fully typed
-  "ANN001", "ANN201", "ANN204", "ANN206",
-]
-"*excel/_base.pyi" = [
-  # TODO: remove when excel/_base.pyi is fully typed
-  "ANN001", "ANN201", "ANN204", "ANN206",
-]
->>>>>>> 409875cc
 "scripts/*" = [
   # The following rules are ignored permanently for good reasons
   "EM",      # https://docs.astral.sh/ruff/rules/#flake8-errmsg-em
