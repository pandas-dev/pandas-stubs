[tool.poetry]
name = "pandas-stubs"
version = "2.3.3.251219"
description = "Type annotations for pandas"
authors = ["The Pandas Development Team <pandas-dev@python.org>"]
license = "BSD-3-Clause"
readme = "README.md"
homepage = "https://pandas.pydata.org"
repository = "https://github.com/pandas-dev/pandas-stubs"
classifiers = [
  "Development Status :: 5 - Production/Stable",
  "Environment :: Console",
  "Intended Audience :: Science/Research",
  "License :: OSI Approved :: BSD License",
  "Operating System :: OS Independent",
  "Programming Language :: Python",
  "Programming Language :: Python :: 3",
  "Programming Language :: Python :: 3 :: Only",
  "Programming Language :: Python :: 3.10",
  "Programming Language :: Python :: 3.11",
  "Programming Language :: Python :: 3.12",
  "Programming Language :: Python :: 3.13",
  "Programming Language :: Python :: 3.14",
  "Topic :: Scientific/Engineering",
  "Typing :: Stubs Only",
]
packages = [{ include = "pandas-stubs" }]
exclude = [ "pandas-stubs/__init__.py" ]

[tool.poetry.urls]
"Bug Tracker" = "https://github.com/pandas-dev/pandas-stubs/issues"
"Documentation" = "https://pandas.pydata.org/pandas-docs/stable"

[tool.poetry.dependencies]
python = ">=3.10"
types-pytz = ">=2022.1.1"
numpy = ">=1.23.5, <= 2.3.5"

[tool.poetry.group.dev.dependencies]
mypy = ">=1.19.1"
pandas = "2.3.3"
pyarrow = ">=10.0.1"
pytest = ">=8.4.2"
pyright = ">=1.1.407"
ty = ">=0.0.2"
pyrefly = ">=0.46.0"
poethepoet = ">=0.16.5"
loguru = ">=0.6.0"
typing-extensions = ">=4.5.0"
matplotlib = ">=3.10.1"
pre-commit = ">=4.3.0"
black = ">=25.9.0"
isort = ">=7.0.0"
openpyxl = ">=3.0.10"
numexpr = ">=2.13.1"
lxml = ">=4.9.1"
pyreadstat = ">=1.2.0"
xlrd = ">=2.0.1"
xlsxwriter = ">=3.0.3"
pyxlsb = ">=1.0.10"
odfpy = ">=1.4.1"
xarray = ">=22.6.0"
tabulate = ">=0.8.10"
jinja2 = ">=3.1"
scipy = ">=1.9.1"
scipy-stubs = ">=1.15.3.0"
SQLAlchemy = ">=2.0.39"
types-python-dateutil = ">=2.8.19"
beautifulsoup4 = ">=4.14.2"
html5lib = ">=1.1"
python-calamine = ">=0.2.0"
pyarrow-stubs = { version = ">=20.0.0.20250928", python = "<4" }
fsspec = "^2025.10.0"

[build-system]
requires = ["poetry-core>=1.0.0"]
build-backend = "poetry.core.masonry.api"

[tool.poe.tasks.test_all]
help = "Run all tests"
script = "scripts.test:run_tests(src=True, dist=True)"

[tool.poe.tasks.test]
help = "Run local tests (includes 'mypy', 'pyright', 'pytest', and 'style')"
script = "scripts.test:run_tests(src=True)"

[tool.poe.tasks.test_dist]
help = "Run tests on the installed stubs (includes 'mypy_dist' and 'pyright_dist')"
script = "scripts.test:run_tests(dist=True)"

[tool.poe.tasks.pytest]
help = "Run pytest"
script = "scripts.test:pytest(nightly)"
args = [
  { name = "nightly", positional = false, default = false, type = "boolean", required = false, help = "Use pandas nightly (off by default)" },
]

[tool.poe.tasks.style]
help = "Run pre-commit"
script = "scripts.test.run:style"

[tool.poe.tasks.mypy]
help = "Run mypy on 'tests' (using the local stubs) and on the local stubs"
args = [
  { name = "mypy_nightly", positional = false, default = false, type = "boolean", required = false, help = "Use mypy nightly (off by default)" },
]
script = "scripts.test:mypy_src(mypy_nightly)"

[tool.poe.tasks.mypy_dist]
help = "Run mypy on 'tests' using the installed stubs"
script = "scripts.test:run_tests(dist=True, type_checker='mypy')"

[tool.poe.tasks.ty]
help = "Run ty on pandas-stubs"
script = "scripts.test.run:ty"

[tool.poe.tasks.pyrefly]
help = "Run pyrefly on pandas-stubs"
script = "scripts.test.run:pyrefly"

[tool.poe.tasks.pyright]
help = "Run pyright on 'tests' (using the local stubs) and on the local stubs"
script = "scripts.test.run:pyright_src"

[tool.poe.tasks.pyright_strict]
help = "Run pyright on 'tests' (using the local stubs) and on the local stubs in full strict mode"
script = "scripts.test.run:pyright_src_strict"

[tool.poe.tasks.pyright_dist]
help = "Run pyright on 'tests' using the installed stubs"
script = "scripts.test:run_tests(dist=True, type_checker='pyright')"

[tool.poe.tasks.stubtest]
script = "scripts.test:stubtest(allowlist, check_missing, nightly)"
help = "Run stubtest to compare the installed stubs against pandas"
args = [
  { name = "allowlist", positional = true, default = "", required = false, help = "Path to an allowlist (optional)" },
  { name = "check_missing", positional = false, default = false, type = "boolean", required = false, help = "Report errors when the stubs are incomplete (off by default)" },
  { name = "nightly", positional = false, default = false, type = "boolean", required = false, help = "Compare against pandas nightly (off by default)" },
]


[tool.black]
target-version = ["py310"]

[tool.isort]
known_pre_libs = "pandas._config"
known_pre_core = [
  "pandas._libs",
  "pandas._typing",
  "pandas.util._*",
  "pandas.compat",
  "pandas.errors",
]
known_dtypes = "pandas.core.dtypes"
known_post_core = ["pandas.tseries", "pandas.io", "pandas.plotting"]
sections = [
  "FUTURE",
  "STDLIB",
  "THIRDPARTY",
  "PRE_LIBS",
  "PRE_CORE",
  "DTYPES",
  "FIRSTPARTY",
  "POST_CORE",
  "LOCALFOLDER",
]
profile = "black"
combine_as_imports = true
force_grid_wrap = 2
force_sort_within_sections = true
skip_glob = "env"


[tool.ruff]
target-version = "py310"
fix = true


[tool.ruff.lint]
extend-select = ["ALL"]
ignore = [
  # The following rules are ignored permanently for good reasons
  "COM",     # https://docs.astral.sh/ruff/rules/#flake8-commas-com
  "D",       # https://docs.astral.sh/ruff/rules/#pydocstyle-d
  "E501",    # handled by black https://docs.astral.sh/ruff/rules/line-too-long/
  "FBT",     # https://docs.astral.sh/ruff/rules/#flake8-boolean-trap-fbt
  "I",       # handled by isort
  "TRY003",  # https://docs.astral.sh/ruff/rules/raise-vanilla-args/
]


[tool.ruff.lint.per-file-ignores]
"*.pyi" = [
  # The following rules are ignored permanently for good reasons
  "A002",    # https://docs.astral.sh/ruff/rules/builtin-argument-shadowing/
  "ANN401",  # https://docs.astral.sh/ruff/rules/any-type/
  "FIX002",  # https://docs.astral.sh/ruff/rules/line-contains-todo/
  "N",       # https://docs.astral.sh/ruff/rules/#pep8-naming-n
  "TD002",   # https://docs.astral.sh/ruff/rules/missing-todo-author/
  # The following rules are ignored temporarily. Either fix them or move to the permanent list above.
  "A001",    # https://docs.astral.sh/ruff/rules/builtin-variable-shadowing/
  "A004",    # https://docs.astral.sh/ruff/rules/builtin-import-shadowing/
  "PYI001",  # https://docs.astral.sh/ruff/rules/unprefixed-type-param/
  "PYI042",  # https://docs.astral.sh/ruff/rules/snake-case-type-alias/
  "ERA001", "PLR0402", "PLC0105"
]
"*window*" = [
  # TODO: remove when window is fully typed
  "ANN001", "ANN201", "ANN204", "ANN206",
]
<<<<<<< HEAD
"*generic.pyi" = [
  # TODO: remove when generic.pyi is fully typed
=======
"*array*" = [
  # TODO: remove when array is fully typed
  "ANN001", "ANN201", "ANN204", "ANN206",
]
"*excel/_base.pyi" = [
  # TODO: remove when excel/_base.pyi is fully typed
>>>>>>> 694b1a67
  "ANN001", "ANN201", "ANN204", "ANN206",
]
"scripts/*" = [
  # The following rules are ignored permanently for good reasons
  "EM",      # https://docs.astral.sh/ruff/rules/#flake8-errmsg-em
  "S603",    # https://docs.astral.sh/ruff/rules/subprocess-without-shell-equals-true/
]
"tests/*" = [
  # The following rules are ignored permanently for good reasons
  "ANN401",  # https://docs.astral.sh/ruff/rules/any-type/
  "ARG",     # https://docs.astral.sh/ruff/rules/#flake8-unused-arguments-arg
  "B905",    # https://docs.astral.sh/ruff/rules/zip-without-explicit-strict/
  "E731",    # https://docs.astral.sh/ruff/rules/lambda-assignment/
  "EM",      # https://docs.astral.sh/ruff/rules/#flake8-errmsg-em
  "FIX002",  # https://docs.astral.sh/ruff/rules/line-contains-todo/
  "PD",      # Pandas is here
  "PLC0415", # https://docs.astral.sh/ruff/rules/import-outside-top-level/
  "S101",    # https://docs.astral.sh/ruff/rules/assert/
  "TD002",   # https://docs.astral.sh/ruff/rules/missing-todo-author/
  # The following rules are ignored temporarily. Either fix them or move to the permanent list above.
  "A001",    # https://docs.astral.sh/ruff/rules/builtin-variable-shadowing/
  "PYI042",  # https://docs.astral.sh/ruff/rules/snake-case-type-alias/
  "SLF001",  # https://docs.astral.sh/ruff/rules/private-member-access/
  "ERA", "RUF", "SIM", "TRY", "PT", "NPY", "N", "DTZ", "PLR", "TC", "PGH", "S311", "C901"
]
"tests/test_io.py" = [
  # The following rules are ignored permanently for good reasons
  "S301",    # https://docs.astral.sh/ruff/rules/suspicious-pickle-usage/
]


[tool.mypy]
# Import discovery
namespace_packages = false
explicit_package_bases = false
ignore_missing_imports = true
follow_imports = "normal"
follow_imports_for_stubs = false
no_site_packages = false
no_silence_site_packages = false
# Disallow dynamic typing
disallow_any_unimported = false  # TODO
disallow_any_expr = false        # TODO
disallow_any_decorated = false   # TODO
disallow_any_explicit = false    # TODO
disallow_any_generics = false    # TODO
disallow_subclassing_any = false # TODO
# Untyped definitions and calls
disallow_untyped_calls = false     # TODO
disallow_untyped_defs = false      # TODO
disallow_incomplete_defs = false   # TODO
check_untyped_defs = true
disallow_untyped_decorators = true
# None and Optional handling
no_implicit_optional = true
strict_optional = true
# Configuring warnings
warn_redundant_casts = true
warn_unused_ignores = true
warn_no_return = true
warn_return_any = false     # TODO
warn_unreachable = false    # GH#27396
# Suppressing errors
ignore_errors = false
enable_error_code = "ignore-without-code" # same as in pandas
# Miscellaneous strictness flags
allow_untyped_globals = false
allow_redefinition = false
local_partial_types = false
implicit_reexport = false     # pyright behaves the same
strict_equality = true
# Configuring error messages
show_error_context = false
show_column_numbers = false
show_error_codes = true

[tool.pyright]
typeCheckingMode = "strict"
stubPath = "."
include = ["tests", "pandas-stubs"]
enableTypeIgnoreComments = false    # use pyright-specific ignores
# disable subset of strict
reportMissingParameterType = false
reportMissingTypeArgument = false
reportUnnecessaryTypeIgnoreComment = true
reportUnknownArgumentType = false
reportUnknownLambdaType = false
reportUnknownMemberType = false
reportUnknownParameterType = false
reportUnknownVariableType = false
reportPrivateUsage = false
# enable optional checks
reportMissingModuleSource = true
useLibraryCodeForTypes = false

[tool.codespell]
ignore-words-list = "indext, mose, sav, ser"

[tool.pytest.ini_options]
filterwarnings = [
  # treat warnings as errors
  "error",
]

# Next line needed to avoid poetry complaint
[tool.setuptools_scm]

[tool.ty.environment]
python-platform = "all"
python-version = "3.10"

[tool.ty.rules]
possibly-unresolved-reference = "error"<|MERGE_RESOLUTION|>--- conflicted
+++ resolved
@@ -209,17 +209,8 @@
   # TODO: remove when window is fully typed
   "ANN001", "ANN201", "ANN204", "ANN206",
 ]
-<<<<<<< HEAD
 "*generic.pyi" = [
   # TODO: remove when generic.pyi is fully typed
-=======
-"*array*" = [
-  # TODO: remove when array is fully typed
-  "ANN001", "ANN201", "ANN204", "ANN206",
-]
-"*excel/_base.pyi" = [
-  # TODO: remove when excel/_base.pyi is fully typed
->>>>>>> 694b1a67
   "ANN001", "ANN201", "ANN204", "ANN206",
 ]
 "scripts/*" = [
