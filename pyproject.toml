--- conflicted
+++ resolved
@@ -93,15 +93,11 @@
     options = ["-c", "--clean_cache"]
     default = false
 
-<<<<<<< HEAD
-[tool.poe.tasks.mypy_src]
-=======
 [tool.poe.tasks.create_mypy_pkg_file]
 help = "CI Test | Create mypy package file"
-script = "scripts.test.procedures:create_mypy_pkg_file"
+script = "scripts.test.run:create_mypy_pkg_file"
 
-[tool.poe.tasks.run_mypy_src]
->>>>>>> a37d1366
+[tool.poe.tasks.mypy_src]
 help = "CI Test | Run mypy against source code"
 script = "scripts.test.run:mypy_src"
 
