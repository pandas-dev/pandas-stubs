--- conflicted
+++ resolved
@@ -61,12 +61,9 @@
 scipy = { version = ">=1.9.1", python = "<3.13" }
 SQLAlchemy = ">=2.0.12"
 types-python-dateutil = ">=2.8.19"
-<<<<<<< HEAD
 numexpr = "<2.8.5"  # https://github.com/pandas-dev/pandas/issues/54449
 beautifulsoup4 = ">=4.12.2"
 html5lib = ">=1.1"
-=======
->>>>>>> 9aac8e31
 
 [build-system]
 requires = ["poetry-core>=1.0.0"]
