[tool.poetry]
name = "pandas-stubs"
version = "1.4.3.220829"
description = "Type annotations for pandas"
authors = ["The Pandas Development Team <pandas-dev@python.org>"]
license = "BSD-3-Clause"
readme = "README.md"
homepage = "https://pandas.pydata.org"
repository = "https://github.com/pandas-dev/pandas-stubs"
classifiers = [
    "Development Status :: 5 - Production/Stable",
    "Environment :: Console",
    "Intended Audience :: Science/Research",
    "License :: OSI Approved :: BSD License",
    "Operating System :: OS Independent",
    "Programming Language :: Python",
    "Programming Language :: Python :: 3",
    "Programming Language :: Python :: 3 :: Only",
    "Programming Language :: Python :: 3.8",
    "Programming Language :: Python :: 3.9",
    "Programming Language :: Python :: 3.10",
    "Topic :: Scientific/Engineering"
]
packages = [
    { "include" = "pandas-stubs"}
]

[tool.poetry.urls]
"Bug Tracker" = "https://github.com/pandas-dev/pandas-stubs/issues"
"Documentation" = "https://pandas.pydata.org/pandas-docs/stable"
"Source Code" = "https://github.com/pandas-dev/pandas-stubs"

[tool.poetry.dependencies]
python = ">=3.8,<3.11"
types-pytz = ">= 2022.1.1"

[tool.poetry.dev-dependencies]
mypy = ">=0.971"
pyarrow = ">=9.0.0"
pytest = ">=7.1.2"
pyright = ">=1.1.266"
poethepoet = "0.16.0"
loguru = ">=0.6.0"
pandas = "1.4.3"
typing-extensions = ">=4.2.0"
matplotlib = ">=3.3.2"
pre-commit = ">=2.19.0"
black = ">=22.8.0"
isort = ">=5.10.1"
openpyxl = ">=3.0.10"
tables = ">=3.7.0"
lxml = ">=4.7.1,<4.9.0"
pyreadstat = ">=1.1.9"
<<<<<<< HEAD
xlrd = ">=2.0.1"
pyxlsb = ">=1.0.9"
odfpy = ">=1.4.1"
=======
xarray = ">=22.6.0"
tabulate = ">=0.8.10"
>>>>>>> f73002f4

[build-system]
requires = ["poetry-core>=1.0.0"]
build-backend = "poetry.core.masonry.api"

[tool.poe.tasks.test_all]
help = "Run all tests"
script = "scripts.test:test(src=True, dist=True)"

[tool.poe.tasks.test]
help = "Run local tests (includes 'mypy', 'pyright', 'pytest', and 'style')"
script = "scripts.test:test(src=True)"

[tool.poe.tasks.test_dist]
help = "Run tests on the installed stubs (includes 'mypy_dist' and 'pyright_dist')"
script = "scripts.test:test(dist=True)"

[tool.poe.tasks.pytest]
help = "Run pytest"
script = "scripts.test.run:pytest"

[tool.poe.tasks.style]
help = "Run pre-commit"
script = "scripts.test.run:style"

[tool.poe.tasks.mypy]
help = "Run mypy on 'tests' (using the local stubs) and on the local stubs"
script = "scripts.test.run:mypy_src"

[tool.poe.tasks.mypy_dist]
help = "Run mypy on 'tests' using the installed stubs"
script = "scripts.test:test(dist=True, type_checker='mypy')"

[tool.poe.tasks.pyright]
help = "Run pyright on 'tests' (using the local stubs) and on the local stubs"
script = "scripts.test.run:pyright_src"

[tool.poe.tasks.pyright_dist]
help = "Run pyright on 'tests' using the installed stubs"
script = "scripts.test:test(dist=True, type_checker='pyright')"

[tool.poe.tasks.stubtest]
script = "scripts.test:stubtest(allowlist, check_missing, nightly)"
help = "Run stubtest to compare the installed stubs against pandas"
args = [{ name = "allowlist", positional = true, default = "", required = false, help= "Path to an allowlist (optional)" }, {name = "check_missing", positional = false, default = false, type = "boolean", required = false, help= "Report errors when the stubs are incomplete (off by default)"}, {name = "nightly", positional = false, default = false, type = "boolean", required = false, help= "Compare against pandas nightly (off by default)"}]


[tool.black]
target-version = ['py38']

[tool.isort]
known_pre_libs = "pandas._config"
known_pre_core = ["pandas._libs", "pandas._typing", "pandas.util._*", "pandas.compat", "pandas.errors"]
known_dtypes = "pandas.core.dtypes"
known_post_core = ["pandas.tseries", "pandas.io", "pandas.plotting"]
sections = ["FUTURE", "STDLIB", "THIRDPARTY" ,"PRE_LIBS" , "PRE_CORE", "DTYPES", "FIRSTPARTY", "POST_CORE", "LOCALFOLDER"]
profile = "black"
combine_as_imports = true
force_grid_wrap = 2
force_sort_within_sections = true
skip_glob = "env"

[tool.mypy]
# Import discovery
namespace_packages = false
explicit_package_bases = false
ignore_missing_imports = true
follow_imports = "normal"
follow_imports_for_stubs = false
no_site_packages = false
no_silence_site_packages = false
# Platform configuration
python_version = "3.8"
# Disallow dynamic typing
disallow_any_unimported = false # TODO
disallow_any_expr = false # TODO
disallow_any_decorated = false # TODO
disallow_any_explicit = false # TODO
disallow_any_generics = false # TODO
disallow_subclassing_any = false # TODO
# Untyped definitions and calls
disallow_untyped_calls = false # TODO
disallow_untyped_defs = false # TODO
disallow_incomplete_defs = false # TODO
check_untyped_defs = true
disallow_untyped_decorators = true
# None and Optional handling
no_implicit_optional = true
strict_optional = true
# Configuring warnings
warn_redundant_casts = true
warn_unused_ignores = true
warn_no_return = true
warn_return_any = false # TODO
warn_unreachable = false # GH#27396
# Suppressing errors
show_none_errors = true
ignore_errors = false
enable_error_code = "ignore-without-code" # same as in pandas
# Miscellaneous strictness flags
allow_untyped_globals = false
allow_redefinition = false
local_partial_types = false
implicit_reexport = false # pyright behaves the same
strict_equality = true
# Configuring error messages
show_error_context = false
show_column_numbers = false
show_error_codes = true

[tool.pyright]
typeCheckingMode = "strict"
stubPath = "."
include = ["tests", "pandas-stubs"]
# disable subset of strict
reportIncompleteStub = false
reportInconsistentConstructor = false
reportMissingParameterType = false
reportMissingTypeArgument = false
reportMissingTypeStubs = false
reportUnknownArgumentType = false
reportUnusedExpression = false
reportUnknownLambdaType = false
reportUnknownMemberType = false
reportUnknownParameterType = false
reportUnknownVariableType = false
reportUntypedBaseClass = false
reportUnusedVariable = false
reportPrivateUsage = false
# enable optional checks
reportMissingModuleSource = true<|MERGE_RESOLUTION|>--- conflicted
+++ resolved
@@ -51,14 +51,12 @@
 tables = ">=3.7.0"
 lxml = ">=4.7.1,<4.9.0"
 pyreadstat = ">=1.1.9"
-<<<<<<< HEAD
 xlrd = ">=2.0.1"
 pyxlsb = ">=1.0.9"
 odfpy = ">=1.4.1"
-=======
 xarray = ">=22.6.0"
 tabulate = ">=0.8.10"
->>>>>>> f73002f4
+
 
 [build-system]
 requires = ["poetry-core>=1.0.0"]
