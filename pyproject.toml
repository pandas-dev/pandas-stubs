[tool.poetry]
name = "pandas-stubs"
version = "1.5.2.230105"
description = "Type annotations for pandas"
authors = ["The Pandas Development Team <pandas-dev@python.org>"]
license = "BSD-3-Clause"
readme = "README.md"
homepage = "https://pandas.pydata.org"
repository = "https://github.com/pandas-dev/pandas-stubs"
classifiers = [
    "Development Status :: 5 - Production/Stable",
    "Environment :: Console",
    "Intended Audience :: Science/Research",
    "License :: OSI Approved :: BSD License",
    "Operating System :: OS Independent",
    "Programming Language :: Python",
    "Programming Language :: Python :: 3",
    "Programming Language :: Python :: 3 :: Only",
    "Programming Language :: Python :: 3.8",
    "Programming Language :: Python :: 3.9",
    "Programming Language :: Python :: 3.10",
    "Programming Language :: Python :: 3.11",
    "Topic :: Scientific/Engineering"
]
packages = [
    { "include" = "pandas-stubs"}
]

[tool.poetry.urls]
"Bug Tracker" = "https://github.com/pandas-dev/pandas-stubs/issues"
"Documentation" = "https://pandas.pydata.org/pandas-docs/stable"

[tool.poetry.dependencies]
python = ">=3.8,<3.12"
types-pytz = ">= 2022.1.1"

[tool.poetry.dev-dependencies]
mypy = "0.991"
pyarrow = ">=10.0.1"
pytest = ">=7.1.2"
pyright = ">=1.1.286"
poethepoet = ">=0.16.5"
loguru = ">=0.6.0"
<<<<<<< HEAD
pandas = "1.5.2"
numpy = "<=1.23.5"
typing-extensions = ">=4.4.0"
=======
pandas = "1.5.3"
numpy = ">=1.24.1"
typing-extensions = ">=4.2.0"
>>>>>>> 93f3b241
matplotlib = ">=3.5.1"
pre-commit = ">=2.19.0"
black = ">=22.12.0"
isort = ">=5.10.1"
openpyxl = ">=3.0.10"
tables = { version = ">=3.7.0", python = "<3.11" }
lxml = { version = ">=4.7.1,<4.9.0", python = "<3.11" }
pyreadstat = ">=1.2.0"
xlrd = ">=2.0.1"
xlsxwriter = ">=3.0.3"
pyxlsb = ">=1.0.10"
odfpy = ">=1.4.1"
xarray = ">=22.6.0"
tabulate = ">=0.8.10"
jinja2 = "^3.1"
scipy = ">=1.9.1"
SQLAlchemy = "<=1.4.45"
types-python-dateutil = ">=2.8.19"

[build-system]
requires = ["poetry-core>=1.0.0"]
build-backend = "poetry.core.masonry.api"

[tool.poe.tasks.test_all]
help = "Run all tests"
script = "scripts.test:test(src=True, dist=True)"

[tool.poe.tasks.test]
help = "Run local tests (includes 'mypy', 'pyright', 'pytest', and 'style')"
script = "scripts.test:test(src=True)"

[tool.poe.tasks.test_dist]
help = "Run tests on the installed stubs (includes 'mypy_dist' and 'pyright_dist')"
script = "scripts.test:test(dist=True)"

[tool.poe.tasks.pytest]
help = "Run pytest"
script = "scripts.test:pytest(nightly)"
args = [{name = "nightly", positional = false, default = false, type = "boolean", required = false, help= "Use pandas nightly (off by default)"}]

[tool.poe.tasks.style]
help = "Run pre-commit"
script = "scripts.test.run:style"

[tool.poe.tasks.mypy]
help = "Run mypy on 'tests' (using the local stubs) and on the local stubs"
args = [{name = "mypy_nightly", positional = false, default = false, type = "boolean", required = false, help= "Use mypy nightly (off by default)"}]
script = "scripts.test:mypy_src(mypy_nightly)"

[tool.poe.tasks.mypy_dist]
help = "Run mypy on 'tests' using the installed stubs"
script = "scripts.test:test(dist=True, type_checker='mypy')"

[tool.poe.tasks.pyright]
help = "Run pyright on 'tests' (using the local stubs) and on the local stubs"
script = "scripts.test.run:pyright_src"

[tool.poe.tasks.pyright_dist]
help = "Run pyright on 'tests' using the installed stubs"
script = "scripts.test:test(dist=True, type_checker='pyright')"

[tool.poe.tasks.stubtest]
script = "scripts.test:stubtest(allowlist, check_missing, nightly)"
help = "Run stubtest to compare the installed stubs against pandas"
args = [{ name = "allowlist", positional = true, default = "", required = false, help= "Path to an allowlist (optional)" }, {name = "check_missing", positional = false, default = false, type = "boolean", required = false, help= "Report errors when the stubs are incomplete (off by default)"}, {name = "nightly", positional = false, default = false, type = "boolean", required = false, help= "Compare against pandas nightly (off by default)"}]


[tool.black]
target-version = ['py38']

[tool.isort]
known_pre_libs = "pandas._config"
known_pre_core = ["pandas._libs", "pandas._typing", "pandas.util._*", "pandas.compat", "pandas.errors"]
known_dtypes = "pandas.core.dtypes"
known_post_core = ["pandas.tseries", "pandas.io", "pandas.plotting"]
sections = ["FUTURE", "STDLIB", "THIRDPARTY" ,"PRE_LIBS" , "PRE_CORE", "DTYPES", "FIRSTPARTY", "POST_CORE", "LOCALFOLDER"]
profile = "black"
combine_as_imports = true
force_grid_wrap = 2
force_sort_within_sections = true
skip_glob = "env"

[tool.mypy]
# Import discovery
namespace_packages = false
explicit_package_bases = false
ignore_missing_imports = true
follow_imports = "normal"
follow_imports_for_stubs = false
no_site_packages = false
no_silence_site_packages = false
# Platform configuration
python_version = "3.8"
# Disallow dynamic typing
disallow_any_unimported = false # TODO
disallow_any_expr = false # TODO
disallow_any_decorated = false # TODO
disallow_any_explicit = false # TODO
disallow_any_generics = false # TODO
disallow_subclassing_any = false # TODO
# Untyped definitions and calls
disallow_untyped_calls = false # TODO
disallow_untyped_defs = false # TODO
disallow_incomplete_defs = false # TODO
check_untyped_defs = true
disallow_untyped_decorators = true
# None and Optional handling
no_implicit_optional = true
strict_optional = true
# Configuring warnings
warn_redundant_casts = true
warn_unused_ignores = true
warn_no_return = true
warn_return_any = false # TODO
warn_unreachable = false # GH#27396
# Suppressing errors
ignore_errors = false
enable_error_code = "ignore-without-code" # same as in pandas
# Miscellaneous strictness flags
allow_untyped_globals = false
allow_redefinition = false
local_partial_types = false
implicit_reexport = false # pyright behaves the same
strict_equality = true
# Configuring error messages
show_error_context = false
show_column_numbers = false
show_error_codes = true

[tool.pyright]
typeCheckingMode = "strict"
stubPath = "."
include = ["tests", "pandas-stubs"]
enableTypeIgnoreComments = false  # use pyright-specific ignores
# disable subset of strict
reportInconsistentConstructor = false
reportMissingParameterType = false
reportMissingTypeArgument = false
reportMissingTypeStubs = false
reportUnnecessaryTypeIgnoreComment = true
reportUnknownArgumentType = false
reportUnusedExpression = false
reportUnknownLambdaType = false
reportUnknownMemberType = false
reportUnknownParameterType = false
reportUnknownVariableType = false
reportUntypedBaseClass = false
reportUnusedVariable = false
reportPrivateUsage = false
# enable optional checks
reportMissingModuleSource = true

[tool.codespell]
ignore-words-list = "indext, mose, sav, ser"<|MERGE_RESOLUTION|>--- conflicted
+++ resolved
@@ -41,15 +41,9 @@
 pyright = ">=1.1.286"
 poethepoet = ">=0.16.5"
 loguru = ">=0.6.0"
-<<<<<<< HEAD
-pandas = "1.5.2"
-numpy = "<=1.23.5"
-typing-extensions = ">=4.4.0"
-=======
 pandas = "1.5.3"
 numpy = ">=1.24.1"
-typing-extensions = ">=4.2.0"
->>>>>>> 93f3b241
+typing-extensions = ">=4.4.0"
 matplotlib = ">=3.5.1"
 pre-commit = ">=2.19.0"
 black = ">=22.12.0"
