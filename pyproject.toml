--- conflicted
+++ resolved
@@ -59,11 +59,7 @@
 tabulate = ">=0.8.10"
 jinja2 = ">=3.1"
 scipy = { version = ">=1.9.1", python = "<3.14" }
-<<<<<<< HEAD
 SQLAlchemy = ">2.0.39"
-=======
-SQLAlchemy = ">=2.0.12,<2.0.39"
->>>>>>> 40f58cf7
 types-python-dateutil = ">=2.8.19"
 beautifulsoup4 = ">=4.12.2"
 html5lib = ">=1.1"
