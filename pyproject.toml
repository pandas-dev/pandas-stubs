--- conflicted
+++ resolved
@@ -96,15 +96,9 @@
 
 [tool.poe.tasks.create_mypy_pkg_file]
 help = "CI Test | Create mypy package file"
-<<<<<<< HEAD
-script = "scripts.test.procedures:create_mypy_pkg_file"
-
-[tool.poe.tasks.run_mypy_src]
-=======
 script = "scripts.test.run:create_mypy_pkg_file"
 
 [tool.poe.tasks.mypy_src]
->>>>>>> c66d3c78
 help = "CI Test | Run mypy against source code"
 script = "scripts.test.run:mypy_src"
 
