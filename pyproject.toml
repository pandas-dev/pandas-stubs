--- conflicted
+++ resolved
@@ -42,13 +42,8 @@
 pyarrow = ">=10.0.1"
 pytest = ">=8.4.2"
 pyright = ">=1.1.407"
-<<<<<<< HEAD
-ty = ">=0.0.2"
-pyrefly = "0.46.0"
-=======
 ty = ">=0.0.5"
 pyrefly = ">=0.46.1"
->>>>>>> abaa905d
 poethepoet = ">=0.16.5"
 loguru = ">=0.6.0"
 typing-extensions = ">=4.5.0"
