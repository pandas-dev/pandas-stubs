[tool.poetry]
name = "pandas-stubs"
version = "2.2.2.240807"
description = "Type annotations for pandas"
authors = ["The Pandas Development Team <pandas-dev@python.org>"]
license = "BSD-3-Clause"
readme = "README.md"
homepage = "https://pandas.pydata.org"
repository = "https://github.com/pandas-dev/pandas-stubs"
classifiers = [
  "Development Status :: 5 - Production/Stable",
  "Environment :: Console",
  "Intended Audience :: Science/Research",
  "License :: OSI Approved :: BSD License",
  "Operating System :: OS Independent",
  "Programming Language :: Python",
  "Programming Language :: Python :: 3",
  "Programming Language :: Python :: 3 :: Only",
  "Programming Language :: Python :: 3.9",
  "Programming Language :: Python :: 3.10",
  "Programming Language :: Python :: 3.11",
  "Topic :: Scientific/Engineering",
]
packages = [{ "include" = "pandas-stubs" }]

[tool.poetry.urls]
"Bug Tracker" = "https://github.com/pandas-dev/pandas-stubs/issues"
"Documentation" = "https://pandas.pydata.org/pandas-docs/stable"

[tool.poetry.dependencies]
python = ">=3.10"
types-pytz = ">= 2022.1.1"
<<<<<<< HEAD
numpy = ">= 2.1"
=======
numpy = ">= 1.23.5, <= 2.0.1"
>>>>>>> 9c208659

[tool.poetry.group.dev.dependencies]
mypy = "1.10.1"
pandas = "2.2.2"
pyarrow = ">=10.0.1"
pytest = ">=7.1.2"
pyright = ">= 1.1.374"
poethepoet = ">=0.16.5"
loguru = ">=0.6.0"
typing-extensions = ">=4.4.0"
matplotlib = ">=3.5.1,<3.9.0" # TODO https://github.com/pandas-dev/pandas/issues/58851
pre-commit = ">=2.19.0"
black = ">=23.3.0"
isort = ">=5.12.0"
openpyxl = ">=3.0.10"
# for tables, MacOS gives random CI failures on 3.9.2
tables = { version = "==3.9.2", python = "<4" }   # 3.8.0 depends on blosc2 which caps python to <4
lxml = ">=4.9.1"
pyreadstat = ">=1.2.0"
xlrd = ">=2.0.1"
xlsxwriter = ">=3.0.3"
pyxlsb = ">=1.0.10"
odfpy = ">=1.4.1"
xarray = ">=22.6.0"
tabulate = ">=0.8.10"
jinja2 = ">=3.1"
scipy = { version = ">=1.9.1", python = "<3.13" }
SQLAlchemy = ">=2.0.12"
types-python-dateutil = ">=2.8.19"
beautifulsoup4 = ">=4.12.2"
html5lib = ">=1.1"
python-calamine = "0.2.0"

[build-system]
requires = ["poetry-core>=1.0.0"]
build-backend = "poetry.core.masonry.api"

[tool.poe.tasks.test_all]
help = "Run all tests"
script = "scripts.test:test(src=True, dist=True)"

[tool.poe.tasks.test]
help = "Run local tests (includes 'mypy', 'pyright', 'pytest', and 'style')"
script = "scripts.test:test(src=True)"

[tool.poe.tasks.test_dist]
help = "Run tests on the installed stubs (includes 'mypy_dist' and 'pyright_dist')"
script = "scripts.test:test(dist=True)"

[tool.poe.tasks.pytest]
help = "Run pytest"
script = "scripts.test:pytest(nightly)"
args = [
  { name = "nightly", positional = false, default = false, type = "boolean", required = false, help = "Use pandas nightly (off by default)" },
]

[tool.poe.tasks.style]
help = "Run pre-commit"
script = "scripts.test.run:style"

[tool.poe.tasks.mypy]
help = "Run mypy on 'tests' (using the local stubs) and on the local stubs"
args = [
  { name = "mypy_nightly", positional = false, default = false, type = "boolean", required = false, help = "Use mypy nightly (off by default)" },
]
script = "scripts.test:mypy_src(mypy_nightly)"

[tool.poe.tasks.mypy_dist]
help = "Run mypy on 'tests' using the installed stubs"
script = "scripts.test:test(dist=True, type_checker='mypy')"

[tool.poe.tasks.pyright]
help = "Run pyright on 'tests' (using the local stubs) and on the local stubs"
script = "scripts.test.run:pyright_src"

[tool.poe.tasks.pyright_strict]
help = "Run pyright on 'tests' (using the local stubs) and on the local stubs in full strict mode"
script = "scripts.test.run:pyright_src_strict"

[tool.poe.tasks.pyright_dist]
help = "Run pyright on 'tests' using the installed stubs"
script = "scripts.test:test(dist=True, type_checker='pyright')"

[tool.poe.tasks.stubtest]
script = "scripts.test:stubtest(allowlist, check_missing, nightly)"
help = "Run stubtest to compare the installed stubs against pandas"
args = [
  { name = "allowlist", positional = true, default = "", required = false, help = "Path to an allowlist (optional)" },
  { name = "check_missing", positional = false, default = false, type = "boolean", required = false, help = "Report errors when the stubs are incomplete (off by default)" },
  { name = "nightly", positional = false, default = false, type = "boolean", required = false, help = "Compare against pandas nightly (off by default)" },
]


[tool.black]
target-version = ['py39']

[tool.isort]
known_pre_libs = "pandas._config"
known_pre_core = [
  "pandas._libs",
  "pandas._typing",
  "pandas.util._*",
  "pandas.compat",
  "pandas.errors",
]
known_dtypes = "pandas.core.dtypes"
known_post_core = ["pandas.tseries", "pandas.io", "pandas.plotting"]
sections = [
  "FUTURE",
  "STDLIB",
  "THIRDPARTY",
  "PRE_LIBS",
  "PRE_CORE",
  "DTYPES",
  "FIRSTPARTY",
  "POST_CORE",
  "LOCALFOLDER",
]
profile = "black"
combine_as_imports = true
force_grid_wrap = 2
force_sort_within_sections = true
skip_glob = "env"

[tool.mypy]
# Import discovery
namespace_packages = false
explicit_package_bases = false
ignore_missing_imports = true
follow_imports = "normal"
follow_imports_for_stubs = false
no_site_packages = false
no_silence_site_packages = false
# Disallow dynamic typing
disallow_any_unimported = false  # TODO
disallow_any_expr = false        # TODO
disallow_any_decorated = false   # TODO
disallow_any_explicit = false    # TODO
disallow_any_generics = false    # TODO
disallow_subclassing_any = false # TODO
# Untyped definitions and calls
disallow_untyped_calls = false     # TODO
disallow_untyped_defs = false      # TODO
disallow_incomplete_defs = false   # TODO
check_untyped_defs = true
disallow_untyped_decorators = true
# None and Optional handling
no_implicit_optional = true
strict_optional = true
# Configuring warnings
warn_redundant_casts = true
warn_unused_ignores = true
warn_no_return = true
warn_return_any = false     # TODO
warn_unreachable = false    # GH#27396
# Suppressing errors
ignore_errors = false
enable_error_code = "ignore-without-code" # same as in pandas
# Miscellaneous strictness flags
allow_untyped_globals = false
allow_redefinition = false
local_partial_types = false
implicit_reexport = false     # pyright behaves the same
strict_equality = true
# Configuring error messages
show_error_context = false
show_column_numbers = false
show_error_codes = true

[tool.pyright]
typeCheckingMode = "strict"
stubPath = "."
include = ["tests", "pandas-stubs"]
enableTypeIgnoreComments = false    # use pyright-specific ignores
# disable subset of strict
reportMissingParameterType = false
reportMissingTypeArgument = false
reportMissingTypeStubs = false
reportUnnecessaryTypeIgnoreComment = true
reportUnknownArgumentType = false
reportUnusedExpression = false
reportUnknownLambdaType = false
reportUnknownMemberType = false
reportUnknownParameterType = false
reportUnknownVariableType = false
reportUnusedVariable = false
reportPrivateUsage = false
# enable optional checks
reportMissingModuleSource = true
useLibraryCodeForTypes = false

[tool.codespell]
ignore-words-list = "indext, mose, sav, ser"

[tool.pytest.ini_options]
filterwarnings = [
  # treat warnings as errors
  "error",
  # until there is a new dateutil release: github.com/dateutil/dateutil/pull/1285
  "ignore:datetime.datetime.utc:DeprecationWarning",
]

# Next line needed to avoid poetry complaint
[tool.setuptools_scm]<|MERGE_RESOLUTION|>--- conflicted
+++ resolved
@@ -30,11 +30,7 @@
 [tool.poetry.dependencies]
 python = ">=3.10"
 types-pytz = ">= 2022.1.1"
-<<<<<<< HEAD
-numpy = ">= 2.1"
-=======
-numpy = ">= 1.23.5, <= 2.0.1"
->>>>>>> 9c208659
+numpy = ">= 1.23.5"
 
 [tool.poetry.group.dev.dependencies]
 mypy = "1.10.1"
