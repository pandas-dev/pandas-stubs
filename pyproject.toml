--- conflicted
+++ resolved
@@ -209,18 +209,7 @@
   # TODO: remove when window is fully typed
   "ANN001", "ANN201", "ANN204", "ANN206",
 ]
-<<<<<<< HEAD
-"*arrays/categorical.pyi" = [
-  # TODO: remove when categorical array is fully typed
-  "ANN001", "ANN201", "ANN204", "ANN206",
-]
-
-=======
-"*arrays/interval.pyi" = [
-  # TODO: remove when interval array is fully typed
-  "ANN001", "ANN201", "ANN204", "ANN206",
-]
->>>>>>> 4018ebce
+
 "scripts/*" = [
   # The following rules are ignored permanently for good reasons
   "EM",      # https://docs.astral.sh/ruff/rules/#flake8-errmsg-em
