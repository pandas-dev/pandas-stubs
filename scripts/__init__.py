--- conflicted
+++ resolved
@@ -1,17 +1,6 @@
-from pathlib import Path
 import sys
 
 from loguru import logger
-<<<<<<< HEAD
-
-pkg_path = [x for x in sys.path if x.endswith("site-packages")]
-
-if not Path(rf"{pkg_path[0]}/my_paths.pth").exists():
-    with open(rf"{pkg_path[0]}/my_paths.pth", "w") as file:
-        file.write(str(Path.cwd()))
-
-=======
->>>>>>> a37d1366
 
 # Config the format of log message
 config = {
