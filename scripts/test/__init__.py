--- conflicted
+++ resolved
@@ -40,7 +40,6 @@
 def test_dist(clean_cache: bool = False):
     steps = []
     if clean_cache:
-<<<<<<< HEAD
         steps.extend([
             Step(name="Clean mypy cache", run=procedures.clean_mypy_cache),
             Step(name="Clean pytest cache", run=procedures.clean_pytest_cache)
@@ -55,34 +54,6 @@
         Step(name="Uninstall Dist", run=procedures.uninstall_dist),
         Step(name="Restore Source Code", run=procedures.restore_src)
     ])
-=======
-        steps.extend(
-            [
-                Step(name="Clean mypy cache", run=procedures.clean_mypy_cache),
-                Step(name="Clean pytest cache", run=procedures.clean_pytest_cache),
-            ]
-        )
-
-    steps.extend(
-        [
-            Step(name="Build Dist", run=procedures.build_dist),
-            Step(
-                name="Install Dist",
-                run=procedures.install_dist,
-                rollback=procedures.uninstall_dist,
-            ),
-            Step(
-                name="Remove Source Code",
-                run=procedures.remove_src,
-                rollback=procedures.restore_src,
-            ),
-            Step(name="Run MyPy Against Dist", run=procedures.run_mypy_dist),
-            Step(name="Run Pyright Against Dist", run=procedures.run_pyright_dist),
-            Step(name="Uninstall Dist", run=procedures.uninstall_dist),
-            Step(name="Restore Source Code", run=procedures.restore_src),
-        ]
-    )
->>>>>>> b4db0a62
 
     run_job(steps)
 
@@ -90,14 +61,11 @@
 def test_all(clean_cache: bool = False):
     steps = []
     if clean_cache:
-        steps.extend(
-            [
-                Step(name="Clean mypy cache", run=procedures.clean_mypy_cache),
-                Step(name="Clean pytest cache", run=procedures.clean_pytest_cache),
-            ]
-        )
+        steps.extend([
+            Step(name="Clean mypy cache", run=procedures.clean_mypy_cache),
+            Step(name="Clean pytest cache", run=procedures.clean_pytest_cache)
+        ])
 
-<<<<<<< HEAD
     steps.extend([
         Step(name="Run Mypy Against Source Code", run=procedures.run_mypy_src),
         Step(name="Run Pyright Against Source Code", run=procedures.run_pyright_src),
@@ -110,31 +78,5 @@
         Step(name="Uninstall Dist", run=procedures.uninstall_dist),
         Step(name="Restore Source Code", run=procedures.restore_src)
     ])
-=======
-    steps.extend(
-        [
-            Step(name="Run Mypy Against Source Code", run=procedures.run_mypy_src),
-            Step(
-                name="Run Pyright Against Source Code", run=procedures.run_pyright_src
-            ),
-            Step(name="Run Pytest Against Source Code", run=procedures.run_pytest_src),
-            Step(name="Build Dist", run=procedures.build_dist),
-            Step(
-                name="Install Dist",
-                run=procedures.install_dist,
-                rollback=procedures.uninstall_dist,
-            ),
-            Step(
-                name="Remove Source Code",
-                run=procedures.remove_src,
-                rollback=procedures.restore_src,
-            ),
-            Step(name="Run MyPy Against Dist", run=procedures.run_mypy_dist),
-            Step(name="Run Pyright Against Dist", run=procedures.run_pyright_dist),
-            Step(name="Uninstall Dist", run=procedures.uninstall_dist),
-            Step(name="Restore Source Code", run=procedures.restore_src),
-        ]
-    )
->>>>>>> b4db0a62
 
     run_job(steps)