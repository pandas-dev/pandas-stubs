from scripts._job import run_job
from scripts.test import _step



def test_src(profile: str, clean_cache: bool = False):
    steps = []
    if clean_cache:
<<<<<<< HEAD
        steps.extend([
            Step(name="Clean mypy cache", run=procedures.clean_mypy_cache),
            Step(name="Clean pytest cache", run=procedures.clean_pytest_cache)
        ])

    # Possible steps
    create_mypy_pkg_step = Step(name="Create mypy package file", run=procedures.create_mypy_pkg_file)
    mypy_step = Step(name="Run Mypy Against Source Code", run=procedures.run_mypy_src,
                     rollback=procedures.destroy_mypy_pkg_file)
    destroy_mypy_pkg_step = Step(name="Destroy mypy package file", run=procedures.destroy_mypy_pkg_file)
    pyright_step = Step(name="Run Pyright Against Source Code", run=procedures.run_pyright_src)
    pytest_step = Step(name="Run Pytest Against Source Code", run=procedures.run_pytest_src)
=======
        steps.extend(
            [
                _step.clean_mypy_cache,
                _step.clean_pytest_cache,
            ]
        )
>>>>>>> c66d3c78

    if profile in (None, "", "default"):
<<<<<<< HEAD
        steps.extend([create_mypy_pkg_step, mypy_step, destroy_mypy_pkg_step, pyright_step])
=======
        steps.extend(
            [
                _step.create_mypy_pkg_file,
                _step.mypy_src,
                _step.destroy_mypy_pkg_file,
                _step.pyright_src,
            ]
        )
>>>>>>> c66d3c78
    elif profile == "pytest":
        steps.extend([_step.pytest_src])
    elif profile == "full":
<<<<<<< HEAD
        steps.extend([create_mypy_pkg_step, mypy_step, destroy_mypy_pkg_step, pyright_step, pytest_step])
=======
        steps.extend(
            [
                _step.create_mypy_pkg_file,
                _step.mypy_src,
                _step.destroy_mypy_pkg_file,
                _step.pyright_src,
                _step.pytest_src,
            ]
        )
>>>>>>> c66d3c78
    else:
        raise ModuleNotFoundError("Profile not found!")

    run_job(steps)


def test_dist(clean_cache: bool = False):
    steps = []
    if clean_cache:
        steps.extend(
            [
                _step.clean_mypy_cache,
                _step.clean_pytest_cache,
            ]
        )

    steps.extend(
        [
            _step.build_dist,
            _step.install_dist,
            _step.rename_src,
            _step.mypy_dist,
            _step.pyright_src,
            _step.uninstall_dist,
            _step.restore_src,
        ]
    )

    run_job(steps)


def test_all(clean_cache: bool = False):
    steps = []
    if clean_cache:
        steps.extend(
            [
                _step.clean_mypy_cache,
                _step.clean_pytest_cache,
            ]
        )

<<<<<<< HEAD
    steps.extend([
        Step(name="Create mypy package file", run=procedures.create_mypy_pkg_file),
        Step(name="Run Mypy Against Source Code", run=procedures.run_mypy_src),
        Step(name="Destroy mypy package file", run=procedures.destroy_mypy_pkg_file),
        Step(name="Run Pyright Against Source Code", run=procedures.run_pyright_src),
        Step(name="Run Pytest Against Source Code", run=procedures.run_pytest_src),
        Step(name="Build Dist", run=procedures.build_dist),
        Step(name="Install Dist", run=procedures.install_dist, rollback=procedures.uninstall_dist),
        Step(name="Remove Source Code", run=procedures.remove_src, rollback=procedures.restore_src),
        Step(name="Run MyPy Against Dist", run=procedures.run_mypy_dist),
        Step(name="Run Pyright Against Dist", run=procedures.run_pyright_dist),
        Step(name="Uninstall Dist", run=procedures.uninstall_dist),
        Step(name="Restore Source Code", run=procedures.restore_src)
    ])
=======
    steps.extend(
        [
            _step.create_mypy_pkg_file,
            _step.mypy_src,
            _step.destroy_mypy_pkg_file,
            _step.pyright_src,
            _step.pytest_src,
            _step.build_dist,
            _step.install_dist,
            _step.rename_src,
            _step.mypy_dist,
            _step.pyright_src,
            _step.uninstall_dist,
            _step.restore_src,
        ]
    )
>>>>>>> c66d3c78

    run_job(steps)<|MERGE_RESOLUTION|>--- conflicted
+++ resolved
@@ -6,32 +6,14 @@
 def test_src(profile: str, clean_cache: bool = False):
     steps = []
     if clean_cache:
-<<<<<<< HEAD
-        steps.extend([
-            Step(name="Clean mypy cache", run=procedures.clean_mypy_cache),
-            Step(name="Clean pytest cache", run=procedures.clean_pytest_cache)
-        ])
-
-    # Possible steps
-    create_mypy_pkg_step = Step(name="Create mypy package file", run=procedures.create_mypy_pkg_file)
-    mypy_step = Step(name="Run Mypy Against Source Code", run=procedures.run_mypy_src,
-                     rollback=procedures.destroy_mypy_pkg_file)
-    destroy_mypy_pkg_step = Step(name="Destroy mypy package file", run=procedures.destroy_mypy_pkg_file)
-    pyright_step = Step(name="Run Pyright Against Source Code", run=procedures.run_pyright_src)
-    pytest_step = Step(name="Run Pytest Against Source Code", run=procedures.run_pytest_src)
-=======
         steps.extend(
             [
                 _step.clean_mypy_cache,
                 _step.clean_pytest_cache,
             ]
         )
->>>>>>> c66d3c78
 
     if profile in (None, "", "default"):
-<<<<<<< HEAD
-        steps.extend([create_mypy_pkg_step, mypy_step, destroy_mypy_pkg_step, pyright_step])
-=======
         steps.extend(
             [
                 _step.create_mypy_pkg_file,
@@ -40,13 +22,9 @@
                 _step.pyright_src,
             ]
         )
->>>>>>> c66d3c78
     elif profile == "pytest":
         steps.extend([_step.pytest_src])
     elif profile == "full":
-<<<<<<< HEAD
-        steps.extend([create_mypy_pkg_step, mypy_step, destroy_mypy_pkg_step, pyright_step, pytest_step])
-=======
         steps.extend(
             [
                 _step.create_mypy_pkg_file,
@@ -56,7 +34,6 @@
                 _step.pytest_src,
             ]
         )
->>>>>>> c66d3c78
     else:
         raise ModuleNotFoundError("Profile not found!")
 
@@ -98,22 +75,6 @@
             ]
         )
 
-<<<<<<< HEAD
-    steps.extend([
-        Step(name="Create mypy package file", run=procedures.create_mypy_pkg_file),
-        Step(name="Run Mypy Against Source Code", run=procedures.run_mypy_src),
-        Step(name="Destroy mypy package file", run=procedures.destroy_mypy_pkg_file),
-        Step(name="Run Pyright Against Source Code", run=procedures.run_pyright_src),
-        Step(name="Run Pytest Against Source Code", run=procedures.run_pytest_src),
-        Step(name="Build Dist", run=procedures.build_dist),
-        Step(name="Install Dist", run=procedures.install_dist, rollback=procedures.uninstall_dist),
-        Step(name="Remove Source Code", run=procedures.remove_src, rollback=procedures.restore_src),
-        Step(name="Run MyPy Against Dist", run=procedures.run_mypy_dist),
-        Step(name="Run Pyright Against Dist", run=procedures.run_pyright_dist),
-        Step(name="Uninstall Dist", run=procedures.uninstall_dist),
-        Step(name="Restore Source Code", run=procedures.restore_src)
-    ])
-=======
     steps.extend(
         [
             _step.create_mypy_pkg_file,
@@ -130,6 +91,5 @@
             _step.restore_src,
         ]
     )
->>>>>>> c66d3c78
 
     run_job(steps)