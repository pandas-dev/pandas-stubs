from pathlib import Path
import shutil
import subprocess

<<<<<<< HEAD
=======
from scripts._job import (
    Step,
    run_job,
)

>>>>>>> b4db0a62

def run_mypy_src():
    cmd = ["mypy", "pandas-stubs", "tests", "--no-incremental"]
    subprocess.run(cmd, check=True)


def run_pyright_src():
    cmd = ["pyright"]
    subprocess.run(cmd, check=True)


def run_pytest_src():
    cmd = ["pytest"]
    subprocess.run(cmd, check=True)


def build_dist():
    cmd = ["poetry", "build", "-f", "wheel"]
    subprocess.run(cmd, check=True)


def install_dist():
    path = next(Path("dist/").glob("*.whl"))
    cmd = ["pip", "install", str(path)]
    subprocess.run(cmd, check=True)


def rename_src():
    if Path(r"pandas-stubs").exists():
        Path(r"pandas-stubs").rename('_pandas-stubs')


def run_mypy_dist():
    cmd = ["mypy", "tests", "--no-incremental"]
    subprocess.run(cmd, check=True)


def run_pyright_dist():
    cmd = ["pyright", "tests"]
    subprocess.run(cmd, check=True)


def uninstall_dist():
    cmd = ["pip", "uninstall", "-y", "pandas-stubs"]
    subprocess.run(cmd, check=True)


def restore_src():
    if Path(r"_pandas-stubs").exists():
        Path(r"_pandas-stubs").rename('pandas-stubs')


def clean_mypy_cache():
    if Path(".mypy_cache").exists():
        shutil.rmtree(".mypy_cache")


def clean_pytest_cache():
    if Path(".mypy_cache").exists():
        shutil.rmtree(".pytest_cache")


def create_new_venv():
    cmd = ["poetry", "remove", "python"]
    subprocess.run(cmd, check=True)

    cmd = ["poetry", "update", "-vvv"]
    subprocess.run(cmd, check=True)

    cmd = ["poetry", "shell"]
    subprocess.run(cmd, check=True)<|MERGE_RESOLUTION|>--- conflicted
+++ resolved
@@ -2,14 +2,11 @@
 import shutil
 import subprocess
 
-<<<<<<< HEAD
-=======
 from scripts._job import (
     Step,
     run_job,
 )
 
->>>>>>> b4db0a62
 
 def run_mypy_src():
     cmd = ["mypy", "pandas-stubs", "tests", "--no-incremental"]
