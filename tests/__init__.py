--- conflicted
+++ resolved
@@ -47,21 +47,15 @@
         np_1darray as np_1darray,
         np_1darray_anyint as np_1darray_anyint,
         np_1darray_bool as np_1darray_bool,
-<<<<<<< HEAD
         np_1darray_bytes as np_1darray_bytes,
         np_1darray_complex as np_1darray_complex,
-        np_1darray_datetime as np_1darray_datetime,
-        np_1darray_float as np_1darray_float,
-        np_1darray_object as np_1darray_object,
-        np_1darray_str as np_1darray_str,
-        np_1darray_timedelta as np_1darray_timedelta,
-=======
         np_1darray_dt as np_1darray_dt,
         np_1darray_float as np_1darray_float,
         np_1darray_int64 as np_1darray_int64,
         np_1darray_intp as np_1darray_intp,
+        np_1darray_object as np_1darray_object,
+        np_1darray_str as np_1darray_str,
         np_1darray_td as np_1darray_td,
->>>>>>> 71d53e82
         np_2darray as np_2darray,
         np_ndarray as np_ndarray,
         np_ndarray_bool as np_ndarray_bool,
@@ -77,25 +71,17 @@
     _S = TypeVar("_S", bound=tuple[int, ...])
     # Separately define here so pytest works
     np_1darray: TypeAlias = np.ndarray[tuple[int], np.dtype[_G]]
-<<<<<<< HEAD
     np_1darray_bool: TypeAlias = np.ndarray[tuple[int], np.bool_]
     np_1darray_str: TypeAlias = np.ndarray[tuple[int], np.str_]
     np_1darray_bytes: TypeAlias = np.ndarray[tuple[int], np.bytes_]
-    np_1darray_anyint: TypeAlias = np.ndarray[tuple[int], np.integer]
-    np_1darray_float: TypeAlias = np.ndarray[tuple[int], np.floating]
     np_1darray_complex: TypeAlias = np.ndarray[tuple[int], np.complexfloating]
-    np_1darray_datetime: TypeAlias = np.ndarray[tuple[int], np.datetime64]
-    np_1darray_timedelta: TypeAlias = np.ndarray[tuple[int], np.timedelta64]
     np_1darray_object: TypeAlias = np.ndarray[tuple[int], np.object_]
-=======
-    np_1darray_bool: TypeAlias = np_1darray[np.bool]
     np_1darray_intp: TypeAlias = np_1darray[np.intp]
     np_1darray_int64: TypeAlias = np_1darray[np.int64]
     np_1darray_anyint: TypeAlias = np_1darray[np.integer]
     np_1darray_float: TypeAlias = np_1darray[np.floating]
     np_1darray_dt: TypeAlias = np_1darray[np.datetime64]
     np_1darray_td: TypeAlias = np_1darray[np.timedelta64]
->>>>>>> 71d53e82
     np_2darray: TypeAlias = np.ndarray[tuple[int, int], np.dtype[_G]]
     np_ndarray: TypeAlias = np.ndarray[_S, np.dtype[_G]]
     np_ndarray_bool: TypeAlias = npt.NDArray[np.bool_]
