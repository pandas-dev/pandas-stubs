--- conflicted
+++ resolved
@@ -56,11 +56,8 @@
     match: str,
     lower: str | None = None,
     upper: str | None = None,
-<<<<<<< HEAD
+    version_str: str | None = None,
     upper_exception: type[Exception] | None = None,
-=======
-    version_str: str | None = None,
->>>>>>> dc9a094b
 ) -> AbstractContextManager:
     """
     Version conditional pytest.warns context manager
@@ -79,15 +76,12 @@
         The lower bound of the version to check for the warning.
     upper : str, optional
         The upper bound of the version to check for the warning.
-<<<<<<< HEAD
+    version_str: str, optional
+        The version string to use.  If None, then uses the pandas version.
+        Can be used to check a python version as well
     upper_exception: Exception, optional
         Exception to catch if the pandas version is greater than or equal to
         the upper bound
-=======
-    version_str: str, optional
-        The version string to use.  If None, then uses the pandas version.
-        Can be used to check a python version as well
->>>>>>> dc9a094b
 
     Notes
     -----
@@ -113,7 +107,14 @@
         pass
 
     with pytest_warns_bounded(
-<<<<<<< HEAD
+        UserWarning, match="foo", lower="3.10",
+        version_str = platform.python_version()
+    ):
+        # Python version 3.11 and above will raise an error
+        # if the warning is not issued
+        pass
+
+    with pytest_warns_bounded(
         UserWarning, match="foo", lower="1.2.99", upper="1.5.99",
         upper_exception=AttributeError
     ):
@@ -121,14 +122,6 @@
         # Above 1.5.x, we expect an `AttributeError` to be raised
         pass
 
-=======
-        UserWarning, match="foo", lower="3.10",
-        version_str = platform.python_version()
-    ):
-        # Python version 3.11 and above will raise an error
-        # if the warning is not issued
-        pass
->>>>>>> dc9a094b
     """
     lb = Version("0.0.0") if lower is None else Version(lower)
     ub = Version("9999.0.0") if upper is None else Version(upper)
