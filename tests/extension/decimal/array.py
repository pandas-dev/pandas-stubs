--- conflicted
+++ resolved
@@ -201,17 +201,10 @@
 
         if ufunc.nout > 1:
             return tuple(
-<<<<<<< HEAD
-                reconstruct(x)
+                reconstruct(x)  # pyright: ignore[reportUnknownArgumentType]
                 for x in result  # pyright: ignore[reportUnknownVariableType]
             )
-        return reconstruct(result)
-=======
-                reconstruct(x)  # pyright: ignore[reportUnknownArgumentType]
-                for x in result
-            )
         return reconstruct(result)  # pyright: ignore[reportUnknownArgumentType]
->>>>>>> b7a669c8
 
     def __getitem__(self, item: ScalarIndexer | SequenceIndexer) -> Any:
         if isinstance(item, numbers.Integral):
