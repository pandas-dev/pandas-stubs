--- conflicted
+++ resolved
@@ -61,11 +61,7 @@
 
     # `numpy` typing gives the corresponding `ndarray`s in the static type
     # checking, where our `__radd__` cannot override. At runtime, they return
-<<<<<<< HEAD
-    # `Index`s.
-=======
     # `Index`es.
->>>>>>> c38b6a3c
     # microsoft/pyright#10924
     check(
         assert_type(b + left_i, Any),  # pyright: ignore[reportAssertTypeFailure]
