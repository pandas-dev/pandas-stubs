--- conflicted
+++ resolved
@@ -22,11 +22,8 @@
     assert_type,
 )
 
-<<<<<<< HEAD
 from pandas._typing import Dtype  # noqa: F401
-=======
 from pandas._typing import Scalar  # noqa: F401
->>>>>>> b82986c4
 
 from tests import (
     PD_LTE_23,
