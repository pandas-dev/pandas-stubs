--- conflicted
+++ resolved
@@ -41,11 +41,7 @@
 )
 
 if not PD_LTE_23:
-<<<<<<< HEAD
-    from pandas.errors import Pandas4Warning  # type: ignore[attr-defined] # pyright: ignore[reportAttributeAccessIssue,reportRedeclaration,reportUnknownVariableType] # isort: skip
-=======
     from pandas.errors import Pandas4Warning  # pyright: ignore[reportRedeclaration]
->>>>>>> b7a669c8
 else:
     Pandas4Warning: TypeAlias = FutureWarning  # type: ignore[no-redef]
 
