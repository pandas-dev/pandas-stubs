from typing import Any

import numpy as np
import pandas as pd
from typing_extensions import assert_type

from tests import (
    TYPE_CHECKING_INVALID_USAGE,
    check,
)

left_i = pd.DataFrame({"a": [1, 2, 3]})["a"]  # left operand


def test_mul_py_scalar() -> None:
    """Test pd.Series[Any] (int) * Python native scalars"""
    b, i, f, c = True, 1, 1.0, 1j

    check(assert_type(left_i * b, pd.Series), pd.Series)
    check(assert_type(left_i * i, pd.Series), pd.Series)
    check(assert_type(left_i * f, pd.Series), pd.Series)
    check(assert_type(left_i * c, pd.Series), pd.Series)

    check(assert_type(b * left_i, pd.Series), pd.Series)
    check(assert_type(i * left_i, pd.Series), pd.Series)
    check(assert_type(f * left_i, pd.Series), pd.Series)
    check(assert_type(c * left_i, pd.Series), pd.Series)

    check(assert_type(left_i.mul(b), pd.Series), pd.Series)
    check(assert_type(left_i.mul(i), pd.Series), pd.Series)
    check(assert_type(left_i.mul(f), pd.Series), pd.Series)
    check(assert_type(left_i.mul(c), pd.Series), pd.Series)

    check(assert_type(left_i.rmul(b), pd.Series), pd.Series)
    check(assert_type(left_i.rmul(i), pd.Series), pd.Series)
    check(assert_type(left_i.rmul(f), pd.Series), pd.Series)
    check(assert_type(left_i.rmul(c), pd.Series), pd.Series)


def test_mul_py_sequence() -> None:
    """Test pd.Series[Any] (int) * Python native sequences"""
    b, i, f, c = [True, False, True], [2, 3, 5], [1.0, 2.0, 3.0], [1j, 1j, 4j]

    check(assert_type(left_i * b, pd.Series), pd.Series)
    check(assert_type(left_i * i, pd.Series), pd.Series)
    check(assert_type(left_i * f, pd.Series), pd.Series)
    check(assert_type(left_i * c, pd.Series), pd.Series)

    check(assert_type(b * left_i, pd.Series), pd.Series)
    check(assert_type(i * left_i, pd.Series), pd.Series)
    check(assert_type(f * left_i, pd.Series), pd.Series)
    check(assert_type(c * left_i, pd.Series), pd.Series)

    check(assert_type(left_i.mul(b), pd.Series), pd.Series)
    check(assert_type(left_i.mul(i), pd.Series), pd.Series)
    check(assert_type(left_i.mul(f), pd.Series), pd.Series)
    check(assert_type(left_i.mul(c), pd.Series), pd.Series)

    check(assert_type(left_i.rmul(b), pd.Series), pd.Series)
    check(assert_type(left_i.rmul(i), pd.Series), pd.Series)
    check(assert_type(left_i.rmul(f), pd.Series), pd.Series)
    check(assert_type(left_i.rmul(c), pd.Series), pd.Series)


def test_mul_numpy_array() -> None:
    """Test pd.Series[Any] (int) * numpy arrays"""
    b = np.array([True, False, True], np.bool_)
    i = np.array([2, 3, 5], np.int64)
    f = np.array([1.0, 2.0, 3.0], np.float64)
    c = np.array([1.1j, 2.2j, 4.1j], np.complex128)

    check(assert_type(left_i * b, pd.Series), pd.Series)
    check(assert_type(left_i * i, pd.Series), pd.Series)
    check(assert_type(left_i * f, pd.Series), pd.Series)
    check(assert_type(left_i * c, pd.Series), pd.Series)

    # `numpy` typing gives the corresponding `ndarray`s in the static type
    # checking, where our `__rmul__` cannot override. At runtime, they return
    # `Series`.
    # microsoft/pyright#10924
    check(
        assert_type(b * left_i, Any),  # pyright: ignore[reportAssertTypeFailure]
        pd.Series,
    )
    check(
        assert_type(i * left_i, Any),  # pyright: ignore[reportAssertTypeFailure]
        pd.Series,
    )
    check(
        assert_type(f * left_i, Any),  # pyright: ignore[reportAssertTypeFailure]
        pd.Series,
    )
    check(
        assert_type(c * left_i, Any),  # pyright: ignore[reportAssertTypeFailure]
        pd.Series,
    )

    check(assert_type(left_i.mul(b), pd.Series), pd.Series)
    check(assert_type(left_i.mul(i), pd.Series), pd.Series)
    check(assert_type(left_i.mul(f), pd.Series), pd.Series)
    check(assert_type(left_i.mul(c), pd.Series), pd.Series)

    check(assert_type(left_i.rmul(b), pd.Series), pd.Series)
    check(assert_type(left_i.rmul(i), pd.Series), pd.Series)
    check(assert_type(left_i.rmul(f), pd.Series), pd.Series)
    check(assert_type(left_i.rmul(c), pd.Series), pd.Series)


def test_mul_pd_index() -> None:
    """Test pd.Series[Any] (int) * pandas Indexes"""
    a = pd.MultiIndex.from_tuples([(1,), (2,), (3,)]).levels[0]
    b = pd.Index([True, False, True])
    i = pd.Index([2, 3, 5])
    f = pd.Index([1.0, 2.0, 3.0])
    c = pd.Index([1.1j, 2.2j, 4.1j])

    check(assert_type(left_i * a, pd.Series), pd.Series)
    check(assert_type(left_i * b, pd.Series), pd.Series)
    check(assert_type(left_i * i, pd.Series), pd.Series)
    check(assert_type(left_i * f, pd.Series), pd.Series)
    check(assert_type(left_i * c, pd.Series), pd.Series)

    check(assert_type(a * left_i, pd.Series), pd.Series)
    check(assert_type(b * left_i, pd.Series), pd.Series)
    check(assert_type(i * left_i, pd.Series), pd.Series)
    check(assert_type(f * left_i, pd.Series), pd.Series)
    check(assert_type(c * left_i, pd.Series), pd.Series)

    check(assert_type(left_i.mul(a), pd.Series), pd.Series)
    check(assert_type(left_i.mul(b), pd.Series), pd.Series)
    check(assert_type(left_i.mul(i), pd.Series), pd.Series)
    check(assert_type(left_i.mul(f), pd.Series), pd.Series)
    check(assert_type(left_i.mul(c), pd.Series), pd.Series)

    check(assert_type(left_i.rmul(a), pd.Series), pd.Series)
    check(assert_type(left_i.rmul(b), pd.Series), pd.Series)
    check(assert_type(left_i.rmul(i), pd.Series), pd.Series)
    check(assert_type(left_i.rmul(f), pd.Series), pd.Series)
    check(assert_type(left_i.rmul(c), pd.Series), pd.Series)


def test_mul_pd_series() -> None:
    """Test pd.Series[Any] (int) * pandas Series"""
    a = pd.DataFrame({"a": [1, 2, 3]})["a"]
    b = pd.Series([True, False, True])
    i = pd.Series([2, 3, 5])
    f = pd.Series([1.0, 2.0, 3.0])
    c = pd.Series([1.1j, 2.2j, 4.1j])

    check(assert_type(left_i * a, pd.Series), pd.Series)
    check(assert_type(left_i * b, pd.Series), pd.Series)
    check(assert_type(left_i * i, pd.Series), pd.Series)
    check(assert_type(left_i * f, pd.Series), pd.Series)
    check(assert_type(left_i * c, pd.Series), pd.Series)

    check(assert_type(a * left_i, pd.Series), pd.Series)
    check(assert_type(b * left_i, pd.Series), pd.Series)
    check(assert_type(i * left_i, pd.Series), pd.Series)
    check(assert_type(f * left_i, pd.Series), pd.Series)
    check(assert_type(c * left_i, pd.Series), pd.Series)

    check(assert_type(left_i.mul(a), pd.Series), pd.Series)
    check(assert_type(left_i.mul(b), pd.Series), pd.Series)
    check(assert_type(left_i.mul(i), pd.Series), pd.Series)
    check(assert_type(left_i.mul(f), pd.Series), pd.Series)
    check(assert_type(left_i.mul(c), pd.Series), pd.Series)

    check(assert_type(left_i.rmul(a), pd.Series), pd.Series)
    check(assert_type(left_i.rmul(b), pd.Series), pd.Series)
    check(assert_type(left_i.rmul(i), pd.Series), pd.Series)
    check(assert_type(left_i.rmul(f), pd.Series), pd.Series)
    check(assert_type(left_i.rmul(c), pd.Series), pd.Series)


def test_mul_str_py_str() -> None:
    """Test pd.Series[Any] (int) * Python str"""
    s = "abc"

    if TYPE_CHECKING_INVALID_USAGE:
<<<<<<< HEAD
        left_i * s  # type: ignore[operator] # pyright:ignore[reportOperatorIssue]
        s * left_i  # type: ignore[operator] # pyright:ignore[reportOperatorIssue]
        left_i.mul(s)  # type: ignore[arg-type] # pyright: ignore[reportArgumentType,reportCallIssue]
        left_i.rmul(s)  # type: ignore[arg-type] # pyright: ignore[reportArgumentType,reportCallIssue]
=======
        _0 = left_i * s  # type: ignore[operator] # pyright:ignore[reportOperatorIssue]
        _1 = s * left_i  # type: ignore[operator] # pyright:ignore[reportOperatorIssue]
        left_i.mul(s)  # type: ignore[type-var] # pyright: ignore[reportArgumentType,reportCallIssue]
        left_i.rmul(s)  # type: ignore[type-var] # pyright: ignore[reportArgumentType,reportCallIssue]
>>>>>>> 76fed116
<|MERGE_RESOLUTION|>--- conflicted
+++ resolved
@@ -177,14 +177,7 @@
     s = "abc"
 
     if TYPE_CHECKING_INVALID_USAGE:
-<<<<<<< HEAD
-        left_i * s  # type: ignore[operator] # pyright:ignore[reportOperatorIssue]
-        s * left_i  # type: ignore[operator] # pyright:ignore[reportOperatorIssue]
-        left_i.mul(s)  # type: ignore[arg-type] # pyright: ignore[reportArgumentType,reportCallIssue]
-        left_i.rmul(s)  # type: ignore[arg-type] # pyright: ignore[reportArgumentType,reportCallIssue]
-=======
         _0 = left_i * s  # type: ignore[operator] # pyright:ignore[reportOperatorIssue]
         _1 = s * left_i  # type: ignore[operator] # pyright:ignore[reportOperatorIssue]
-        left_i.mul(s)  # type: ignore[type-var] # pyright: ignore[reportArgumentType,reportCallIssue]
-        left_i.rmul(s)  # type: ignore[type-var] # pyright: ignore[reportArgumentType,reportCallIssue]
->>>>>>> 76fed116
+        left_i.mul(s)  # type: ignore[arg-type] # pyright: ignore[reportArgumentType,reportCallIssue]
+        left_i.rmul(s)  # type: ignore[arg-type] # pyright: ignore[reportArgumentType,reportCallIssue]