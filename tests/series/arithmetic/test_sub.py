from datetime import (
    datetime,
    timedelta,
)
from typing import NoReturn

import numpy as np
from numpy import typing as npt  # noqa: F401
import pandas as pd
from typing_extensions import (
    Never,
    assert_type,
)

from tests import (
    TYPE_CHECKING_INVALID_USAGE,
    check,
)

anchor = datetime(2025, 8, 18)

# left operands
left_i = pd.DataFrame({"a": [1, 2, 3]})["a"]
left_ts = pd.DataFrame({"a": [anchor + timedelta(hours=h + 1) for h in range(3)]})["a"]
left_td = pd.DataFrame({"a": [timedelta(hours=h, minutes=1) for h in range(3)]})["a"]


def test_sub_i_py_scalar() -> None:
    """Test pd.Series[Any] (int) - Python native scalars"""
    b, i, f, c = True, 1, 1.0, 1j

    check(assert_type(left_i - b, pd.Series), pd.Series)
    check(assert_type(left_i - i, pd.Series), pd.Series)
    check(assert_type(left_i - f, pd.Series), pd.Series)
    check(assert_type(left_i - c, pd.Series), pd.Series)

    check(assert_type(b - left_i, pd.Series), pd.Series)
    check(assert_type(i - left_i, pd.Series), pd.Series)
    check(assert_type(f - left_i, pd.Series), pd.Series)
    check(assert_type(c - left_i, pd.Series), pd.Series)

    check(assert_type(left_i.sub(b), pd.Series), pd.Series)
    check(assert_type(left_i.sub(i), pd.Series), pd.Series)
    check(assert_type(left_i.sub(f), pd.Series), pd.Series)
    check(assert_type(left_i.sub(c), pd.Series), pd.Series)

    check(assert_type(left_i.rsub(b), pd.Series), pd.Series)
    check(assert_type(left_i.rsub(i), pd.Series), pd.Series)
    check(assert_type(left_i.rsub(f), pd.Series), pd.Series)
    check(assert_type(left_i.rsub(c), pd.Series), pd.Series)


def test_sub_i_py_sequence() -> None:
    """Test pd.Series[Any] (int) - Python native sequence"""
    b, i, f, c = [True, False, True], [2, 3, 5], [1.0, 2.0, 3.0], [1j, 1j, 4j]

    check(assert_type(left_i - b, pd.Series), pd.Series)
    check(assert_type(left_i - i, pd.Series), pd.Series)
    check(assert_type(left_i - f, pd.Series), pd.Series)
    check(assert_type(left_i - c, pd.Series), pd.Series)

    check(assert_type(b - left_i, pd.Series), pd.Series)
    check(assert_type(i - left_i, pd.Series), pd.Series)
    check(assert_type(f - left_i, pd.Series), pd.Series)
    check(assert_type(c - left_i, pd.Series), pd.Series)

    check(assert_type(left_i.sub(b), pd.Series), pd.Series)
    check(assert_type(left_i.sub(i), pd.Series), pd.Series)
    check(assert_type(left_i.sub(f), pd.Series), pd.Series)
    check(assert_type(left_i.sub(c), pd.Series), pd.Series)

    check(assert_type(left_i.rsub(b), pd.Series), pd.Series)
    check(assert_type(left_i.rsub(i), pd.Series), pd.Series)
    check(assert_type(left_i.rsub(f), pd.Series), pd.Series)
    check(assert_type(left_i.rsub(c), pd.Series), pd.Series)


def test_sub_i_numpy_array() -> None:
    """Test pd.Series[Any] (int) - numpy array"""
    b = np.array([True, False, True], np.bool_)
    i = np.array([2, 3, 5], np.int64)
    f = np.array([1.0, 2.0, 3.0], np.float64)
    c = np.array([1.1j, 2.2j, 4.1j], np.complex128)

    check(assert_type(left_i - b, pd.Series), pd.Series)
    check(assert_type(left_i - i, pd.Series), pd.Series)
    check(assert_type(left_i - f, pd.Series), pd.Series)
    check(assert_type(left_i - c, pd.Series), pd.Series)

    # `numpy` typing gives the corresponding `ndarray`s in the static type
    # checking, where our `__rsub__` cannot override. At runtime, they return
    # `Series`s.
    # `mypy` thinks the return types are `Any`, which is a bug.
    check(assert_type(b - left_i, NoReturn), pd.Series)  # type: ignore[assert-type]
    check(
        assert_type(i - left_i, "npt.NDArray[np.int64]"), pd.Series  # type: ignore[assert-type]
    )
    check(
        assert_type(f - left_i, "npt.NDArray[np.float64]"), pd.Series  # type: ignore[assert-type]
    )
    check(
        assert_type(c - left_i, "npt.NDArray[np.complex128]"), pd.Series  # type: ignore[assert-type]
    )

    check(assert_type(left_i.sub(b), pd.Series), pd.Series)
    check(assert_type(left_i.sub(i), pd.Series), pd.Series)
    check(assert_type(left_i.sub(f), pd.Series), pd.Series)
    check(assert_type(left_i.sub(c), pd.Series), pd.Series)

    check(assert_type(left_i.rsub(b), pd.Series), pd.Series)
    check(assert_type(left_i.rsub(i), pd.Series), pd.Series)
    check(assert_type(left_i.rsub(f), pd.Series), pd.Series)
    check(assert_type(left_i.rsub(c), pd.Series), pd.Series)


def test_sub_i_pd_series() -> None:
    """Test pd.Series[Any] (int) - pandas series"""
    a = pd.DataFrame({"a": [1, 2, 3]})["a"]
    b = pd.Series([True, False, True])
    i = pd.Series([2, 3, 5])
    f = pd.Series([1.0, 2.0, 3.0])
    c = pd.Series([1.1j, 2.2j, 4.1j])

    check(assert_type(left_i - a, pd.Series), pd.Series)
    check(assert_type(left_i - b, pd.Series), pd.Series)
    check(assert_type(left_i - i, pd.Series), pd.Series)
    check(assert_type(left_i - f, pd.Series), pd.Series)
    check(assert_type(left_i - c, pd.Series), pd.Series)

    check(assert_type(a - left_i, pd.Series), pd.Series)
    check(assert_type(b - left_i, pd.Series), pd.Series)
    check(assert_type(i - left_i, pd.Series), pd.Series)
    check(assert_type(f - left_i, pd.Series), pd.Series)
    check(assert_type(c - left_i, pd.Series), pd.Series)

    check(assert_type(left_i.sub(a), pd.Series), pd.Series)
    check(assert_type(left_i.sub(b), pd.Series), pd.Series)
    check(assert_type(left_i.sub(i), pd.Series), pd.Series)
    check(assert_type(left_i.sub(f), pd.Series), pd.Series)
    check(assert_type(left_i.sub(c), pd.Series), pd.Series)

    check(assert_type(left_i.rsub(a), pd.Series), pd.Series)
    check(assert_type(left_i.rsub(b), pd.Series), pd.Series)
    check(assert_type(left_i.rsub(i), pd.Series), pd.Series)
    check(assert_type(left_i.rsub(f), pd.Series), pd.Series)
    check(assert_type(left_i.rsub(c), pd.Series), pd.Series)


def test_sub_ts_py_datetime() -> None:
    """Test pd.Series[Any] (Timestamp | Timedelta) - Python native datetime"""
    s = anchor
    a = [s + timedelta(minutes=m) for m in range(3)]

    if TYPE_CHECKING_INVALID_USAGE:
        _0 = left_ts - s  # type: ignore[operator] # pyright: ignore[reportOperatorIssue]
        _1 = left_ts - a  # type: ignore[operator] # pyright: ignore[reportOperatorIssue]
        _2 = left_td - s  # type: ignore[operator] # pyright: ignore[reportOperatorIssue]
        _3 = left_td - a  # type: ignore[operator] # pyright: ignore[reportOperatorIssue]

<<<<<<< HEAD
    check(assert_type(s - left_ts, pd.Series), pd.Series, pd.Timedelta)
=======
        _4 = s - left_ts  # type: ignore[operator] # pyright: ignore[reportOperatorIssue]
        _5 = a - left_ts  # type: ignore[operator] # pyright: ignore[reportOperatorIssue]
        _6 = s - left_td  # type: ignore[operator] # pyright: ignore[reportOperatorIssue]
        _7 = a - left_td  # type: ignore[operator] # pyright: ignore[reportOperatorIssue]
>>>>>>> 669a2585

        left_ts.sub(s)  # type: ignore[arg-type] # pyright: ignore[reportArgumentType,reportCallIssue]
        left_ts.sub(a)  # type: ignore[arg-type] # pyright: ignore[reportArgumentType,reportCallIssue]
        left_td.sub(s)  # type: ignore[arg-type] # pyright: ignore[reportArgumentType,reportCallIssue]
        left_td.sub(a)  # type: ignore[arg-type] # pyright: ignore[reportArgumentType,reportCallIssue]

<<<<<<< HEAD
    check(assert_type(left_ts.rsub(s), pd.Series), pd.Series, pd.Timedelta)
=======
        left_ts.rsub(s)  # type: ignore[arg-type] # pyright: ignore[reportArgumentType,reportCallIssue]
        left_ts.rsub(a)  # type: ignore[arg-type] # pyright: ignore[reportArgumentType,reportCallIssue]
        left_td.rsub(s)  # type: ignore[arg-type] # pyright: ignore[reportArgumentType,reportCallIssue]
        left_td.rsub(a)  # type: ignore[arg-type] # pyright: ignore[reportArgumentType,reportCallIssue]
>>>>>>> 669a2585


def test_sub_ts_numpy_datetime() -> None:
    """Test pd.Series[Any] (Timestamp | Timedelta) - numpy datetime(s)"""
    s = np.datetime64(anchor)
    a = np.array([s + np.timedelta64(m, "m") for m in range(3)], np.datetime64)

    if TYPE_CHECKING_INVALID_USAGE:
        # We would like to have _1, _3, _5 and _7 below as invalid, but numpy.ndarray.__rsub__ overrides our efforts
        _0 = left_ts - s  # type: ignore[operator] # pyright: ignore[reportOperatorIssue]
        # _1 = left_ts - a
        _2 = left_td - s  # type: ignore[operator] # pyright: ignore[reportOperatorIssue]
        # _3 = left_td - a

<<<<<<< HEAD
    check(assert_type(s - left_ts, pd.Series), pd.Series, pd.Timedelta)
    # `numpy` typing gives the corresponding `ndarray`s in the static type
    # checking, where our `__rsub__` cannot override. At runtime, they return
    # `Series`s.
    check(assert_type(a - left_ts, "npt.NDArray[np.datetime64]"), pd.Series, pd.Timedelta)  # type: ignore[assert-type]
=======
        _4 = s - left_ts  # type: ignore[operator] # pyright: ignore[reportOperatorIssue]
        # _5 = a - left_ts
        _6 = s - left_td  # type: ignore[operator] # pyright: ignore[reportOperatorIssue]
        # _7 = a - left_td
>>>>>>> 669a2585

        left_ts.sub(s)  # type: ignore[arg-type] # pyright: ignore[reportArgumentType,reportCallIssue]
        left_ts.sub(a)  # type: ignore[arg-type] # pyright: ignore[reportArgumentType,reportCallIssue]
        left_td.sub(s)  # type: ignore[arg-type] # pyright: ignore[reportArgumentType,reportCallIssue]
        left_td.sub(a)  # type: ignore[arg-type] # pyright: ignore[reportArgumentType,reportCallIssue]

<<<<<<< HEAD
    check(assert_type(left_ts.rsub(s), pd.Series), pd.Series, pd.Timedelta)
    check(assert_type(left_ts.rsub(a), pd.Series), pd.Series, pd.Timedelta)
=======
        left_ts.rsub(s)  # type: ignore[arg-type] # pyright: ignore[reportArgumentType,reportCallIssue]
        left_ts.rsub(a)  # type: ignore[arg-type] # pyright: ignore[reportArgumentType,reportCallIssue]
        left_td.rsub(s)  # type: ignore[arg-type] # pyright: ignore[reportArgumentType,reportCallIssue]
        left_td.rsub(a)  # type: ignore[arg-type] # pyright: ignore[reportArgumentType,reportCallIssue]
>>>>>>> 669a2585


def test_sub_ts_pd_datetime() -> None:
    """Test pd.Series[Any] (Timestamp | Timedelta) - Pandas datetime(s)"""
    s = pd.Timestamp(anchor)
    a = pd.Series([s + pd.Timedelta(minutes=m) for m in range(3)])

<<<<<<< HEAD
    check(assert_type(left_ts - s, "TimedeltaSeries"), pd.Series, pd.Timedelta)
    check(assert_type(left_ts - a, "pd.Series[pd.Timedelta]"), pd.Series, pd.Timedelta)

    check(assert_type(s - left_ts, pd.Series), pd.Series, pd.Timedelta)
    check(assert_type(a - left_ts, pd.Series), pd.Series, pd.Timedelta)
=======
    if TYPE_CHECKING_INVALID_USAGE:
        _0 = left_ts - s  # type: ignore[operator] # pyright: ignore[reportOperatorIssue]
        assert_type(left_ts - a, Never)

        _2 = left_td - s  # type: ignore[operator] # pyright: ignore[reportOperatorIssue]
        assert_type(left_td - a, Never)

        _4 = s - left_ts  # type: ignore[operator] # pyright: ignore[reportOperatorIssue]
        assert_type(a - left_ts, Never)

        _6 = s - left_td  # type: ignore[operator] # pyright: ignore[reportOperatorIssue]
        assert_type(a - left_td, Never)

        left_ts.sub(s)  # type: ignore[arg-type] # pyright: ignore[reportArgumentType,reportCallIssue]

        def _type_checking_enabler_0() -> None:  # pyright: ignore[reportUnusedFunction]
            assert_type(left_ts.sub(a), Never)

        left_td.sub(s)  # type: ignore[arg-type] # pyright: ignore[reportArgumentType,reportCallIssue]

        def _type_checking_enabler_1() -> None:  # pyright: ignore[reportUnusedFunction]
            assert_type(left_td.sub(a), Never)

        left_ts.rsub(s)  # type: ignore[arg-type] # pyright: ignore[reportArgumentType,reportCallIssue]

        def _type_checking_enabler_2() -> None:  # pyright: ignore[reportUnusedFunction]
            assert_type(left_ts.rsub(a), Never)

        left_td.rsub(s)  # type: ignore[arg-type] # pyright: ignore[reportArgumentType,reportCallIssue]

        def _type_checking_enabler_3() -> None:  # pyright: ignore[reportUnusedFunction]
            assert_type(left_td.rsub(a), Never)

>>>>>>> 669a2585

def test_sub_str_py_str() -> None:
    """Test pd.Series[Any] (int) - Python str"""
    s = "abc"

<<<<<<< HEAD
    check(assert_type(left_ts.rsub(s), pd.Series), pd.Series, pd.Timedelta)
    check(assert_type(left_ts.rsub(a), pd.Series), pd.Series, pd.Timedelta)
=======
    if TYPE_CHECKING_INVALID_USAGE:
        _0 = left_i - s  # type: ignore[operator] # pyright:ignore[reportOperatorIssue]
        _1 = s - left_i  # type: ignore[operator] # pyright:ignore[reportOperatorIssue]
        left_i.sub(s)  # type: ignore[arg-type] # pyright: ignore[reportArgumentType,reportCallIssue]
        left_i.rsub(s)  # type: ignore[arg-type] # pyright: ignore[reportArgumentType,reportCallIssue]
>>>>>>> 669a2585
<|MERGE_RESOLUTION|>--- conflicted
+++ resolved
@@ -152,33 +152,35 @@
     a = [s + timedelta(minutes=m) for m in range(3)]
 
     if TYPE_CHECKING_INVALID_USAGE:
-        _0 = left_ts - s  # type: ignore[operator] # pyright: ignore[reportOperatorIssue]
+        assert_type(left_ts - s, Never)
         _1 = left_ts - a  # type: ignore[operator] # pyright: ignore[reportOperatorIssue]
-        _2 = left_td - s  # type: ignore[operator] # pyright: ignore[reportOperatorIssue]
+        assert_type(left_td - s, Never)
         _3 = left_td - a  # type: ignore[operator] # pyright: ignore[reportOperatorIssue]
 
-<<<<<<< HEAD
-    check(assert_type(s - left_ts, pd.Series), pd.Series, pd.Timedelta)
-=======
-        _4 = s - left_ts  # type: ignore[operator] # pyright: ignore[reportOperatorIssue]
+        assert_type(s - left_ts, Never)
         _5 = a - left_ts  # type: ignore[operator] # pyright: ignore[reportOperatorIssue]
-        _6 = s - left_td  # type: ignore[operator] # pyright: ignore[reportOperatorIssue]
+        assert_type(s - left_td, Never)
         _7 = a - left_td  # type: ignore[operator] # pyright: ignore[reportOperatorIssue]
->>>>>>> 669a2585
-
-        left_ts.sub(s)  # type: ignore[arg-type] # pyright: ignore[reportArgumentType,reportCallIssue]
+
+        def _type_checking_enabler_0() -> None:  # pyright: ignore[reportUnusedFunction]
+            assert_type(left_ts.sub(s), Never)
+
         left_ts.sub(a)  # type: ignore[arg-type] # pyright: ignore[reportArgumentType,reportCallIssue]
-        left_td.sub(s)  # type: ignore[arg-type] # pyright: ignore[reportArgumentType,reportCallIssue]
+
+        def _type_checking_enabler_1() -> None:  # pyright: ignore[reportUnusedFunction]
+            assert_type(left_td.sub(s), Never)
+
         left_td.sub(a)  # type: ignore[arg-type] # pyright: ignore[reportArgumentType,reportCallIssue]
 
-<<<<<<< HEAD
-    check(assert_type(left_ts.rsub(s), pd.Series), pd.Series, pd.Timedelta)
-=======
-        left_ts.rsub(s)  # type: ignore[arg-type] # pyright: ignore[reportArgumentType,reportCallIssue]
+        def _type_checking_enabler_2() -> None:  # pyright: ignore[reportUnusedFunction]
+            assert_type(left_td.rsub(s), Never)
+
         left_ts.rsub(a)  # type: ignore[arg-type] # pyright: ignore[reportArgumentType,reportCallIssue]
-        left_td.rsub(s)  # type: ignore[arg-type] # pyright: ignore[reportArgumentType,reportCallIssue]
+
+        def _type_checking_enabler_3() -> None:  # pyright: ignore[reportUnusedFunction]
+            assert_type(left_td.rsub(s), Never)
+
         left_td.rsub(a)  # type: ignore[arg-type] # pyright: ignore[reportArgumentType,reportCallIssue]
->>>>>>> 669a2585
 
 
 def test_sub_ts_numpy_datetime() -> None:
@@ -188,38 +190,39 @@
 
     if TYPE_CHECKING_INVALID_USAGE:
         # We would like to have _1, _3, _5 and _7 below as invalid, but numpy.ndarray.__rsub__ overrides our efforts
-        _0 = left_ts - s  # type: ignore[operator] # pyright: ignore[reportOperatorIssue]
+        assert_type(left_ts - s, Never)
         # _1 = left_ts - a
-        _2 = left_td - s  # type: ignore[operator] # pyright: ignore[reportOperatorIssue]
+        assert_type(left_td - s, Never)
         # _3 = left_td - a
 
-<<<<<<< HEAD
-    check(assert_type(s - left_ts, pd.Series), pd.Series, pd.Timedelta)
-    # `numpy` typing gives the corresponding `ndarray`s in the static type
-    # checking, where our `__rsub__` cannot override. At runtime, they return
-    # `Series`s.
-    check(assert_type(a - left_ts, "npt.NDArray[np.datetime64]"), pd.Series, pd.Timedelta)  # type: ignore[assert-type]
-=======
-        _4 = s - left_ts  # type: ignore[operator] # pyright: ignore[reportOperatorIssue]
+        assert_type(s - left_ts, Never)
         # _5 = a - left_ts
-        _6 = s - left_td  # type: ignore[operator] # pyright: ignore[reportOperatorIssue]
+        assert_type(s - left_td, Never)
         # _7 = a - left_td
->>>>>>> 669a2585
-
-        left_ts.sub(s)  # type: ignore[arg-type] # pyright: ignore[reportArgumentType,reportCallIssue]
-        left_ts.sub(a)  # type: ignore[arg-type] # pyright: ignore[reportArgumentType,reportCallIssue]
-        left_td.sub(s)  # type: ignore[arg-type] # pyright: ignore[reportArgumentType,reportCallIssue]
-        left_td.sub(a)  # type: ignore[arg-type] # pyright: ignore[reportArgumentType,reportCallIssue]
-
-<<<<<<< HEAD
-    check(assert_type(left_ts.rsub(s), pd.Series), pd.Series, pd.Timedelta)
-    check(assert_type(left_ts.rsub(a), pd.Series), pd.Series, pd.Timedelta)
-=======
-        left_ts.rsub(s)  # type: ignore[arg-type] # pyright: ignore[reportArgumentType,reportCallIssue]
-        left_ts.rsub(a)  # type: ignore[arg-type] # pyright: ignore[reportArgumentType,reportCallIssue]
-        left_td.rsub(s)  # type: ignore[arg-type] # pyright: ignore[reportArgumentType,reportCallIssue]
-        left_td.rsub(a)  # type: ignore[arg-type] # pyright: ignore[reportArgumentType,reportCallIssue]
->>>>>>> 669a2585
+
+        def _type_checking_enabler_0() -> None:  # pyright: ignore[reportUnusedFunction]
+            assert_type(left_ts.sub(s), Never)
+
+        def _type_checking_enabler_1() -> None:  # pyright: ignore[reportUnusedFunction]
+            assert_type(left_ts.sub(a), Never)
+
+        def _type_checking_enabler_2() -> None:  # pyright: ignore[reportUnusedFunction]
+            assert_type(left_td.sub(s), Never)
+
+        def _type_checking_enabler_3() -> None:  # pyright: ignore[reportUnusedFunction]
+            assert_type(left_td.sub(a), Never)
+
+        def _type_checking_enabler_4() -> None:  # pyright: ignore[reportUnusedFunction]
+            assert_type(left_ts.rsub(s), Never)
+
+        def _type_checking_enabler_5() -> None:  # pyright: ignore[reportUnusedFunction]
+            assert_type(left_ts.rsub(a), Never)
+
+        def _type_checking_enabler_6() -> None:  # pyright: ignore[reportUnusedFunction]
+            assert_type(left_td.rsub(s), Never)
+
+        def _type_checking_enabler_7() -> None:  # pyright: ignore[reportUnusedFunction]
+            assert_type(left_td.rsub(a), Never)
 
 
 def test_sub_ts_pd_datetime() -> None:
@@ -227,59 +230,54 @@
     s = pd.Timestamp(anchor)
     a = pd.Series([s + pd.Timedelta(minutes=m) for m in range(3)])
 
-<<<<<<< HEAD
-    check(assert_type(left_ts - s, "TimedeltaSeries"), pd.Series, pd.Timedelta)
-    check(assert_type(left_ts - a, "pd.Series[pd.Timedelta]"), pd.Series, pd.Timedelta)
-
-    check(assert_type(s - left_ts, pd.Series), pd.Series, pd.Timedelta)
-    check(assert_type(a - left_ts, pd.Series), pd.Series, pd.Timedelta)
-=======
-    if TYPE_CHECKING_INVALID_USAGE:
-        _0 = left_ts - s  # type: ignore[operator] # pyright: ignore[reportOperatorIssue]
-        assert_type(left_ts - a, Never)
-
-        _2 = left_td - s  # type: ignore[operator] # pyright: ignore[reportOperatorIssue]
-        assert_type(left_td - a, Never)
-
-        _4 = s - left_ts  # type: ignore[operator] # pyright: ignore[reportOperatorIssue]
-        assert_type(a - left_ts, Never)
-
-        _6 = s - left_td  # type: ignore[operator] # pyright: ignore[reportOperatorIssue]
-        assert_type(a - left_td, Never)
-
-        left_ts.sub(s)  # type: ignore[arg-type] # pyright: ignore[reportArgumentType,reportCallIssue]
+    if TYPE_CHECKING_INVALID_USAGE:
+        assert_type(left_ts - s, Never)
+        # assert_type(left_ts - a, Never)
+
+        assert_type(left_td - s, Never)
+        # assert_type(left_td - a, Never)
+
+        assert_type(s - left_ts, Never)
+        # assert_type(a - left_ts, Never)
+
+        assert_type(s - left_td, Never)
+        # assert_type(a - left_td, Never)
 
         def _type_checking_enabler_0() -> None:  # pyright: ignore[reportUnusedFunction]
-            assert_type(left_ts.sub(a), Never)
-
-        left_td.sub(s)  # type: ignore[arg-type] # pyright: ignore[reportArgumentType,reportCallIssue]
+            assert_type(left_ts.sub(s), Never)
 
         def _type_checking_enabler_1() -> None:  # pyright: ignore[reportUnusedFunction]
-            assert_type(left_td.sub(a), Never)
-
-        left_ts.rsub(s)  # type: ignore[arg-type] # pyright: ignore[reportArgumentType,reportCallIssue]
+            pass
+            # assert_type(left_ts.sub(a), Never)
 
         def _type_checking_enabler_2() -> None:  # pyright: ignore[reportUnusedFunction]
-            assert_type(left_ts.rsub(a), Never)
-
-        left_td.rsub(s)  # type: ignore[arg-type] # pyright: ignore[reportArgumentType,reportCallIssue]
+            assert_type(left_td.sub(s), Never)
 
         def _type_checking_enabler_3() -> None:  # pyright: ignore[reportUnusedFunction]
-            assert_type(left_td.rsub(a), Never)
-
->>>>>>> 669a2585
+            pass
+            # assert_type(left_td.sub(a), Never)
+
+        def _type_checking_enabler_4() -> None:  # pyright: ignore[reportUnusedFunction]
+            assert_type(left_ts.rsub(s), Never)
+
+        def _type_checking_enabler_5() -> None:  # pyright: ignore[reportUnusedFunction]
+            pass
+            # assert_type(left_ts.rsub(a), Never)
+
+        def _type_checking_enabler_6() -> None:  # pyright: ignore[reportUnusedFunction]
+            assert_type(left_td.rsub(s), Never)
+
+        def _type_checking_enabler_7() -> None:  # pyright: ignore[reportUnusedFunction]
+            pass
+            # assert_type(left_td.rsub(a), Never)
+
 
 def test_sub_str_py_str() -> None:
     """Test pd.Series[Any] (int) - Python str"""
     s = "abc"
 
-<<<<<<< HEAD
-    check(assert_type(left_ts.rsub(s), pd.Series), pd.Series, pd.Timedelta)
-    check(assert_type(left_ts.rsub(a), pd.Series), pd.Series, pd.Timedelta)
-=======
     if TYPE_CHECKING_INVALID_USAGE:
         _0 = left_i - s  # type: ignore[operator] # pyright:ignore[reportOperatorIssue]
         _1 = s - left_i  # type: ignore[operator] # pyright:ignore[reportOperatorIssue]
         left_i.sub(s)  # type: ignore[arg-type] # pyright: ignore[reportArgumentType,reportCallIssue]
-        left_i.rsub(s)  # type: ignore[arg-type] # pyright: ignore[reportArgumentType,reportCallIssue]
->>>>>>> 669a2585
+        left_i.rsub(s)  # type: ignore[arg-type] # pyright: ignore[reportArgumentType,reportCallIssue]