from datetime import (
    datetime,
    timedelta,
)
<<<<<<< HEAD
from typing import (
    TYPE_CHECKING,
    Any,
)
=======
from typing import Any
>>>>>>> c38b6a3c

import numpy as np
import pandas as pd
from typing_extensions import assert_type

from tests import (
    TYPE_CHECKING_INVALID_USAGE,
    check,
)

if TYPE_CHECKING:
    from pandas.core.series import TimedeltaSeries  # noqa: F401

anchor = datetime(2025, 8, 18)

# left operands
left_i = pd.DataFrame({"a": [1, 2, 3]})["a"]
left_ts = pd.DataFrame({"a": [anchor + timedelta(hours=h + 1) for h in range(3)]})["a"]
left_td = pd.DataFrame({"a": [timedelta(hours=h, minutes=1) for h in range(3)]})["a"]


def test_sub_i_py_scalar() -> None:
    """Test pd.Series[Any] (int) - Python native scalars"""
    b, i, f, c = True, 1, 1.0, 1j

    check(assert_type(left_i - b, pd.Series), pd.Series)
    check(assert_type(left_i - i, pd.Series), pd.Series)
    check(assert_type(left_i - f, pd.Series), pd.Series)
    check(assert_type(left_i - c, pd.Series), pd.Series)

    check(assert_type(b - left_i, pd.Series), pd.Series)
    check(assert_type(i - left_i, pd.Series), pd.Series)
    check(assert_type(f - left_i, pd.Series), pd.Series)
    check(assert_type(c - left_i, pd.Series), pd.Series)

    check(assert_type(left_i.sub(b), pd.Series), pd.Series)
    check(assert_type(left_i.sub(i), pd.Series), pd.Series)
    check(assert_type(left_i.sub(f), pd.Series), pd.Series)
    check(assert_type(left_i.sub(c), pd.Series), pd.Series)

    check(assert_type(left_i.rsub(b), pd.Series), pd.Series)
    check(assert_type(left_i.rsub(i), pd.Series), pd.Series)
    check(assert_type(left_i.rsub(f), pd.Series), pd.Series)
    check(assert_type(left_i.rsub(c), pd.Series), pd.Series)


def test_sub_i_py_sequence() -> None:
    """Test pd.Series[Any] (int) - Python native sequence"""
    b, i, f, c = [True, False, True], [2, 3, 5], [1.0, 2.0, 3.0], [1j, 1j, 4j]

    check(assert_type(left_i - b, pd.Series), pd.Series)
    check(assert_type(left_i - i, pd.Series), pd.Series)
    check(assert_type(left_i - f, pd.Series), pd.Series)
    check(assert_type(left_i - c, pd.Series), pd.Series)

    check(assert_type(b - left_i, pd.Series), pd.Series)
    check(assert_type(i - left_i, pd.Series), pd.Series)
    check(assert_type(f - left_i, pd.Series), pd.Series)
    check(assert_type(c - left_i, pd.Series), pd.Series)

    check(assert_type(left_i.sub(b), pd.Series), pd.Series)
    check(assert_type(left_i.sub(i), pd.Series), pd.Series)
    check(assert_type(left_i.sub(f), pd.Series), pd.Series)
    check(assert_type(left_i.sub(c), pd.Series), pd.Series)

    check(assert_type(left_i.rsub(b), pd.Series), pd.Series)
    check(assert_type(left_i.rsub(i), pd.Series), pd.Series)
    check(assert_type(left_i.rsub(f), pd.Series), pd.Series)
    check(assert_type(left_i.rsub(c), pd.Series), pd.Series)


def test_sub_i_numpy_array() -> None:
    """Test pd.Series[Any] (int) - numpy array"""
    b = np.array([True, False, True], np.bool_)
    i = np.array([2, 3, 5], np.int64)
    f = np.array([1.0, 2.0, 3.0], np.float64)
    c = np.array([1.1j, 2.2j, 4.1j], np.complex128)

    check(assert_type(left_i - b, pd.Series), pd.Series)
    check(assert_type(left_i - i, pd.Series), pd.Series)
    check(assert_type(left_i - f, pd.Series), pd.Series)
    check(assert_type(left_i - c, pd.Series), pd.Series)

    # `numpy` typing gives the corresponding `ndarray`s in the static type
<<<<<<< HEAD
    # checking, where our `__rsub_` cannot override. At runtime, they return
    # `Series`.
    # microsoft/pyright#10924
    check(
        assert_type(b - left_i, Any),  # pyright: ignore[reportAssertTypeFailure]
        pd.Series,
    )
    check(
        assert_type(i - left_i, Any),  # pyright: ignore[reportAssertTypeFailure]
        pd.Series,
    )
    check(
        assert_type(f - left_i, Any),  # pyright: ignore[reportAssertTypeFailure]
        pd.Series,
    )
    check(
=======
    # checking, where our `__rsub__` cannot override. At runtime, they return
    # `Series`.
    # microsoft/pyright#10924
    check(
        assert_type(b - left_i, Any),  # pyright: ignore[reportAssertTypeFailure]
        pd.Series,
    )
    check(
        assert_type(i - left_i, Any),  # pyright: ignore[reportAssertTypeFailure]
        pd.Series,
    )
    check(
        assert_type(f - left_i, Any),  # pyright: ignore[reportAssertTypeFailure]
        pd.Series,
    )
    check(
>>>>>>> c38b6a3c
        assert_type(c - left_i, Any),  # pyright: ignore[reportAssertTypeFailure]
        pd.Series,
    )

    check(assert_type(left_i.sub(b), pd.Series), pd.Series)
    check(assert_type(left_i.sub(i), pd.Series), pd.Series)
    check(assert_type(left_i.sub(f), pd.Series), pd.Series)
    check(assert_type(left_i.sub(c), pd.Series), pd.Series)

    check(assert_type(left_i.rsub(b), pd.Series), pd.Series)
    check(assert_type(left_i.rsub(i), pd.Series), pd.Series)
    check(assert_type(left_i.rsub(f), pd.Series), pd.Series)
    check(assert_type(left_i.rsub(c), pd.Series), pd.Series)


def test_sub_i_pd_series() -> None:
    """Test pd.Series[Any] (int) - pandas series"""
    a = pd.DataFrame({"a": [1, 2, 3]})["a"]
    b = pd.Series([True, False, True])
    i = pd.Series([2, 3, 5])
    f = pd.Series([1.0, 2.0, 3.0])
    c = pd.Series([1.1j, 2.2j, 4.1j])

    check(assert_type(left_i - a, pd.Series), pd.Series)
    check(assert_type(left_i - b, pd.Series), pd.Series)
    check(assert_type(left_i - i, pd.Series), pd.Series)
    check(assert_type(left_i - f, pd.Series), pd.Series)
    check(assert_type(left_i - c, pd.Series), pd.Series)

    check(assert_type(a - left_i, pd.Series), pd.Series)
    check(assert_type(b - left_i, pd.Series), pd.Series)
    check(assert_type(i - left_i, pd.Series), pd.Series)
    check(assert_type(f - left_i, pd.Series), pd.Series)
    check(assert_type(c - left_i, pd.Series), pd.Series)

    check(assert_type(left_i.sub(a), pd.Series), pd.Series)
    check(assert_type(left_i.sub(b), pd.Series), pd.Series)
    check(assert_type(left_i.sub(i), pd.Series), pd.Series)
    check(assert_type(left_i.sub(f), pd.Series), pd.Series)
    check(assert_type(left_i.sub(c), pd.Series), pd.Series)

    check(assert_type(left_i.rsub(a), pd.Series), pd.Series)
    check(assert_type(left_i.rsub(b), pd.Series), pd.Series)
    check(assert_type(left_i.rsub(i), pd.Series), pd.Series)
    check(assert_type(left_i.rsub(f), pd.Series), pd.Series)
    check(assert_type(left_i.rsub(c), pd.Series), pd.Series)


def test_sub_ts_py_datetime() -> None:
    """Test pd.Series[Any] (Timestamp | Timedelta) - Python native datetime"""
    s = anchor
    a = [s + timedelta(minutes=m) for m in range(3)]

    check(assert_type(left_ts - s, "TimedeltaSeries"), pd.Series, pd.Timedelta)
    if TYPE_CHECKING_INVALID_USAGE:
        _1 = left_ts - a  # type: ignore[operator] # pyright: ignore[reportOperatorIssue]
    check(assert_type(left_td - s, "TimedeltaSeries"), pd.Series, pd.Timedelta)
    if TYPE_CHECKING_INVALID_USAGE:
        _3 = left_td - a  # type: ignore[operator] # pyright: ignore[reportOperatorIssue]

    check(assert_type(s - left_ts, "TimedeltaSeries"), pd.Series, pd.Timedelta)
    if TYPE_CHECKING_INVALID_USAGE:
        _5 = a - left_ts  # type: ignore[operator] # pyright: ignore[reportOperatorIssue]
    check(assert_type(s - left_td, "TimedeltaSeries"), pd.Series, pd.Timedelta)
    if TYPE_CHECKING_INVALID_USAGE:
        _7 = a - left_td  # type: ignore[operator] # pyright: ignore[reportOperatorIssue]

    check(assert_type(left_ts.sub(s), "TimedeltaSeries"), pd.Series, pd.Timedelta)
    if TYPE_CHECKING_INVALID_USAGE:
        left_ts.sub(a)  # type: ignore[arg-type] # pyright: ignore[reportArgumentType,reportCallIssue]
    check(assert_type(left_td.sub(s), "TimedeltaSeries"), pd.Series, pd.Timedelta)
    if TYPE_CHECKING_INVALID_USAGE:
        left_td.sub(a)  # type: ignore[arg-type] # pyright: ignore[reportArgumentType,reportCallIssue]

    check(assert_type(left_td.rsub(s), "TimedeltaSeries"), pd.Series, pd.Timedelta)
    if TYPE_CHECKING_INVALID_USAGE:
        left_ts.rsub(a)  # type: ignore[arg-type] # pyright: ignore[reportArgumentType,reportCallIssue]
    check(assert_type(left_td.rsub(s), "TimedeltaSeries"), pd.Series, pd.Timedelta)
    if TYPE_CHECKING_INVALID_USAGE:
        left_td.rsub(a)  # type: ignore[arg-type] # pyright: ignore[reportArgumentType,reportCallIssue]


def test_sub_ts_numpy_datetime() -> None:
    """Test pd.Series[Any] (Timestamp | Timedelta) - numpy datetime(s)"""
    s = np.datetime64(anchor)
    a = np.array([s + np.timedelta64(m, "m") for m in range(3)], np.datetime64)

    check(assert_type(left_ts - s, "TimedeltaSeries"), pd.Series, pd.Timedelta)
    check(assert_type(left_ts - a, "TimedeltaSeries"), pd.Series, pd.Timedelta)
    check(assert_type(left_td - s, "TimedeltaSeries"), pd.Series, pd.Timedelta)
    check(assert_type(left_td - a, "TimedeltaSeries"), pd.Series, pd.Timedelta)

    # `numpy` typing gives the corresponding `ndarray`s in the static type
    # checking, where our `__rsub__` cannot override. At runtime, they return
    # `Series`.
    # microsoft/pyright#10924
    check(assert_type(s - left_ts, "TimedeltaSeries"), pd.Series, pd.Timedelta)
    check(
        assert_type(a - left_ts, Any),  # pyright: ignore[reportAssertTypeFailure]
        pd.Series,
        pd.Timedelta,
    )
    check(assert_type(s - left_td, "TimedeltaSeries"), pd.Series, pd.Timedelta)
    check(
        assert_type(a - left_td, Any),  # pyright: ignore[reportAssertTypeFailure]
        pd.Series,
        pd.Timedelta,
    )

    check(assert_type(left_ts.sub(s), "TimedeltaSeries"), pd.Series, pd.Timedelta)
    check(assert_type(left_ts.sub(a), "TimedeltaSeries"), pd.Series, pd.Timedelta)
    check(assert_type(left_td.sub(s), "TimedeltaSeries"), pd.Series, pd.Timedelta)
    check(assert_type(left_td.sub(a), "TimedeltaSeries"), pd.Series, pd.Timedelta)

    check(assert_type(left_ts.rsub(s), "TimedeltaSeries"), pd.Series, pd.Timedelta)
    check(assert_type(left_ts.rsub(a), "TimedeltaSeries"), pd.Series, pd.Timedelta)
    check(assert_type(left_td.rsub(s), "TimedeltaSeries"), pd.Series, pd.Timedelta)
    check(assert_type(left_td.rsub(a), "TimedeltaSeries"), pd.Series, pd.Timedelta)


def test_sub_ts_pd_datetime() -> None:
    """Test pd.Series[Any] (Timestamp | Timedelta) - Pandas datetime(s)"""
    s = pd.Timestamp(anchor)
    a = pd.Series([s + pd.Timedelta(minutes=m) for m in range(3)])

    check(assert_type(left_ts - s, "TimedeltaSeries"), pd.Series, pd.Timedelta)
    check(assert_type(left_ts - a, "pd.Series[pd.Timedelta]"), pd.Series, pd.Timedelta)
    check(assert_type(left_td - s, "TimedeltaSeries"), pd.Series, pd.Timedelta)
    check(assert_type(left_td - a, "pd.Series[pd.Timedelta]"), pd.Series, pd.Timedelta)

    left_ts.__rsub__(s)
    check(assert_type(s - left_ts, "TimedeltaSeries"), pd.Series, pd.Timedelta)
    check(assert_type(a - left_ts, pd.Series), pd.Series, pd.Timedelta)
    check(assert_type(s - left_td, "TimedeltaSeries"), pd.Series, pd.Timedelta)
    check(assert_type(a - left_td, pd.Series), pd.Series, pd.Timedelta)

    check(assert_type(left_ts.sub(s), "TimedeltaSeries"), pd.Series, pd.Timedelta)
    check(
        assert_type(left_ts.sub(a), "pd.Series[pd.Timedelta]"), pd.Series, pd.Timedelta
    )
    check(assert_type(left_td.sub(s), "TimedeltaSeries"), pd.Series, pd.Timedelta)
    check(
        assert_type(left_td.sub(a), "pd.Series[pd.Timedelta]"), pd.Series, pd.Timedelta
    )

    check(assert_type(left_ts.rsub(s), "TimedeltaSeries"), pd.Series, pd.Timedelta)
    check(assert_type(left_ts.rsub(a), pd.Series), pd.Series, pd.Timedelta)
    check(assert_type(left_td.rsub(s), "TimedeltaSeries"), pd.Series, pd.Timedelta)
    check(assert_type(left_td.rsub(a), pd.Series), pd.Series, pd.Timedelta)


def test_sub_str_py_str() -> None:
    """Test pd.Series[Any] (int) - Python str"""
    s = "abc"

    if TYPE_CHECKING_INVALID_USAGE:
        _0 = left_i - s  # type: ignore[operator] # pyright:ignore[reportOperatorIssue]
        _1 = s - left_i  # type: ignore[operator] # pyright:ignore[reportOperatorIssue]
        left_i.sub(s)  # type: ignore[arg-type] # pyright: ignore[reportArgumentType,reportCallIssue]
        left_i.rsub(s)  # type: ignore[arg-type] # pyright: ignore[reportArgumentType,reportCallIssue]<|MERGE_RESOLUTION|>--- conflicted
+++ resolved
@@ -2,14 +2,10 @@
     datetime,
     timedelta,
 )
-<<<<<<< HEAD
 from typing import (
     TYPE_CHECKING,
     Any,
 )
-=======
-from typing import Any
->>>>>>> c38b6a3c
 
 import numpy as np
 import pandas as pd
@@ -94,24 +90,6 @@
     check(assert_type(left_i - c, pd.Series), pd.Series)
 
     # `numpy` typing gives the corresponding `ndarray`s in the static type
-<<<<<<< HEAD
-    # checking, where our `__rsub_` cannot override. At runtime, they return
-    # `Series`.
-    # microsoft/pyright#10924
-    check(
-        assert_type(b - left_i, Any),  # pyright: ignore[reportAssertTypeFailure]
-        pd.Series,
-    )
-    check(
-        assert_type(i - left_i, Any),  # pyright: ignore[reportAssertTypeFailure]
-        pd.Series,
-    )
-    check(
-        assert_type(f - left_i, Any),  # pyright: ignore[reportAssertTypeFailure]
-        pd.Series,
-    )
-    check(
-=======
     # checking, where our `__rsub__` cannot override. At runtime, they return
     # `Series`.
     # microsoft/pyright#10924
@@ -128,7 +106,6 @@
         pd.Series,
     )
     check(
->>>>>>> c38b6a3c
         assert_type(c - left_i, Any),  # pyright: ignore[reportAssertTypeFailure]
         pd.Series,
     )
