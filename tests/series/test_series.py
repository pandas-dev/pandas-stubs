from __future__ import annotations

from collections.abc import (
    Callable,
    Hashable,
    Iterable,
    Iterator,
    Sequence,
)
import datetime
from decimal import Decimal
from enum import Enum
import io
from pathlib import Path
import platform
import re
import sys
from typing import (
    TYPE_CHECKING,
    Any,
    Generic,
    Literal,
    TypeAlias,
    TypedDict,
    TypeVar,
    cast,
)

import numpy as np
import pandas as pd
from pandas.api.extensions import (
    ExtensionArray,
    ExtensionDtype,
)
from pandas.api.typing import NAType
from pandas.core.arrays.datetimes import DatetimeArray
from pandas.core.arrays.string_ import StringArray
from pandas.core.arrays.timedeltas import TimedeltaArray
from pandas.core.window import ExponentialMovingWindow
from pandas.core.window.expanding import Expanding
from pandas.core.window.rolling import Rolling
import pytest
from typing_extensions import (
    Never,
    Self,
    assert_type,
)
import xarray as xr

from pandas._libs.tslibs.offsets import Day
from pandas._typing import (
    DtypeObj,
    Scalar,
)

from pandas.core.dtypes.dtypes import CategoricalDtype  # noqa F401

from tests import (
    PD_LTE_23,
    TYPE_CHECKING_INVALID_USAGE,
    WINDOWS,
    check,
    ensure_clean,
    np_1darray,
<<<<<<< HEAD
    np_1darray_anyint,
    np_1darray_bool,
    np_1darray_bytes,
    np_1darray_complex,
    np_1darray_datetime,
    np_1darray_float,
    np_1darray_object,
    np_1darray_str,
    np_1darray_timedelta,
=======
    np_1darray_bool,
    np_ndarray_num,
>>>>>>> 71d53e82
    pytest_warns_bounded,
)
from tests.extension.decimal.array import DecimalDtype

from pandas.io.formats.format import EngFormatter
from pandas.tseries.offsets import (
    BaseOffset,
    BDay,
    BQuarterEnd,
    MonthEnd,
    Week,
    YearEnd,
)

if TYPE_CHECKING:
    from tests import (
        BooleanDtypeArg,
        BytesDtypeArg,
        CategoryDtypeArg,
        ComplexDtypeArg,
        FloatDtypeArg,
        IntDtypeArg,
        ObjectDtypeArg,
        StrDtypeArg,
        TimedeltaDtypeArg,
        TimestampDtypeArg,
        UIntDtypeArg,
        VoidDtypeArg,
    )

if not PD_LTE_23:
    from pandas.errors import Pandas4Warning  # type: ignore[attr-defined]  # pyright: ignore  # isort: skip
else:
    Pandas4Warning: TypeAlias = FutureWarning  # type: ignore[no-redef]

# Tests will use numpy 2.1 in python 3.10 or later
# From Numpy 2.1 __init__.pyi
_DTypeKind: TypeAlias = Literal[
    "b",  # boolean
    "i",  # signed integer
    "u",  # unsigned integer
    "f",  # floating-point
    "c",  # complex floating-point
    "m",  # timedelta64
    "M",  # datetime64
    "O",  # python object
    "S",  # byte-string (fixed-width)
    "U",  # unicode-string (fixed-width)
    "V",  # void
    "T",  # unicode-string (variable-width)
]

T = TypeVar("T")
T_co = TypeVar("T_co", covariant=True)


def test_types_init() -> None:
    pd.Series(1)
    pd.Series((1, 2, 3))
    pd.Series(np.array([1, 2, 3]))
    pd.Series(pd.NaT)
    pd.Series(pd.NA)
    pd.Series(data=[1, 2, 3, 4], name="series")
    pd.Series(data=[1, 2, 3, 4], dtype=np.int8)
    pd.Series(data={"row1": [1, 2], "row2": [3, 4]})
    pd.Series(data=[1, 2, 3, 4], index=[4, 3, 2, 1], copy=True)
    # GH 90
    dt: pd.DatetimeIndex = pd.to_datetime(
        [1, 2], unit="D", origin=pd.Timestamp("01/01/2000")
    )
    pd.Series(data=dt, index=None)
    pd.Series(data=[1, 2, 3, 4], dtype=int, index=None)
    pd.Series(data={"row1": [1, 2], "row2": [3, 4]}, dtype=int, index=None)
    pd.Series(data=[1, 2, 3, 4], index=None)
    pd.Series(data={"row1": [1, 2], "row2": [3, 4]}, index=None)

    groupby = pd.Series(np.array([1, 2])).groupby(level=0)
    resampler = pd.Series(np.array([1, 2]), index=dt).resample("1D")
    pd.Series(data=groupby)
    pd.Series(data=resampler)

    pd.Series([], pd.DatetimeIndex([]), float, "name")
    check(
        assert_type(pd.Series([1.0], pd.DatetimeIndex([1]), float), "pd.Series[float]"),
        pd.Series,
        float,
    )
    check(
        assert_type(pd.Series([1.0], pd.Index([1]), float, "f"), "pd.Series[float]"),
        pd.Series,
        float,
    )


def test_types_any() -> None:
    check(assert_type(pd.Series([False, False]).any(), np.bool), np.bool)
    check(assert_type(pd.Series([False, False]).any(bool_only=False), np.bool), np.bool)
    check(assert_type(pd.Series([np.nan]).any(skipna=False), np.bool), np.bool)


def test_types_all() -> None:
    check(assert_type(pd.Series([False, False]).all(), np.bool), np.bool)
    check(assert_type(pd.Series([False, False]).all(bool_only=False), np.bool), np.bool)
    check(assert_type(pd.Series([np.nan]).all(skipna=False), np.bool), np.bool)


def test_types_csv() -> None:
    s = pd.Series(data=[1, 2, 3])
    check(assert_type(s.to_csv(), str), str)

    with ensure_clean() as path:
        s.to_csv(path)
        check(assert_type(pd.read_csv(path), pd.DataFrame), pd.DataFrame)

    with ensure_clean() as path:
        s.to_csv(Path(path))
        check(assert_type(pd.read_csv(Path(path)), pd.DataFrame), pd.DataFrame)

    # This keyword was added in 1.1.0 https://pandas.pydata.org/docs/whatsnew/v1.1.0.html
    with ensure_clean() as path:
        s.to_csv(path, errors="replace")
        check(assert_type(pd.read_csv(path), pd.DataFrame), pd.DataFrame)


def test_types_copy() -> None:
    s = pd.Series(data=[1, 2, 3, 4])
    check(assert_type(s.copy(), "pd.Series[int]"), pd.Series, np.integer)


def test_types_select() -> None:
    s = pd.Series(data={"row1": 1, "row2": 2})
    if PD_LTE_23:
        # Not valid in 3.0
        with pytest_warns_bounded(
            FutureWarning,
            "Series.__getitem__ treating keys as positions is deprecated",
            lower="2.0.99",
        ):
            s[0]
    check(assert_type(s[1:], "pd.Series[int]"), pd.Series, np.integer)


def test_types_iloc_iat() -> None:
    s = pd.Series(data={"row1": 1, "row2": 2})
    s2 = pd.Series(data=[1, 2])
    s.loc["row1"]
    s.iat[0]
    s2.loc[0]
    s2.iat[0]


def test_types_loc_at() -> None:
    s = pd.Series(data={"row1": 1, "row2": 2})
    s2 = pd.Series(data=[1, 2])
    s.loc["row1"]
    s.at["row1"]
    s2.loc[1]
    s2.at[1]


def test_multiindex_loc() -> None:
    s = pd.Series(
        [1, 2, 3, 4], index=pd.MultiIndex.from_product([[1, 2], ["a", "b"]]), dtype=int
    )
    check(assert_type(s.loc[1, :], "pd.Series[int]"), pd.Series, np.int_)
    check(assert_type(s.loc[pd.Index([1]), :], "pd.Series[int]"), pd.Series, np.int_)
    check(assert_type(s.loc[1, "a"], int), np.int_)


def test_multiindex_loc_str_tuple() -> None:
    s = pd.Series(
        [1, 2, 3, 4, 5, 6],
        index=pd.MultiIndex.from_product([["A", "B"], ["c", "d", "e"]]),
        dtype=int,
    )
    check(assert_type(s.loc[("A", "c")], int), np.int_)
    check(
        assert_type(s.loc[[("A", "c"), ("B", "d")]], "pd.Series[int]"),
        pd.Series,
        np.int_,
    )


def test_types_boolean_indexing() -> None:
    s = pd.Series([0, 1, 2])
    s[s > 1]
    s[s]


def test_types_df_to_df_comparison() -> None:
    s = pd.Series(data={"col1": [1, 2]})
    s2 = pd.Series(data={"col1": [3, 2]})
    check(assert_type(s > s2, "pd.Series[bool]"), pd.Series, np.bool)
    check(assert_type(s >= s2, "pd.Series[bool]"), pd.Series, np.bool)
    check(assert_type(s < s2, "pd.Series[bool]"), pd.Series, np.bool)
    check(assert_type(s <= s2, "pd.Series[bool]"), pd.Series, np.bool)
    check(assert_type(s == s2, "pd.Series[bool]"), pd.Series, np.bool)


def test_types_head_tail() -> None:
    s = pd.Series([0, 1, 2])
    s.head(1)
    s.tail(1)


def test_types_sample() -> None:
    s = pd.Series([0, 1, 2])
    s.sample(frac=0.5)
    s.sample(n=1)


def test_types_nlargest_nsmallest() -> None:
    s = pd.Series([0, 1, 2])
    s.nlargest(1)
    s.nlargest(1, "first")
    s.nsmallest(1, "last")
    s.nsmallest(1, "all")


def test_types_filter() -> None:
    s = pd.Series(data=[1, 2, 3, 4], index=["cow", "coal", "coalesce", ""])
    s.filter(items=["cow"])
    s.filter(regex="co.*")
    s.filter(like="al")


def test_types_setting() -> None:
    s = pd.Series([0, 1, 2])
    s[3] = 4
    s[s == 1] = 5
    s[:] = 3


def test_types_drop() -> None:
    s = pd.Series([0, 1, 2])
    check(assert_type(s.drop(0), "pd.Series[int]"), pd.Series, np.integer)
    check(assert_type(s.drop([0, 1]), "pd.Series[int]"), pd.Series, np.integer)
    check(assert_type(s.drop(0, axis=0), "pd.Series[int]"), pd.Series, np.integer)
    assert assert_type(s.drop([0, 1], inplace=True, errors="raise"), None) is None
    assert assert_type(s.drop([0, 1], inplace=True, errors="ignore"), None) is None
    # GH 302
    s = pd.Series([0, 1, 2])
    check(
        assert_type(s.drop(pd.Index([0, 1])), "pd.Series[int]"), pd.Series, np.integer
    )
    check(
        assert_type(s.drop(index=pd.Index([0, 1])), "pd.Series[int]"),
        pd.Series,
        np.integer,
    )


def test_arguments_drop() -> None:
    # GH 950
    s = pd.Series([0, 1, 2])
    if TYPE_CHECKING_INVALID_USAGE:
        _res1 = s.drop()  # type: ignore[call-overload] # pyright: ignore[reportCallIssue]
        _res2 = s.drop([0], columns=["col1"])  # type: ignore[call-overload] # pyright: ignore[reportCallIssue, reportArgumentType]
        _res3 = s.drop([0], index=[0])  # type: ignore[call-overload] # pyright: ignore[reportCallIssue, reportArgumentType]

    def _never_checker0() -> None:  # pyright: ignore[reportUnusedFunction]
        assert_type(s.drop(columns=None), Never)

    def _never_checker1() -> None:  # pyright: ignore[reportUnusedFunction]
        assert_type(s.drop(index=None), Never)

    def _never_checker2() -> None:  # pyright: ignore[reportUnusedFunction]
        assert_type(s.drop(None), Never)


def test_types_drop_multilevel() -> None:
    index = pd.MultiIndex(
        levels=[["top", "bottom"], ["first", "second", "third"]],
        codes=[[0, 0, 0, 1, 1, 1], [0, 1, 2, 0, 1, 2]],
    )
    s = pd.Series(data=[1, 2, 3, 4, 5, 6], index=index)
    check(
        assert_type(s.drop(labels="first", level=1), "pd.Series[int]"),
        pd.Series,
        np.integer,
    )


def test_types_drop_duplicates() -> None:
    s = pd.Series([1.0, 2.0, 2.0])
    check(assert_type(s.drop_duplicates(), "pd.Series[float]"), pd.Series, float)
    assert assert_type(s.drop_duplicates(inplace=True), None) is None
    assert (
        assert_type(s.drop_duplicates(inplace=True, ignore_index=False), None) is None
    )


def test_types_dropna() -> None:
    s = pd.Series([1.0, np.nan, np.nan])
    check(assert_type(s.dropna(), "pd.Series[float]"), pd.Series, float)
    assert assert_type(s.dropna(axis=0, inplace=True), None) is None
    assert assert_type(s.dropna(axis=0, inplace=True, ignore_index=True), None) is None


def test_pop() -> None:
    # Testing pop support for hashable types
    # Due to the bug in https://github.com/pandas-dev/pandas-stubs/issues/627
    class MyEnum(Enum):
        FIRST = "tayyar"
        SECOND = "haydar"

    s = pd.Series([3.2, 4.3], index=[MyEnum.FIRST, MyEnum.SECOND], dtype=float)
    res = s.pop(MyEnum.FIRST)
    check(assert_type(res, float), np.float64)

    s2 = pd.Series([3, 5], index=["alibaba", "zuhuratbaba"], dtype=int)
    check(assert_type(s2.pop("alibaba"), int), np.int_)


def test_types_fillna() -> None:
    s = pd.Series([1.0, np.nan, np.nan, 3.0])
    check(assert_type(s.fillna(0), "pd.Series[float]"), pd.Series, float)
    check(assert_type(s.fillna(0, axis="index"), "pd.Series[float]"), pd.Series, float)
    check(
        assert_type(s.fillna(0, axis=0), "pd.Series[float]"),
        pd.Series,
        float,
    )
    assert assert_type(s.fillna(0, inplace=True), None) is None
    check(assert_type(s.fillna(0), "pd.Series[float]"), pd.Series, float)
    check(
        assert_type(s.fillna(0, limit=1), "pd.Series[float]"),
        pd.Series,
        float,
    )
    # GH 263
    check(assert_type(s.fillna(pd.NA), "pd.Series[float]"), pd.Series, float)


def test_types_sort_index() -> None:
    s = pd.Series([1, 2, 3], index=[2, 3, 1])
    check(assert_type(s.sort_index(), "pd.Series[int]"), pd.Series, np.integer)
    check(
        assert_type(s.sort_index(ascending=False), "pd.Series[int]"),
        pd.Series,
        np.integer,
    )
    assert assert_type(s.sort_index(ascending=False, inplace=True), None) is None
    check(
        assert_type(s.sort_index(kind="mergesort"), "pd.Series[int]"),
        pd.Series,
        np.integer,
    )


# This was added in 1.1.0 https://pandas.pydata.org/docs/whatsnew/v1.1.0.html
def test_types_sort_index_with_key() -> None:
    s = pd.Series([1, 2, 3], index=["a", "B", "c"])
    check(
        assert_type(s.sort_index(key=lambda k: k.str.lower()), "pd.Series[int]"),
        pd.Series,
        np.integer,
    )


def test_types_sort_values() -> None:
    s = pd.Series([4, 2, 1, 3])
    check(assert_type(s.sort_values(), "pd.Series[int]"), pd.Series, np.integer)
    if TYPE_CHECKING_INVALID_USAGE:
        check(assert_type(s.sort_values(0), pd.Series), pd.Series)  # type: ignore[assert-type,call-overload] # pyright: ignore[reportAssertTypeFailure,reportCallIssue]
    check(assert_type(s.sort_values(axis=0), "pd.Series[int]"), pd.Series, np.integer)
    check(
        assert_type(s.sort_values(ascending=False), "pd.Series[int]"),
        pd.Series,
        np.integer,
    )
    assert assert_type(s.sort_values(inplace=True, kind="quicksort"), None) is None
    check(
        assert_type(s.sort_values(na_position="last"), "pd.Series[int]"),
        pd.Series,
        np.integer,
    )
    check(
        assert_type(s.sort_values(ignore_index=True), "pd.Series[int]"),
        pd.Series,
        np.integer,
    )


# This was added in 1.1.0 https://pandas.pydata.org/docs/whatsnew/v1.1.0.html
def test_types_sort_values_with_key() -> None:
    s = pd.Series([1, 2, 3], index=[2, 3, 1])
    check(
        assert_type(s.sort_values(key=lambda k: -k), "pd.Series[int]"),
        pd.Series,
        np.integer,
    )


def test_types_shift() -> None:
    """Test shift operator on series with different arguments."""
    s = pd.Series([1, 2, 3], index=pd.date_range("2020", periods=3))
    check(assert_type(s.shift(), pd.Series), pd.Series, np.floating)
    check(
        assert_type(s.shift(axis=0, periods=1), pd.Series),
        pd.Series,
        np.floating,
    )
    check(assert_type(s.shift(-1, fill_value=0), pd.Series), pd.Series, np.integer)
    check(assert_type(s.shift(freq="1D"), pd.Series), pd.Series, np.integer)
    check(assert_type(s.shift(freq=BDay(1)), pd.Series), pd.Series, np.integer)
    check(assert_type(s.shift(freq=BQuarterEnd(5)), pd.Series), pd.Series, np.integer)
    check(assert_type(s.shift(freq=MonthEnd(3)), pd.Series), pd.Series, np.integer)
    check(assert_type(s.shift(freq=Week(4)), pd.Series), pd.Series, np.integer)
    check(assert_type(s.shift(freq=YearEnd(2)), pd.Series), pd.Series, np.integer)


def test_series_pct_change() -> None:
    s = pd.Series([1, 2, 3], index=pd.date_range("2020", periods=3))
    check(assert_type(s.pct_change(), "pd.Series[float]"), pd.Series, np.floating)
    check(
        assert_type(s.pct_change(fill_method=None), "pd.Series[float]"),
        pd.Series,
        np.floating,
    )
    check(
        assert_type(s.pct_change(periods=-1), "pd.Series[float]"),
        pd.Series,
        np.floating,
    )


def test_types_rank() -> None:
    s = pd.Series([1, 1, 2, 5, 6, np.nan])
    s.rank()
    s.rank(axis=0, na_option="bottom")
    s.rank(method="min", pct=True)
    s.rank(method="dense", ascending=True)
    s.rank(method="first", numeric_only=True)
    s2 = pd.Series([1, 1, 2, 5, 6, np.nan])
    s2.rank(method="first", numeric_only=True)


def test_types_mean() -> None:
    s = pd.Series([1, 2, 3, np.nan])
    check(
        assert_type(s.groupby(level=0).mean(), "pd.Series[float]"),
        pd.Series,
        np.float64,
    )
    check(assert_type(s.mean(skipna=False), float), float)
    check(assert_type(s.mean(numeric_only=False), float), float)


def test_types_median() -> None:
    s = pd.Series([1, 2, 3, np.nan])
    check(
        assert_type(s.groupby(level=0).median(), "pd.Series[float]"),
        pd.Series,
        np.float64,
    )
    check(assert_type(s.median(skipna=False), float), float)
    check(assert_type(s.median(numeric_only=False), float), float)


def test_types_sum() -> None:
    s = pd.Series([1, 2, 3, np.nan])
    s.sum()
    s.groupby(level=0).sum()
    s.sum(skipna=False)
    s.sum(numeric_only=False)
    s.sum(min_count=4)

    # Note:
    # 1. Return types of `series.groupby(...).sum(...)` are NOT tested
    #    (waiting for stubs).
    # 2. Runtime return types of `series.sum(min_count=...)` are NOT
    #    tested (because of potential `nan`s).

    s0 = assert_type(pd.Series([1.0, 2.0, 3.0, np.nan]), "pd.Series[float]")
    check(assert_type(s0.sum(), float), np.float64)
    check(assert_type(s0.sum(skipna=False), float), np.float64)
    check(assert_type(s0.sum(numeric_only=False), float), np.float64)
    assert_type(s0.sum(min_count=4), float)

    s1 = assert_type(pd.Series([False, True], dtype=bool), "pd.Series[bool]")
    check(assert_type(s1.sum(), "int"), np.integer)
    check(assert_type(s1.sum(skipna=False), "int"), np.integer)
    check(assert_type(s1.sum(numeric_only=False), "int"), np.integer)
    assert_type(s1.sum(min_count=4), "int")

    s2 = assert_type(pd.Series([0, 1], dtype=int), "pd.Series[int]")
    check(assert_type(s2.sum(), "int"), np.integer)
    check(assert_type(s2.sum(skipna=False), "int"), np.integer)
    check(assert_type(s2.sum(numeric_only=False), "int"), np.integer)
    assert_type(s2.sum(min_count=4), "int")

    s3 = assert_type(pd.Series([1, 2, 3, np.nan], dtype=float), "pd.Series[float]")
    check(assert_type(s3.sum(), "float"), np.float64)
    check(assert_type(s3.sum(skipna=False), "float"), np.float64)
    check(assert_type(s3.sum(numeric_only=False), "float"), np.float64)
    assert_type(s3.sum(min_count=4), "float")


def test_types_cumsum() -> None:
    s = pd.Series([1, 2, 3, np.nan])
    s.cumsum()
    s.cumsum(axis=0)
    s.cumsum(skipna=False)


def test_types_min() -> None:
    s = pd.Series([1, 2, 3, np.nan])
    s.min()
    s.min(axis=0)
    s.groupby(level=0).min()
    s.min(skipna=False)


def test_types_max() -> None:
    s = pd.Series([1, 2, 3, np.nan])
    s.max()
    s.max(axis=0)
    s.groupby(level=0).max()
    s.max(skipna=False)


def test_types_groupby_level() -> None:
    # GH 836
    index = pd.MultiIndex.from_tuples(
        [(0, 0, 1), (0, 1, 2), (0, 0, 3)], names=["col1", "col2", "col3"]
    )
    s = pd.Series([1, 2, 3], index=index)
    check(
        assert_type(s.groupby(level=["col1", "col2"]).sum(), "pd.Series[int]"),
        pd.Series,
        np.integer,
    )


def test_types_quantile() -> None:
    s = pd.Series([1, 2, 3, 10])
    s.quantile([0.25, 0.5])
    s.quantile(0.75)
    s.quantile()
    s.quantile(interpolation="nearest")


def test_types_clip() -> None:
    """Test different overloads of Series.clip GH984."""
    s = pd.Series([-10, 2, 3, 10])
    lower = pd.Series([-10, -10, -3, -10])
    upper = pd.Series([50, 52, 53, 51])
    check(
        assert_type(s.clip(lower=None, upper=None), "pd.Series[int]"),
        pd.Series,
        np.integer,
    )
    check(
        assert_type(s.clip(lower=0, upper=5), "pd.Series[int]"), pd.Series, np.integer
    )
    check(
        assert_type(s.clip(lower=0, upper=None), "pd.Series[int]"),
        pd.Series,
        np.integer,
    )
    check(
        assert_type(s.clip(lower=None, upper=5), "pd.Series[int]"),
        pd.Series,
        np.integer,
    )
    check(
        assert_type(s.clip(lower=None, upper=None, inplace=True), "pd.Series[int]"),
        pd.Series,
        np.integer,
    )
    check(assert_type(s.clip(lower=0, upper=5, inplace=True), None), type(None))
    check(assert_type(s.clip(lower=0, upper=None, inplace=True), None), type(None))
    check(
        assert_type(s.clip(lower=None, upper=None, inplace=True), "pd.Series[int]"),
        pd.Series,
        np.integer,
    )
    check(
        assert_type(s.clip(lower=None, upper=5, inplace=True), None),
        type(None),
    )
    check(
        assert_type(s.clip(lower=lower, upper=upper), "pd.Series[int]"),
        pd.Series,
        np.integer,
    )
    check(
        assert_type(s.clip(lower=lower, upper=upper, axis=0), "pd.Series[int]"),
        pd.Series,
        np.integer,
    )
    check(
        assert_type(s.clip(lower=lower, upper=upper, axis="index"), "pd.Series[int]"),
        pd.Series,
        np.integer,
    )
    check(assert_type(s.clip(lower=lower, upper=upper, inplace=True), None), type(None))
    check(
        assert_type(s.clip(lower=lower, upper=upper, axis=0, inplace=True), None),
        type(None),
    )
    check(
        assert_type(s.clip(lower=lower, upper=upper, axis="index", inplace=True), None),
        type(None),
    )

    # without lower
    check(assert_type(s.clip(upper=None), "pd.Series[int]"), pd.Series, np.integer)
    check(assert_type(s.clip(upper=5), "pd.Series[int]"), pd.Series, np.integer)
    check(
        assert_type(s.clip(upper=None, inplace=True), "pd.Series[int]"),
        pd.Series,
        np.integer,
    )
    check(assert_type(s.clip(upper=5, inplace=True), None), type(None))
    check(assert_type(s.clip(upper=upper), "pd.Series[int]"), pd.Series, np.integer)
    check(
        assert_type(s.clip(upper=upper, axis=0), "pd.Series[int]"),
        pd.Series,
        np.integer,
    )
    check(
        assert_type(s.clip(upper=upper, axis="index"), "pd.Series[int]"),
        pd.Series,
        np.integer,
    )
    check(assert_type(s.clip(upper=upper, inplace=True), None), type(None))
    check(assert_type(s.clip(upper=upper, axis=0, inplace=True), None), type(None))
    check(
        assert_type(s.clip(upper=upper, axis="index", inplace=True), None), type(None)
    )

    # without upper
    check(assert_type(s.clip(lower=None), "pd.Series[int]"), pd.Series, np.integer)
    check(assert_type(s.clip(lower=0), "pd.Series[int]"), pd.Series, np.integer)
    check(assert_type(s.clip(lower=None), "pd.Series[int]"), pd.Series, np.integer)
    check(
        assert_type(s.clip(lower=None, inplace=True), "pd.Series[int]"),
        pd.Series,
        np.integer,
    )
    check(assert_type(s.clip(lower=0, inplace=True), None), type(None))
    check(
        assert_type(s.clip(lower=None, inplace=True), "pd.Series[int]"),
        pd.Series,
        np.integer,
    )
    check(assert_type(s.clip(lower=lower), "pd.Series[int]"), pd.Series, np.integer)
    check(
        assert_type(s.clip(lower=lower, axis=0), "pd.Series[int]"),
        pd.Series,
        np.integer,
    )
    check(
        assert_type(s.clip(lower=lower, axis="index"), "pd.Series[int]"),
        pd.Series,
        np.integer,
    )
    check(assert_type(s.clip(lower=lower, inplace=True), None), type(None))
    check(assert_type(s.clip(lower=lower, axis=0, inplace=True), None), type(None))
    check(
        assert_type(s.clip(lower=lower, axis="index", inplace=True), None), type(None)
    )

    if TYPE_CHECKING_INVALID_USAGE:
        s.clip(lower=lower, axis=1)  # type: ignore[call-overload] # pyright: ignore[reportArgumentType]
        s.clip(lower=lower, axis="column")  # type: ignore[call-overload] # pyright: ignore[reportArgumentType]


def test_types_abs() -> None:
    s = pd.Series([-10, 2, 3, 10])
    s.abs()


def test_types_var() -> None:
    s = pd.Series([-10, 2, 3, 10])
    s.var()
    s.var(axis=0, ddof=1)
    s.var(skipna=True, numeric_only=False)


def test_types_std() -> None:
    s = pd.Series([-10, 2, 3, 10])
    s.std(axis=0, ddof=1)
    s.std(skipna=True, numeric_only=False)


def test_types_idxmin() -> None:
    s = pd.Series([-10, 2, 3, 10])
    s.idxmin()
    s.idxmin(axis=0)


def test_types_idxmax() -> None:
    s = pd.Series([-10, 2, 3, 10])
    s.idxmax()
    s.idxmax(axis=0)


def test_types_value_counts() -> None:
    s = pd.Series(["a", "b"])
    check(assert_type(s.value_counts(), "pd.Series[int]"), pd.Series, np.integer)
    check(
        assert_type(s.value_counts(normalize=True), "pd.Series[float]"),
        pd.Series,
        float,
    )


def test_types_unique() -> None:
    s = pd.Series([-10, 2, 2, 3, 10, 10])
    check(assert_type(s.unique(), np_1darray), np_1darray)


def test_types_apply() -> None:
    s = pd.Series([-10, 2, 2, 3.4, 10, 10])

    def square(x: float) -> float:
        return x**2

    check(assert_type(s.apply(square), pd.Series), pd.Series, float)
    check(assert_type(s.apply(np.exp), pd.Series), pd.Series, float)
    check(assert_type(s.apply(str), pd.Series), pd.Series, str)

    def makeseries(x: float) -> pd.Series:
        return pd.Series([x, 2 * x])

    check(assert_type(s.apply(makeseries), pd.DataFrame), pd.DataFrame)

    # GH 293

    def retseries(x: float) -> float:
        return x

    check(assert_type(s.apply(retseries).tolist(), list), list)

    def retlist(x: float) -> list:
        return [x]

    check(assert_type(s.apply(retlist), pd.Series), pd.Series, list)

    def get_depth(url: str) -> int:
        return len(url)

    ss = s.astype(str)
    check(assert_type(ss.apply(get_depth), pd.Series), pd.Series, np.integer)

    check(assert_type(s.apply(lambda x: pd.NA), pd.Series), pd.Series, NAType)


def test_types_element_wise_arithmetic() -> None:
    s = pd.Series([0, 1, -10])
    s2 = pd.Series([7, -5, 10])

    check(assert_type(s.add(s2, fill_value=0), "pd.Series[int]"), pd.Series, np.integer)

    check(assert_type(s.sub(s2, fill_value=0), "pd.Series[int]"), pd.Series, np.integer)

    check(assert_type(s.mul(s2, fill_value=0), "pd.Series[int]"), pd.Series, np.integer)

    check(
        assert_type(s.div(s2, fill_value=0), "pd.Series[float]"), pd.Series, np.float64
    )

    _res_floordiv2: pd.Series = s.floordiv(s2, fill_value=0)

    _res_mod: pd.Series = s % s2
    _res_mod2: pd.Series = s.mod(s2, fill_value=0)

    _res_pow: pd.Series = s ** s2.abs()
    _res_pow2: pd.Series = s.pow(s2.abs(), fill_value=0)

    check(assert_type(divmod(s, s2), tuple["pd.Series[int]", "pd.Series[int]"]), tuple)


def test_types_scalar_arithmetic() -> None:
    s = pd.Series([0, 1, -10])

    check(assert_type(s.add(1, fill_value=0), "pd.Series[int]"), pd.Series, np.integer)

    check(assert_type(s.sub(1, fill_value=0), "pd.Series[int]"), pd.Series, np.integer)

    check(assert_type(s.mul(1, fill_value=0), "pd.Series[int]"), pd.Series, np.integer)

    check(
        assert_type(s.truediv(2, fill_value=0), "pd.Series[float]"),
        pd.Series,
        np.floating,
    )
    check(
        assert_type(s.div(2, fill_value=0), "pd.Series[float]"), pd.Series, np.floating
    )

    _res_floordiv2: pd.Series = s.floordiv(2, fill_value=0)

    _res_mod: pd.Series = s % 2
    _res_mod2: pd.Series = s.mod(2, fill_value=0)

    _res_pow: pd.Series = s**2
    _res_pow1: pd.Series = s**0
    _res_pow2: pd.Series = s**0.213
    _res_pow3: pd.Series = s.pow(0.5)


def test_types_groupby() -> None:
    s = pd.Series([4, 2, 1, 8], index=["a", "b", "a", "b"])
    s.groupby(["a", "b", "a", "b"])
    s.groupby(level=0)
    s.groupby(s > 2)
    # GH 284
    s.groupby([s > 2, s % 2 == 1])
    s.groupby(lambda x: x)
    s.groupby([lambda x: x, lambda x: x.replace("a", "b")])
    s.groupby(np.array([1, 0, 1, 0]))
    s.groupby([np.array([1, 0, 0, 0]), np.array([0, 0, 1, 0])])
    s.groupby({"a": 1, "b": 2})
    s.groupby([{"a": 1, "b": 3}, {"a": 1, "b": 1}])
    s.groupby(s.index)
    s.groupby([pd.Index([1, 0, 0, 0]), pd.Index([0, 0, 1, 0])])
    s.groupby(pd.Grouper(level=0))
    s.groupby([pd.Grouper(level=0), pd.Grouper(level=0)])


def test_types_groupby_methods() -> None:
    s = pd.Series([4, 2, 1, 8], index=["a", "b", "a", "b"], dtype=int)
    check(assert_type(s.groupby(level=0).sum(), "pd.Series[int]"), pd.Series, np.int_)
    check(assert_type(s.groupby(level=0).prod(), "pd.Series[int]"), pd.Series, np.int_)
    check(assert_type(s.groupby(level=0).sem(), "pd.Series[float]"), pd.Series, float)
    check(assert_type(s.groupby(level=0).std(), "pd.Series[float]"), pd.Series, float)
    check(assert_type(s.groupby(level=0).var(), "pd.Series[float]"), pd.Series, float)
    check(assert_type(s.groupby(level=0).tail(), "pd.Series[int]"), pd.Series, np.int_)
    check(assert_type(s.groupby(level=0).unique(), pd.Series), pd.Series)
    check(assert_type(s.groupby(level=0).idxmax(), pd.Series), pd.Series)
    check(assert_type(s.groupby(level=0).idxmin(), pd.Series), pd.Series)

    s2 = pd.Series(["w", "x", "y", "z"], index=[3, 4, 3, 4], dtype=str)
    check(
        assert_type(s2.groupby(level=0).count(), "pd.Series[int]"),
        pd.Series,
        np.integer,
    )


def test_groupby_result() -> None:
    # GH 142
    # since there are no columns in a Series, groupby name only works
    # with a named index, we use a MultiIndex, so we can group by more
    # than one level and test the non-scalar case
    multi_index = pd.MultiIndex.from_tuples([(0, 0), (0, 1), (1, 0)], names=["a", "b"])
    s = pd.Series([0, 1, 2], index=multi_index, dtype=int)
    iterator = s.groupby(["a", "b"]).__iter__()
    assert_type(iterator, Iterator[tuple[tuple, "pd.Series[int]"]])
    index, value = next(iterator)
    assert_type((index, value), tuple[tuple, "pd.Series[int]"])

    if PD_LTE_23:
        check(assert_type(index, tuple), tuple, np.integer)
    else:
        check(assert_type(index, tuple), tuple, int)

    check(assert_type(value, "pd.Series[int]"), pd.Series, np.integer)

    iterator2 = s.groupby("a").__iter__()
    assert_type(iterator2, Iterator[tuple[Scalar, "pd.Series[int]"]])
    index2, value2 = next(iterator2)
    assert_type((index2, value2), tuple[Scalar, "pd.Series[int]"])

    check(assert_type(index2, Scalar), int)
    check(assert_type(value2, "pd.Series[int]"), pd.Series, np.integer)

    # GH 674
    # grouping by pd.MultiIndex should always resolve to a tuple as well
    iterator3 = s.groupby(multi_index).__iter__()
    assert_type(iterator3, Iterator[tuple[tuple, "pd.Series[int]"]])
    index3, value3 = next(iterator3)
    assert_type((index3, value3), tuple[tuple, "pd.Series[int]"])

    check(assert_type(index3, tuple), tuple, int)
    check(assert_type(value3, "pd.Series[int]"), pd.Series, np.integer)

    # Explicit by=None
    iterator4 = s.groupby(None, level=0).__iter__()
    assert_type(iterator4, Iterator[tuple[Scalar, "pd.Series[int]"]])
    index4, value4 = next(iterator4)
    assert_type((index4, value4), tuple[Scalar, "pd.Series[int]"])

    check(assert_type(index4, Scalar), int)
    check(assert_type(value4, "pd.Series[int]"), pd.Series, np.integer)

    # Want to make sure these cases are differentiated
    for (_k1, _k2), _g in s.groupby(["a", "b"]):
        pass

    for _kk, _g in s.groupby("a"):
        pass

    for (_k1, _k2), _g in s.groupby(multi_index):
        pass


def test_groupby_result_for_scalar_indexes() -> None:
    # GH 674
    s = pd.Series([0, 1, 2], dtype=int)
    dates = pd.Series(
        [
            pd.Timestamp("2020-01-01"),
            pd.Timestamp("2020-01-15"),
            pd.Timestamp("2020-02-01"),
        ],
        dtype="datetime64[ns]",
    )

    period_index = pd.PeriodIndex(dates, freq="M")
    iterator = s.groupby(period_index).__iter__()
    assert_type(iterator, Iterator[tuple[pd.Period, "pd.Series[int]"]])
    index, value = next(iterator)
    assert_type((index, value), tuple[pd.Period, "pd.Series[int]"])

    check(assert_type(index, pd.Period), pd.Period)
    check(assert_type(value, "pd.Series[int]"), pd.Series, np.integer)

    dt_index = pd.DatetimeIndex(dates)
    iterator2 = s.groupby(dt_index).__iter__()
    assert_type(iterator2, Iterator[tuple[pd.Timestamp, "pd.Series[int]"]])
    index2, value2 = next(iterator2)
    assert_type((index2, value2), tuple[pd.Timestamp, "pd.Series[int]"])

    check(assert_type(index2, pd.Timestamp), pd.Timestamp)
    check(assert_type(value2, "pd.Series[int]"), pd.Series, np.integer)

    tdelta_index = pd.TimedeltaIndex(dates - pd.Timestamp("2020-01-01"))
    iterator3 = s.groupby(tdelta_index).__iter__()
    assert_type(iterator3, Iterator[tuple[pd.Timedelta, "pd.Series[int]"]])
    index3, value3 = next(iterator3)
    assert_type((index3, value3), tuple[pd.Timedelta, "pd.Series[int]"])

    check(assert_type(index3, pd.Timedelta), pd.Timedelta)
    check(assert_type(value3, "pd.Series[int]"), pd.Series, np.integer)

    intervals: list[pd.Interval[pd.Timestamp]] = [
        pd.Interval(date, date + pd.DateOffset(days=1), closed="left") for date in dates
    ]
    interval_index = pd.IntervalIndex(intervals)
    assert_type(interval_index, "pd.IntervalIndex[pd.Interval[pd.Timestamp]]")
    iterator4 = s.groupby(interval_index).__iter__()
    assert_type(
        iterator4, Iterator[tuple["pd.Interval[pd.Timestamp]", "pd.Series[int]"]]
    )
    index4, value4 = next(iterator4)
    assert_type((index4, value4), tuple["pd.Interval[pd.Timestamp]", "pd.Series[int]"])

    check(assert_type(index4, "pd.Interval[pd.Timestamp]"), pd.Interval)
    check(assert_type(value4, "pd.Series[int]"), pd.Series, np.integer)

    for _p, _g in s.groupby(period_index):
        pass

    for _dt, _g in s.groupby(dt_index):
        pass

    for _tdelta, _g in s.groupby(tdelta_index):
        pass

    for _interval, _g in s.groupby(interval_index):
        pass


def test_groupby_result_for_ambiguous_indexes() -> None:
    # GH 674
    s = pd.Series([0, 1, 2], index=["a", "b", "a"], dtype=int)
    # this will use pd.Index which is ambiguous
    iterator = s.groupby(s.index).__iter__()
    assert_type(iterator, Iterator[tuple[Any, "pd.Series[int]"]])
    index, value = next(iterator)
    assert_type((index, value), tuple[Any, "pd.Series[int]"])

    check(assert_type(index, Any), str)
    check(assert_type(value, "pd.Series[int]"), pd.Series, np.integer)

    # categorical indexes are also ambiguous
    # https://github.com/pandas-dev/pandas/issues/54054 needs to be fixed
    with pytest_warns_bounded(
        FutureWarning,
        "The default of observed=False is deprecated",
        upper="2.3.99",
    ):
        categorical_index = pd.CategoricalIndex(s.index)
        iterator2 = s.groupby(categorical_index).__iter__()
        assert_type(iterator2, Iterator[tuple[Any, "pd.Series[int]"]])
        index2, value2 = next(iterator2)
        assert_type((index2, value2), tuple[Any, "pd.Series[int]"])

        check(assert_type(index2, Any), str)
        check(assert_type(value2, "pd.Series[int]"), pd.Series, np.integer)


def test_types_groupby_agg() -> None:
    s = pd.Series([4, 2, 1, 8], index=["a", "b", "a", "b"])
    check(assert_type(s.groupby(level=0).agg("sum"), pd.Series), pd.Series)
    check(
        assert_type(s.groupby(level=0).agg(["min", "sum"]), pd.DataFrame), pd.DataFrame
    )
    with pytest_warns_bounded(
        FutureWarning,
        r"The provided callable <built-in function (min|sum)> is currently using",
        upper="2.3.99",
    ):

        def sum_sr(s: pd.Series[int]) -> int:
            # type of `sum` not well inferred by mypy
            return s.sum()

        check(
            assert_type(s.groupby(level=0).agg(sum_sr), "pd.Series[int]"),
            pd.Series,
            np.integer,
        )
        check(
            assert_type(s.groupby(level=0).agg([min, sum]), pd.DataFrame), pd.DataFrame
        )


def test_types_groupby_transform() -> None:
    s: pd.Series[int] = pd.Series([4, 2, 1, 8], index=["a", "b", "a", "b"])

    def transform_func(
        x: pd.Series[int], pos_arg: bool, kw_arg: str
    ) -> pd.Series[float]:
        return x / (2.0 if pos_arg else 1.0)

    check(
        assert_type(
            s.groupby(lambda x: x).transform(transform_func, True, kw_arg="foo"),
            "pd.Series[float]",
        ),
        pd.Series,
        float,
    )
    check(
        assert_type(
            s.groupby(lambda x: x).transform(
                transform_func, True, engine="cython", kw_arg="foo"
            ),
            "pd.Series[float]",
        ),
        pd.Series,
        float,
    )
    check(
        assert_type(
            s.groupby(lambda x: x).transform("mean"),
            "pd.Series",
        ),
        pd.Series,
    )
    check(
        assert_type(
            s.groupby(lambda x: x).transform("first"),
            "pd.Series",
        ),
        pd.Series,
    )


def test_types_groupby_aggregate() -> None:
    s = pd.Series([4, 2, 1, 8], index=["a", "b", "a", "b"])
    check(assert_type(s.groupby(level=0).aggregate("sum"), pd.Series), pd.Series)
    check(
        assert_type(s.groupby(level=0).aggregate(["min", "sum"]), pd.DataFrame),
        pd.DataFrame,
    )

    def func(s: pd.Series[int]) -> float:
        return s.astype(float).min()

    s = pd.Series([1, 2, 3, 4])
    check(
        assert_type(s.groupby([1, 1, 2, 2]).agg(func), "pd.Series[float]"),
        pd.Series,
        np.floating,
    )
    check(
        assert_type(s.groupby(level=0).aggregate(func), "pd.Series[float]"),
        pd.Series,
        np.floating,
    )
    check(
        assert_type(
            s.groupby(level=0).aggregate(func, engine="cython"), "pd.Series[float]"
        ),
        pd.Series,
        np.floating,
    )

    # test below fails with mypy but pyright correctly sees it as pd.Series[float]
    # check(assert_type(s.groupby([1,1,2,2]).agg(lambda x: x.astype(float).min()), "pd.Series[float]"), pd.Series, float)

    with pytest_warns_bounded(
        FutureWarning,
        r"The provided callable <built-in function (min|sum)> is currently using",
        upper="2.3.99",
    ):

        def sum_sr(s: pd.Series[int]) -> int:
            # type of `sum` not well inferred by mypy
            return s.sum()

        check(
            assert_type(s.groupby(level=0).aggregate(sum_sr), "pd.Series[int]"),
            pd.Series,
            np.integer,
        )
        check(
            assert_type(s.groupby(level=0).aggregate([min, sum]), pd.DataFrame),
            pd.DataFrame,
        )


# This added in 1.1.0 https://pandas.pydata.org/docs/whatsnew/v1.1.0.html
def test_types_group_by_with_dropna_keyword() -> None:
    s = pd.Series([1, 2, 3, 3], index=["col1", "col2", "col3", np.nan])
    s.groupby(level=0, dropna=True).sum()
    s.groupby(level=0, dropna=False).sum()
    s.groupby(level=0).sum()


def test_types_groupby_iter() -> None:
    s = pd.Series([1, 1, 2], dtype=int)
    series_groupby = pd.Series([True, True, False], dtype=bool)
    first_group = next(iter(s.groupby(series_groupby)))
    check(
        assert_type(first_group[0], bool),
        bool,
    )
    check(assert_type(first_group[1], "pd.Series[int]"), pd.Series, np.integer)


def test_types_plot() -> None:
    s = pd.Series([0, 1, 1, 0, -10])
    if TYPE_CHECKING:  # skip pytest
        s.plot.hist()


def test_types_window() -> None:
    s = pd.Series([0, 1, 1, 0, 5, 1, -10])
    check(assert_type(s.expanding(), "Expanding[pd.Series]"), Expanding)
    check(assert_type(s.rolling(2, center=True), "Rolling[pd.Series]"), Rolling)

    check(assert_type(s.rolling(2), "Rolling[pd.Series]"), Rolling)

    check(
        assert_type(s.rolling(2).agg("sum"), pd.Series),
        pd.Series,
    )
    check(
        assert_type(s.rolling(2).agg(["max", "min"]), pd.DataFrame),
        pd.DataFrame,
    )
    with pytest_warns_bounded(
        FutureWarning,
        r"The provided callable <built-in function (min|max|sum)> is currently using",
        upper="2.3.99",
    ):
        check(
            assert_type(s.rolling(2).agg(sum), pd.Series),
            pd.Series,
        )
        check(
            assert_type(s.rolling(2).agg([max, min]), pd.DataFrame),
            pd.DataFrame,
        )


def test_types_cov() -> None:
    s1 = pd.Series([0, 1, 1, 0, 5, 1, -10])
    s2 = pd.Series([0, 2, 12, -4, 7, 9, 2])
    s1.cov(s2)
    s1.cov(s2, min_periods=1)
    # ddof param was added in 1.1.0 https://pandas.pydata.org/docs/whatsnew/v1.1.0.html
    s1.cov(s2, ddof=2)


def test_update() -> None:
    s1 = pd.Series([0, 1, 1, 0, 5, 1, -10])
    s1.update(pd.Series([0, 2, 12]))
    # Series.update() accepting objects that can be coerced to a Series was added in 1.1.0 https://pandas.pydata.org/docs/whatsnew/v1.1.0.html
    s1.update([1, 2, -4, 3])
    if TYPE_CHECKING_INVALID_USAGE:
        s1.update([1, "b", "c", "d"])  # type: ignore[list-item] # pyright: ignore[reportArgumentType]
    s1.update({1: 9, 3: 4})


def test_to_markdown() -> None:
    pytest.importorskip("tabulate")
    s = pd.Series([0, 1, 1, 0, 5, 1, -10])
    s.to_markdown()
    s.to_markdown(buf=None, mode="wt")
    # index param was added in 1.1.0 https://pandas.pydata.org/docs/whatsnew/v1.1.0.html
    s.to_markdown(index=False)


# compare() method added in 1.1.0 https://pandas.pydata.org/docs/whatsnew/v1.1.0.html
def test_types_compare() -> None:
    s1 = pd.Series([0, 1, 1, 0, 5, 1, -10])
    s2 = pd.Series([0, 2, 12, -4, 7, 9, 2])
    s1.compare(s2)
    s2.compare(s1, align_axis="columns", keep_shape=True, keep_equal=True)


def test_types_between() -> None:
    s1 = pd.Series([1, 2, 3])
    s2 = pd.Series([0, 1, 2])
    s3 = pd.Series([2, 3, 4])
    check(assert_type(s1.between(0, 2), "pd.Series[bool]"), pd.Series, np.bool_)
    check(
        assert_type(s1.between([0, 1, 2], [2, 3, 4]), "pd.Series[bool]"),
        pd.Series,
        np.bool_,
    )
    check(assert_type(s1.between(s2, s3), "pd.Series[bool]"), pd.Series, np.bool_)


def test_types_agg() -> None:
    s = pd.Series([1, 2, 3], index=["col1", "col2", "col3"])
    check(assert_type(s.agg("min"), int), np.integer)
    check(assert_type(s.agg(["min", "max"]), pd.Series), pd.Series, np.integer)
    check(assert_type(s.agg({"a": "min"}), pd.Series), pd.Series, np.integer)
    check(assert_type(s.agg("mean", axis=0), float), np.float64)
    with pytest_warns_bounded(
        FutureWarning,
        r"The provided callable <(built-in function (min|max|mean)|function mean at 0x\w+)> is currently using",
        upper="2.3.99",
    ):
        check(assert_type(s.agg(min), int), np.integer if PD_LTE_23 else int)
        check(assert_type(s.agg([min, max]), pd.Series), pd.Series, np.integer)
        check(assert_type(s.agg({0: min}), pd.Series), pd.Series, np.integer)
        check(
            assert_type(s.agg(x=max, y="min", z=np.mean), pd.Series),
            pd.Series,
            np.float64,
        )


def test_types_aggregate() -> None:
    s = pd.Series([1, 2, 3], index=["col1", "col2", "col3"])
    check(assert_type(s.aggregate("min"), int), np.integer)
    check(
        assert_type(s.aggregate(["min", "max"]), pd.Series),
        pd.Series,
        np.integer,
    )
    check(assert_type(s.aggregate({"a": "min"}), pd.Series), pd.Series, np.integer)
    with pytest_warns_bounded(
        FutureWarning,
        r"The provided callable <built-in function (min|max)> is currently using",
        upper="2.3.99",
    ):
        check(assert_type(s.aggregate(min), int), np.integer if PD_LTE_23 else int)
        check(
            assert_type(s.aggregate([min, max]), pd.Series),
            pd.Series,
            np.integer,
        )
        check(assert_type(s.aggregate({0: min}), pd.Series), pd.Series, np.integer)


def test_types_transform() -> None:
    s = pd.Series([1, 2, 3], index=["col1", "col2", "col3"])
    check(assert_type(s.transform("abs"), "pd.Series[int]"), pd.Series, np.integer)
    check(assert_type(s.transform(abs), "pd.Series[int]"), pd.Series, np.integer)
    check(assert_type(s.transform(["abs", "sqrt"]), pd.DataFrame), pd.DataFrame)
    check(assert_type(s.transform([abs, np.sqrt]), pd.DataFrame), pd.DataFrame)
    check(
        assert_type(s.transform({"col1": ["abs", "sqrt"]}), pd.DataFrame), pd.DataFrame
    )
    check(
        assert_type(s.transform({"col1": [abs, np.sqrt]}), pd.DataFrame), pd.DataFrame
    )
    check(assert_type(s.transform({"index": "abs"}), pd.DataFrame), pd.DataFrame)
    check(assert_type(s.transform({"index": abs}), pd.DataFrame), pd.DataFrame)


def test_types_describe() -> None:
    s = pd.Series([1, 2, 3, np.datetime64("2000-01-01")])
    s.describe()
    s.describe(percentiles=[0.5], include="all")
    s.describe(exclude=np.number)


def test_types_resample() -> None:
    s = pd.Series(range(9), index=pd.date_range("1/1/2000", periods=9, freq="min"))
    s.resample("3min").sum()
    # origin and offset params added in 1.1.0 https://pandas.pydata.org/docs/whatsnew/v1.1.0.html
    s.resample("20min", origin="epoch", offset=pd.Timedelta(value=2, unit="minutes"))
    s.resample("20min", origin=datetime.datetime.now(), offset=datetime.timedelta(1))


# set_flags() method added in 1.2.0 https://pandas.pydata.org/docs/whatsnew/v1.2.0.html
def test_types_set_flags() -> None:
    pd.Series([1, 2], index=["a", "b"]).set_flags(allows_duplicate_labels=False)
    pd.Series([3, 4], index=["a", "a"]).set_flags(allows_duplicate_labels=True)
    pd.Series([5, 2], index=["a", "a"])


def test_types_getitem() -> None:
    s = pd.Series({"key": [0, 1, 2, 3]})
    check(assert_type(s["key"], Any), list)
    s2 = pd.Series([0, 1, 2, 3])
    check(assert_type(s2[0], int), np.integer)
    check(assert_type(s[:2], pd.Series), pd.Series)


def test_types_getitem_by_timestamp() -> None:
    index = pd.date_range("2018-01-01", periods=2, freq="D")
    series = pd.Series(range(2), index=index)
    check(assert_type(series[index[-1]], int), np.integer)


def test_types_eq() -> None:
    s1 = pd.Series([1, 2, 3])
    check(assert_type(s1 == 1, "pd.Series[bool]"), pd.Series, np.bool)
    s2 = pd.Series([1, 2, 4])
    check(assert_type(s1 == s2, "pd.Series[bool]"), pd.Series, np.bool)


def test_types_rename_axis() -> None:
    s = pd.Series([1, 2, 3])
    s.index.name = "a"

    # Rename index with `mapper`
    check(assert_type(s.rename_axis("A"), "pd.Series[int]"), pd.Series)
    check(assert_type(s.rename_axis(["A"]), "pd.Series[int]"), pd.Series)
    check(assert_type(s.rename_axis(None), "pd.Series[int]"), pd.Series)

    # Rename index with `index`
    check(assert_type(s.rename_axis(index="A"), "pd.Series[int]"), pd.Series)
    check(assert_type(s.rename_axis(index=["A"]), "pd.Series[int]"), pd.Series)
    check(assert_type(s.rename_axis(index={"a": "A"}), "pd.Series[int]"), pd.Series)
    check(
        assert_type(s.rename_axis(index=lambda name: name.upper()), "pd.Series[int]"),
        pd.Series,
    )
    check(assert_type(s.rename_axis(index=None), "pd.Series[int]"), pd.Series)

    if TYPE_CHECKING_INVALID_USAGE:
        s.rename_axis(columns="A")  # type: ignore[call-overload] # pyright: ignore[reportCallIssue]


def test_types_values() -> None:
    check(
        assert_type(
            pd.Series([1, 2, 3]).values,
            np_1darray | ExtensionArray | pd.Categorical,
        ),
        np_1darray,
        np.integer,
    )
    valresult_type: type[np_1darray | ExtensionArray | pd.Categorical]
    if PD_LTE_23:
        valresult_type = np_1darray
    else:
        valresult_type = StringArray
    check(
        assert_type(
            pd.Series(list("aabc")).values,
            np_1darray | ExtensionArray | pd.Categorical,
        ),
        valresult_type,
        str,
    )
    check(
        assert_type(
            pd.Series(list("aabc")).astype("category").values,
            np_1darray | ExtensionArray | pd.Categorical,
        ),
        pd.Categorical,
        str,
    )
    check(
        assert_type(
            pd.Series(pd.date_range("20130101", periods=3, tz="US/Eastern")).values,
            np_1darray | ExtensionArray | pd.Categorical,
        ),
        np_1darray,
        np.datetime64,
    )


def test_types_rename() -> None:
    # Scalar
    s1 = pd.Series([1, 2, 3]).rename("A")
    check(assert_type(s1, "pd.Series[int]"), pd.Series, np.integer)
    # Hashable Sequence
    s2 = pd.Series([1, 2, 3]).rename(("A", "B"))
    check(assert_type(s2, "pd.Series[int]"), pd.Series, np.integer)

    # Optional
    s3 = pd.Series([1, 2, 3]).rename(None)
    check(assert_type(s3, "pd.Series[int]"), pd.Series, np.integer)

    # Functions
    def add1(x: int) -> int:
        return x + 1

    s4 = pd.Series([1, 2, 3]).rename(add1)
    check(assert_type(s4, "pd.Series[int]"), pd.Series, np.integer)

    # Dictionary
    s5 = pd.Series([1, 2, 3]).rename({1: 10})
    check(assert_type(s5, "pd.Series[int]"), pd.Series, np.integer)
    # inplace
    check(
        assert_type(pd.Series([1, 2, 3]).rename("A", inplace=True), "pd.Series[int]"),
        pd.Series,
        np.integer,
    )
    check(
        assert_type(pd.Series([1, 2, 3]).rename({1: 4, 2: 5}, inplace=True), None),
        type(None),
    )
    check(
        assert_type(
            pd.Series([1, 2, 3]).rename(index=None, inplace=True), "pd.Series[int]"
        ),
        pd.Series,
        np.integer,
    )
    check(
        assert_type(pd.Series([1, 2, 3]).rename(lambda x: x**2, inplace=True), None),
        type(None),
    )

    if TYPE_CHECKING_INVALID_USAGE:
        _s7 = pd.Series([1, 2, 3]).rename({1: [3, 4, 5]})  # type: ignore[dict-item] # pyright: ignore[reportArgumentType]


def test_types_ne() -> None:
    s1 = pd.Series([1, 2, 3])
    s2 = pd.Series([1, 2, 4])
    check(assert_type(s1 != s2, "pd.Series[bool]"), pd.Series, np.bool)


def test_types_bfill() -> None:
    s1 = pd.Series([1, 2, 3])
    check(assert_type(s1.bfill(), "pd.Series[int]"), pd.Series, np.integer)
    check(assert_type(s1.bfill(inplace=False), "pd.Series[int]"), pd.Series, np.integer)
    check(
        assert_type(s1.bfill(inplace=False, limit_area="inside"), "pd.Series[int]"),
        pd.Series,
        np.integer,
    )
    assert assert_type(s1.bfill(inplace=True), None) is None
    assert assert_type(s1.bfill(inplace=True, limit_area="outside"), None) is None


def test_types_ewm() -> None:
    s1 = pd.Series([1, 2, 3])
    check(
        assert_type(
            s1.ewm(com=0.3, min_periods=0, adjust=False, ignore_na=True),
            "ExponentialMovingWindow[pd.Series]",
        ),
        ExponentialMovingWindow,
    )
    check(
        assert_type(
            s1.ewm(com=0.3, min_periods=0, adjust=False, ignore_na=True),
            "ExponentialMovingWindow[pd.Series]",
        ),
        ExponentialMovingWindow,
    )
    check(
        assert_type(s1.ewm(alpha=0.4), "ExponentialMovingWindow[pd.Series]"),
        ExponentialMovingWindow,
    )
    check(
        assert_type(s1.ewm(span=1.6), "ExponentialMovingWindow[pd.Series]"),
        ExponentialMovingWindow,
    )
    check(
        assert_type(s1.ewm(halflife=0.7), "ExponentialMovingWindow[pd.Series]"),
        ExponentialMovingWindow,
    )
    check(
        assert_type(
            s1.ewm(com=0.3, min_periods=0, adjust=False, ignore_na=True),
            "ExponentialMovingWindow[pd.Series]",
        ),
        ExponentialMovingWindow,
    )


def test_types_ffill() -> None:
    s1 = pd.Series([1, 2, 3])
    check(assert_type(s1.ffill(), "pd.Series[int]"), pd.Series, np.integer)
    check(assert_type(s1.ffill(inplace=False), "pd.Series[int]"), pd.Series, np.integer)
    check(
        assert_type(s1.ffill(inplace=False, limit_area="inside"), "pd.Series[int]"),
        pd.Series,
        np.integer,
    )
    assert assert_type(s1.ffill(inplace=True), None) is None
    assert assert_type(s1.ffill(inplace=True, limit_area="outside"), None) is None


def test_types_as_type() -> None:
    s1 = pd.Series([1, 2, 8, 9])
    check(assert_type(s1.astype("int32"), "pd.Series[int]"), pd.Series, np.int32)


def test_types_dot() -> None:
    """Test typing of multiplication methods (dot and @) for Series."""
    s1 = pd.Series([0, 1, 2, 3])
    s2 = pd.Series([-1, 2, -3, 4])
    df1 = pd.DataFrame([[0, 1], [-2, 3], [4, -5], [6, 7]])
    n1 = np.array([[0, 1], [1, 2], [-1, -1], [2, 0]])
    check(assert_type(s1.dot(s2), Scalar), np.int64)
    check(assert_type(s1 @ s2, Scalar), np.int64)
    check(assert_type(s1.dot(df1), "pd.Series[int]"), pd.Series, np.int64)
    check(assert_type(s1 @ df1, pd.Series), pd.Series)
    check(assert_type(s1.dot(n1), np_ndarray_num), np.ndarray)
    check(assert_type(s1 @ n1, np_ndarray_num), np.ndarray)


def test_series_loc_setitem() -> None:
    s = pd.Series([1, 2, 3, 4, 5])
    v = s.loc[[0, 2, 4]].values
    s.loc[[0, 2, 4]] = v


def test_series_min_max_sub_axis() -> None:
    df = pd.DataFrame({"x": [1, 2, 3, 4, 5], "y": [5, 4, 3, 2, 1]})
    check(assert_type(df.min(axis=1), pd.Series), pd.Series)
    check(assert_type(df.max(axis=1), pd.Series), pd.Series)


def test_series_index_isin() -> None:
    s = pd.Series([1, 2, 3, 4, 5], index=[1, 2, 2, 3, 3])
    t1 = s.loc[s.index.isin([1, 3])]
    t2 = s.loc[~s.index.isin([1, 3])]
    t3 = s[s.index.isin([1, 3])]
    t4 = s[~s.index.isin([1, 3])]
    check(assert_type(t1, "pd.Series[int]"), pd.Series, np.integer)
    check(assert_type(t2, "pd.Series[int]"), pd.Series, np.integer)
    check(assert_type(t3, "pd.Series[int]"), pd.Series, np.integer)
    check(assert_type(t4, "pd.Series[int]"), pd.Series, np.integer)


def test_series_invert() -> None:
    s1 = pd.Series([True, False, True])
    s2 = ~s1
    check(assert_type(s2, "pd.Series[bool]"), pd.Series, np.bool_)
    s3 = pd.Series([1, 2, 3])
    check(assert_type(s3[s2], "pd.Series[int]"), pd.Series, np.integer)
    check(assert_type(s3.loc[s2], "pd.Series[int]"), pd.Series, np.integer)


def test_series_multiindex_getitem() -> None:
    s = pd.Series(
        [1, 2, 3, 4], index=pd.MultiIndex.from_product([["a", "b"], ["x", "y"]])
    )
    _s1: pd.Series = s["a", :]


def test_reset_index() -> None:
    s = pd.Series(
        [1, 2, 3, 4],
        index=pd.MultiIndex.from_product([["a", "b"], ["c", "d"]], names=["ab", "cd"]),
    )
    r1 = s.reset_index()
    check(assert_type(r1, pd.DataFrame), pd.DataFrame)
    r2 = s.reset_index(["ab"])
    check(assert_type(r2, pd.DataFrame), pd.DataFrame)
    r3 = s.reset_index("ab")
    check(assert_type(r3, pd.DataFrame), pd.DataFrame)
    r4 = s.reset_index(drop=True)
    check(assert_type(r4, "pd.Series[int]"), pd.Series, np.integer)
    r5 = s.reset_index(["ab"], drop=True)
    check(assert_type(r5, "pd.Series[int]"), pd.Series, np.integer)
    r6 = s.reset_index(["ab"], drop=True, allow_duplicates=True)
    check(assert_type(r6, "pd.Series[int]"), pd.Series, np.integer)
    assert assert_type(s.reset_index(inplace=True, drop=True), None) is None


def test_series_dtype() -> None:
    s = pd.Series(["abc", "def"], dtype=str)
    check(assert_type(s, "pd.Series[str]"), pd.Series, str)


def test_types_replace() -> None:
    # GH 44
    s = pd.Series([1, 2, 3])
    check(assert_type(s.replace(1, 2), "pd.Series[int]"), pd.Series, np.integer)
    check(
        assert_type(s.replace(1, 2, inplace=False), "pd.Series[int]"),
        pd.Series,
        np.integer,
    )
    assert assert_type(s.replace(1, 2, inplace=True), None) is None


def test_series_replace() -> None:
    s: pd.Series[str] = pd.DataFrame({"col1": ["a", "ab", "ba"]})["col1"]
    pattern = re.compile(r"^a.*")
    replace_dict = {"a": "b"}
    check(assert_type(s.replace("a", "x"), "pd.Series[str]"), pd.Series)
    check(assert_type(s.replace(pattern, "x"), "pd.Series[str]"), pd.Series)
    check(
        assert_type(s.replace({"a": "z"}), "pd.Series[str]"),
        pd.Series,
    )
    check(
        assert_type(s.replace(replace_dict), "pd.Series[str]"),
        pd.Series,
    )
    check(
        assert_type(s.replace(pd.Series({"a": "z"})), "pd.Series[str]"),
        pd.Series,
    )
    check(
        assert_type(s.replace({pattern: "z"}, regex=True), "pd.Series[str]"),
        pd.Series,
    )
    check(assert_type(s.replace(["a"], ["x"]), "pd.Series[str]"), pd.Series)
    check(
        assert_type(s.replace([pattern], ["x"], regex=True), "pd.Series[str]"),
        pd.Series,
    )
    check(assert_type(s.replace(r"^a.*", "x", regex=True), "pd.Series[str]"), pd.Series)
    check(assert_type(s.replace(value="x", regex=r"^a.*"), "pd.Series[str]"), pd.Series)
    check(
        assert_type(s.replace(value="x", regex=[r"^a.*"]), "pd.Series[str]"), pd.Series
    )
    check(assert_type(s.replace(value="x", regex=pattern), "pd.Series[str]"), pd.Series)
    check(
        assert_type(s.replace(value="x", regex=[pattern]), "pd.Series[str]"), pd.Series
    )
    check(assert_type(s.replace(regex={"a": "x"}), "pd.Series[str]"), pd.Series)
    check(
        assert_type(s.replace(regex=pd.Series({"a": "x"})), "pd.Series[str]"), pd.Series
    )


def test_cat_accessor() -> None:
    # GH 43
    s: pd.Series[str] = pd.Series(
        pd.Categorical(["a", "b", "a"], categories=["a", "b"])
    )
    check(assert_type(s.cat.codes, "pd.Series[int]"), pd.Series, np.int8)
    # GH 139
    ser = pd.Series([1, 2, 3], name="A").astype("category")
    check(
        assert_type(ser.cat.set_categories([1, 2, 3]), pd.Series), pd.Series, np.integer
    )
    check(
        assert_type(ser.cat.reorder_categories([2, 3, 1], ordered=True), pd.Series),
        pd.Series,
        np.integer,
    )
    check(
        assert_type(ser.cat.rename_categories([1, 2, 3]), pd.Series),
        pd.Series,
        np.integer,
    )
    check(
        assert_type(ser.cat.remove_unused_categories(), pd.Series),
        pd.Series,
        np.integer,
    )
    check(assert_type(ser.cat.remove_categories([2]), pd.Series), pd.Series, np.integer)
    check(assert_type(ser.cat.add_categories([4]), pd.Series), pd.Series, np.integer)
    check(assert_type(ser.cat.as_ordered(), pd.Series), pd.Series, np.integer)
    check(assert_type(ser.cat.as_unordered(), pd.Series), pd.Series, np.integer)


def test_cat_ctor_values() -> None:
    check(assert_type(pd.Categorical(["a", "b", "a"]), pd.Categorical), pd.Categorical)
    # GH 95
    check(
        assert_type(pd.Categorical(pd.Series(["a", "b", "a"])), pd.Categorical),
        pd.Categorical,
    )
    s = ["a", "b", "a"]
    check(assert_type(pd.Categorical(s), pd.Categorical), pd.Categorical)
    # GH 107
    check(
        assert_type(pd.Categorical(np.array([1, 2, 3, 1, 1])), pd.Categorical),
        pd.Categorical,
    )


def test_iloc_getitem_ndarray() -> None:
    # GH 85
    # GH 86
    indices_i8 = np.array([0, 1, 2, 3], dtype=np.int8)
    indices_i16 = np.array([0, 1, 2, 3], dtype=np.int16)
    indices_i32 = np.array([0, 1, 2, 3], dtype=np.int_)
    indices_i64 = np.array([0, 1, 2, 3], dtype=np.int64)

    indices_u8 = np.array([0, 1, 2, 3], dtype=np.uint8)
    indices_u16 = np.array([0, 1, 2, 3], dtype=np.uint16)
    indices_u32 = np.array([0, 1, 2, 3], dtype=np.uint32)
    indices_u64 = np.array([0, 1, 2, 3], dtype=np.uint64)

    values_s = pd.Series(np.arange(10), name="a")

    check(assert_type(values_s.iloc[indices_i8], pd.Series), pd.Series)
    check(assert_type(values_s.iloc[indices_i16], pd.Series), pd.Series)
    check(assert_type(values_s.iloc[indices_i32], pd.Series), pd.Series)
    check(assert_type(values_s.iloc[indices_i64], pd.Series), pd.Series)

    check(assert_type(values_s.iloc[indices_u8], pd.Series), pd.Series)
    check(assert_type(values_s.iloc[indices_u16], pd.Series), pd.Series)
    check(assert_type(values_s.iloc[indices_u32], pd.Series), pd.Series)
    check(assert_type(values_s.iloc[indices_u64], pd.Series), pd.Series)


def test_take() -> None:
    s = pd.Series(np.arange(10), name="a")
    check(assert_type(s.take([0, 1]), pd.Series), pd.Series)
    check(
        assert_type(s.take([np.int64(0), np.int64(1)]), pd.Series),
        pd.Series,
    )
    check(assert_type(s.take(np.array([0, 1])), pd.Series), pd.Series)


def test_iloc_setitem_ndarray() -> None:
    # GH 85
    # GH 86
    indices_i8 = np.array([0, 1, 2, 3], dtype=np.int8)
    indices_i16 = np.array([0, 1, 2, 3], dtype=np.int16)
    indices_i32 = np.array([0, 1, 2, 3], dtype=np.int_)
    indices_i64 = np.array([0, 1, 2, 3], dtype=np.int64)

    indices_u8 = np.array([0, 1, 2, 3], dtype=np.uint8)
    indices_u16 = np.array([0, 1, 2, 3], dtype=np.uint16)
    indices_u32 = np.array([0, 1, 2, 3], dtype=np.uint32)
    indices_u64 = np.array([0, 1, 2, 3], dtype=np.uint64)

    values_s = pd.Series(np.arange(10), name="a")

    values_s.iloc[indices_i8] = -1
    values_s.iloc[indices_i16] = -1
    values_s.iloc[indices_i32] = -1
    values_s.iloc[indices_i64] = -1

    values_s.iloc[indices_u8] = -1
    values_s.iloc[indices_u16] = -1
    values_s.iloc[indices_u32] = -1
    values_s.iloc[indices_u64] = -1


def test_types_iter() -> None:
    s = pd.Series([1, 2, 3], dtype=int)
    _iterable: Iterable[int] = s
    check(assert_type(iter(s), Iterator[int]), Iterator, int)
    check(assert_type(next(iter(s)), int), int)


def test_types_to_list() -> None:
    s = pd.Series(["a", "b", "c"], dtype=str)
    check(assert_type(s.tolist(), list[str]), list, str)
    check(assert_type(s.to_list(), list[str]), list, str)


def test_types_to_dict() -> None:
    s = pd.Series(["a", "b", "c"], dtype=str)
    assert_type(s.to_dict(), dict[Any, str])


def test_categorical_codes() -> None:
    # GH-111
    cat = pd.Categorical(["a", "b", "a"])
    check(assert_type(cat.codes, np_1darray[np.signedinteger]), np_1darray[np.int8])

    # GH1383
    sr = pd.Series([1], dtype="category")
    check(assert_type(sr, "pd.Series[CategoricalDtype]"), pd.Series, np.integer)


def test_relops() -> None:
    # GH 175
    s: str = "abc"
    check(assert_type(pd.Series([s]) > s, "pd.Series[bool]"), pd.Series, np.bool_)
    check(assert_type(pd.Series([s]) < s, "pd.Series[bool]"), pd.Series, np.bool_)
    check(assert_type(pd.Series([s]) <= s, "pd.Series[bool]"), pd.Series, np.bool_)
    check(assert_type(pd.Series([s]) >= s, "pd.Series[bool]"), pd.Series, np.bool_)

    b: bytes = b"def"
    check(assert_type(pd.Series([b]) > b, "pd.Series[bool]"), pd.Series, np.bool_)
    check(assert_type(pd.Series([b]) < b, "pd.Series[bool]"), pd.Series, np.bool_)
    check(assert_type(pd.Series([b]) <= b, "pd.Series[bool]"), pd.Series, np.bool_)
    check(assert_type(pd.Series([b]) >= b, "pd.Series[bool]"), pd.Series, np.bool_)

    dtd = datetime.date(2022, 7, 31)
    check(assert_type(pd.Series([dtd]) > dtd, "pd.Series[bool]"), pd.Series, np.bool_)
    check(assert_type(pd.Series([dtd]) < dtd, "pd.Series[bool]"), pd.Series, np.bool_)
    check(assert_type(pd.Series([dtd]) <= dtd, "pd.Series[bool]"), pd.Series, np.bool_)
    check(assert_type(pd.Series([dtd]) >= dtd, "pd.Series[bool]"), pd.Series, np.bool_)

    dtdt = datetime.datetime(2022, 7, 31, 8, 32, 21)
    check(assert_type(pd.Series([dtdt]) > dtdt, "pd.Series[bool]"), pd.Series, np.bool_)
    check(assert_type(pd.Series([dtdt]) < dtdt, "pd.Series[bool]"), pd.Series, np.bool_)
    check(
        assert_type(pd.Series([dtdt]) <= dtdt, "pd.Series[bool]"), pd.Series, np.bool_
    )
    check(
        assert_type(pd.Series([dtdt]) >= dtdt, "pd.Series[bool]"), pd.Series, np.bool_
    )

    dttd = datetime.timedelta(seconds=10)
    check(assert_type(pd.Series([dttd]) > dttd, "pd.Series[bool]"), pd.Series, np.bool_)
    check(assert_type(pd.Series([dttd]) < dttd, "pd.Series[bool]"), pd.Series, np.bool_)
    check(
        assert_type(pd.Series([dttd]) <= dttd, "pd.Series[bool]"), pd.Series, np.bool_
    )
    check(
        assert_type(pd.Series([dttd]) >= dttd, "pd.Series[bool]"), pd.Series, np.bool_
    )

    bo: bool = True
    check(assert_type(pd.Series([bo]) > bo, "pd.Series[bool]"), pd.Series, np.bool_)
    check(assert_type(pd.Series([bo]) < bo, "pd.Series[bool]"), pd.Series, np.bool_)
    check(assert_type(pd.Series([bo]) <= bo, "pd.Series[bool]"), pd.Series, np.bool_)
    check(assert_type(pd.Series([bo]) >= bo, "pd.Series[bool]"), pd.Series, np.bool_)

    ai: int = 10
    check(assert_type(pd.Series([ai]) > ai, "pd.Series[bool]"), pd.Series, np.bool_)
    check(assert_type(pd.Series([ai]) < ai, "pd.Series[bool]"), pd.Series, np.bool_)
    check(assert_type(pd.Series([ai]) <= ai, "pd.Series[bool]"), pd.Series, np.bool_)
    check(assert_type(pd.Series([ai]) >= ai, "pd.Series[bool]"), pd.Series, np.bool_)

    af: float = 3.14
    check(assert_type(pd.Series([af]) > af, "pd.Series[bool]"), pd.Series, np.bool_)
    check(assert_type(pd.Series([af]) < af, "pd.Series[bool]"), pd.Series, np.bool_)
    check(assert_type(pd.Series([af]) <= af, "pd.Series[bool]"), pd.Series, np.bool_)
    check(assert_type(pd.Series([af]) >= af, "pd.Series[bool]"), pd.Series, np.bool_)

    ac: complex = 1 + 2j
    check(assert_type(pd.Series([ac]) > ac, "pd.Series[bool]"), pd.Series, np.bool_)
    check(assert_type(pd.Series([ac]) < ac, "pd.Series[bool]"), pd.Series, np.bool_)
    check(assert_type(pd.Series([ac]) <= ac, "pd.Series[bool]"), pd.Series, np.bool_)
    check(assert_type(pd.Series([ac]) >= ac, "pd.Series[bool]"), pd.Series, np.bool_)

    ts = pd.Timestamp("2022-07-31 08:35:12")
    check(assert_type(pd.Series([ts]) > ts, "pd.Series[bool]"), pd.Series, np.bool_)
    check(assert_type(pd.Series([ts]) < ts, "pd.Series[bool]"), pd.Series, np.bool_)
    check(assert_type(pd.Series([ts]) <= ts, "pd.Series[bool]"), pd.Series, np.bool_)
    check(assert_type(pd.Series([ts]) >= ts, "pd.Series[bool]"), pd.Series, np.bool_)

    td = pd.Timedelta(seconds=10)
    check(assert_type(pd.Series([td]) > td, "pd.Series[bool]"), pd.Series, np.bool_)
    check(assert_type(pd.Series([td]) < td, "pd.Series[bool]"), pd.Series, np.bool_)
    check(assert_type(pd.Series([td]) <= td, "pd.Series[bool]"), pd.Series, np.bool_)
    check(assert_type(pd.Series([td]) >= td, "pd.Series[bool]"), pd.Series, np.bool_)


def test_resample() -> None:
    # GH 181
    N = 10
    index = pd.date_range("1/1/2000", periods=N, freq="min")
    x = list(range(N))
    s = pd.Series(x, index=index, dtype=float)
    check(assert_type(s.resample("2min").std(), "pd.Series[float]"), pd.Series, float)
    check(assert_type(s.resample("2min").var(), "pd.Series[float]"), pd.Series, float)
    check(
        assert_type(s.resample("2min").quantile(), "pd.Series[float]"), pd.Series, float
    )
    check(assert_type(s.resample("2min").sum(), "pd.Series[float]"), pd.Series, float)
    check(assert_type(s.resample("2min").prod(), "pd.Series[float]"), pd.Series, float)
    check(assert_type(s.resample("2min").min(), "pd.Series[float]"), pd.Series, float)
    check(assert_type(s.resample("2min").max(), "pd.Series[float]"), pd.Series, float)
    check(assert_type(s.resample("2min").first(), "pd.Series[float]"), pd.Series, float)
    check(assert_type(s.resample("2min").last(), "pd.Series[float]"), pd.Series, float)
    check(assert_type(s.resample("2min").mean(), "pd.Series[float]"), pd.Series, float)
    check(assert_type(s.resample("2min").sem(), "pd.Series[float]"), pd.Series, float)
    check(
        assert_type(s.resample("2min").median(), "pd.Series[float]"), pd.Series, float
    )
    check(assert_type(s.resample("2min").ohlc(), pd.DataFrame), pd.DataFrame)


def test_squeeze() -> None:
    s1 = pd.Series([1, 2, 3])
    check(
        assert_type(s1.squeeze(), "pd.Series[int] | Scalar"),
        pd.Series,
        np.integer,
    )
    s2 = pd.Series([1])
    check(assert_type(s2.squeeze(), "pd.Series[int] | Scalar"), np.integer)


def test_to_xarray() -> None:
    s = pd.Series([1, 2])
    check(assert_type(s.to_xarray(), xr.DataArray), xr.DataArray)


def test_neg() -> None:
    # GH 253
    sr = pd.Series([1, 2, 3])
    sr_int = pd.Series([1, 2, 3], dtype=int)
    check(assert_type(-sr, "pd.Series[int]"), pd.Series, np.integer)
    check(assert_type(-sr_int, "pd.Series[int]"), pd.Series, np.integer)


def test_getattr() -> None:
    # GH 261
    series = pd.Series([1, 2, 3], index=["a", "b", "c"], dtype=int)
    check(assert_type(series.a, int), np.integer)


def test_dtype_type() -> None:
    # GH 216
    s1 = pd.Series(["foo"], dtype="string")
    check(assert_type(s1.dtype, DtypeObj), ExtensionDtype)
    check(assert_type(s1.dtype.kind, _DTypeKind), str)

    s2 = pd.Series([1], dtype="Int64")
    check(assert_type(s2.dtype, DtypeObj), ExtensionDtype)
    check(assert_type(s2.dtype.kind, _DTypeKind), str)

    s3 = pd.Series([1, 2, 3])
    check(assert_type(s3.dtype, DtypeObj), np.dtype)
    check(assert_type(s3.dtype.kind, _DTypeKind), str)


def test_types_to_numpy() -> None:
    s = pd.Series(["a", "b", "c"], dtype=str)
    check(assert_type(s.to_numpy(), np_1darray[np.str_]), np_1darray)
    check(
        assert_type(s.to_numpy(dtype="str", copy=True), np_1darray[np.str_]), np_1darray
    )
    check(assert_type(s.to_numpy(na_value=0), np_1darray[np.str_]), np_1darray)
    check(
        assert_type(s.to_numpy(na_value=np.int32(4)), np_1darray[np.str_]), np_1darray
    )
    check(
        assert_type(s.to_numpy(na_value=np.float16(4)), np_1darray[np.str_]), np_1darray
    )
    check(
        assert_type(s.to_numpy(na_value=np.complex128(4, 7)), np_1darray[np.str_]),
        np_1darray,
    )

    check(assert_type(pd.Series().to_numpy(), np_1darray), np_1darray)


def test_to_numpy() -> None:
    """Test Series.to_numpy for different types."""
    s_str = pd.Series(["a", "b", "c"], dtype=str)
    check(assert_type(s_str.to_numpy(), np_1darray_str), np_1darray, str)

    s_bytes = pd.Series(["a", "b", "c"]).astype(bytes)
    check(assert_type(s_bytes.to_numpy(), np_1darray_bytes), np_1darray, np.bytes_)

    s_bool = pd.Series([True, False])
    check(assert_type(s_bool.to_numpy(), np_1darray_bool), np_1darray, np.bool_)

    s_int = pd.Series([2, 3, 4])
    check(assert_type(s_int.to_numpy(), np_1darray_anyint), np_1darray, np.integer)

    s_float = pd.Series([2.0, 3.54, 4.84])
    check(
        assert_type(s_float.to_numpy(), np_1darray_float),
        np_1darray,
        np.floating,
    )

    s_complex = pd.Series([2.0 + 2j, 3.54 + 4j, 4.84])
    check(
        assert_type(s_complex.to_numpy(), np_1darray_complex),
        np_1darray,
        np.complexfloating,
    )

    dates = pd.Series(
        [
            pd.Timestamp("2020-01-01"),
            pd.Timestamp("2020-01-15"),
            pd.Timestamp("2020-02-01"),
        ],
        dtype="datetime64[ns]",
    )
    s_period = pd.PeriodIndex(dates, freq="M").to_series()
    check(assert_type(s_period.to_numpy(), np_1darray_object), np_1darray, pd.Period)

    s_interval = pd.Series(
        [
            pd.Interval(date, date + pd.DateOffset(days=1), closed="left")
            for date in dates
        ]
    )
    check(
        assert_type(s_interval.to_numpy(), np_1darray_object), np_1darray, pd.Interval
    )

    s_day = pd.Series([Day(1)])
    check(assert_type(s_day.to_numpy(), np_1darray_object), np_1darray, Day)

    s_date = pd.Series(pd.date_range(start="2017-01-01", end="2017-02-01"))
    check(
        assert_type(s_date.to_numpy(), np_1darray_datetime),
        np_1darray,
        np.datetime64,
    )

    s_timedelta = pd.Series(
        [pd.Timestamp.now().date(), pd.Timestamp.now().date()]
    ).diff()
    check(
        assert_type(s_timedelta.to_numpy(), np_1darray_timedelta),
        np_1darray,
        np.timedelta64,
    )


def test_where() -> None:
    s = pd.Series([1, 2, 3], dtype=int)

    def cond1(x: int) -> bool:
        return x % 2 == 0

    check(assert_type(s.where(cond1, other=0), "pd.Series[int]"), pd.Series, np.int_)

    def cond2(x: pd.Series[int]) -> pd.Series[bool]:
        return x > 1

    check(assert_type(s.where(cond2, other=0), "pd.Series[int]"), pd.Series, np.int_)

    cond3 = pd.Series([False, True, True])
    check(assert_type(s.where(cond3, other=0), "pd.Series[int]"), pd.Series, np.int_)


def test_bitwise_operators() -> None:
    s = pd.Series([1, 2, 3, 4], dtype=int)
    s2 = pd.Series([9, 10, 11, 12], dtype=int)
    # for issue #348 (bitwise operators on Series should support int)
    # The bitwise integers return platform-dependent numpy integers in the Series
    check(assert_type(s & 3, "pd.Series[int]"), pd.Series, np.integer)
    check(assert_type(3 & s, "pd.Series[int]"), pd.Series, np.integer)

    check(assert_type(s | 3, "pd.Series[int]"), pd.Series, np.integer)
    check(assert_type(3 | s, "pd.Series[int]"), pd.Series, np.integer)

    check(assert_type(s ^ 3, "pd.Series[int]"), pd.Series, np.integer)
    check(assert_type(3 ^ s, "pd.Series[int]"), pd.Series, np.integer)

    check(assert_type(s & s2, "pd.Series[int]"), pd.Series, np.integer)
    check(assert_type(s2 & s, "pd.Series[int]"), pd.Series, np.integer)

    check(assert_type(s | s2, "pd.Series[int]"), pd.Series, np.integer)
    check(assert_type(s2 | s, "pd.Series[int]"), pd.Series, np.integer)

    check(assert_type(s ^ s2, "pd.Series[int]"), pd.Series, np.integer)
    check(assert_type(s2 ^ s, "pd.Series[int]"), pd.Series, np.integer)

    if PD_LTE_23:
        with pytest_warns_bounded(
            FutureWarning,
            r"Logical ops \(and, or, xor\) between Pandas objects and dtype-less sequences "
            r"\(e.g. list, tuple\) are deprecated",
            lower="2.0.99",
        ):
            check(assert_type(s & [1, 2, 3, 4], "pd.Series[bool]"), pd.Series, np.bool_)
            check(assert_type([1, 2, 3, 4] & s, "pd.Series[bool]"), pd.Series, np.bool_)

            check(assert_type(s | [1, 2, 3, 4], "pd.Series[bool]"), pd.Series, np.bool_)
            check(assert_type([1, 2, 3, 4] | s, "pd.Series[bool]"), pd.Series, np.bool_)

            check(assert_type(s ^ [1, 2, 3, 4], "pd.Series[bool]"), pd.Series, np.bool_)
            check(assert_type([1, 2, 3, 4] ^ s, "pd.Series[bool]"), pd.Series, np.bool_)


def test_logical_operators() -> None:
    # GH 380
    df = pd.DataFrame({"a": [1, 2, 3], "b": [2, 3, 4]})

    check(
        assert_type((df["a"] >= 2) & (df["b"] >= 2), "pd.Series[bool]"),
        pd.Series,
        np.bool_,
    )
    check(
        assert_type((df["a"] >= 2) | (df["b"] >= 2), "pd.Series[bool]"),
        pd.Series,
        np.bool_,
    )
    check(
        assert_type((df["a"] >= 2) ^ (df["b"] >= 2), "pd.Series[bool]"),
        pd.Series,
        np.bool_,
    )
    check(assert_type((df["a"] >= 2) & True, "pd.Series[bool]"), pd.Series, np.bool_)

    check(assert_type((df["a"] >= 2) | True, "pd.Series[bool]"), pd.Series, np.bool_)

    check(assert_type((df["a"] >= 2) ^ True, "pd.Series[bool]"), pd.Series, np.bool_)

    check(assert_type(True & (df["a"] >= 2), "pd.Series[bool]"), pd.Series, np.bool_)

    check(assert_type(True | (df["a"] >= 2), "pd.Series[bool]"), pd.Series, np.bool_)

    check(assert_type(True ^ (df["a"] >= 2), "pd.Series[bool]"), pd.Series, np.bool_)

    if PD_LTE_23:
        with pytest_warns_bounded(
            FutureWarning,
            r"Logical ops \(and, or, xor\) between Pandas objects and dtype-less sequences "
            r"\(e.g. list, tuple\) are deprecated",
            lower="2.0.99",
        ):
            check(
                assert_type((df["a"] >= 2) ^ [True, False, True], "pd.Series[bool]"),
                pd.Series,
                np.bool_,
            )
            check(
                assert_type((df["a"] >= 2) & [True, False, True], "pd.Series[bool]"),
                pd.Series,
                np.bool_,
            )
            check(
                assert_type((df["a"] >= 2) | [True, False, True], "pd.Series[bool]"),
                pd.Series,
                np.bool_,
            )
            check(
                assert_type([True, False, True] & (df["a"] >= 2), "pd.Series[bool]"),
                pd.Series,
                np.bool_,
            )
            check(
                assert_type([True, False, True] | (df["a"] >= 2), "pd.Series[bool]"),
                pd.Series,
                np.bool_,
            )
            check(
                assert_type([True, False, True] ^ (df["a"] >= 2), "pd.Series[bool]"),
                pd.Series,
                np.bool_,
            )


def test_AnyArrayLike_and_clip() -> None:
    ser = pd.Series([1, 2, 3])
    s1 = ser.clip(lower=ser)
    s2 = ser.clip(upper=ser)
    check(assert_type(s1, "pd.Series[int]"), pd.Series, np.integer)
    check(assert_type(s2, "pd.Series[int]"), pd.Series, np.integer)


def test_pandera_generic() -> None:
    # GH 471

    class MySeries(pd.Series, Generic[T]):
        def __new__(cls, *args: Any, **kwargs: Any) -> Self:
            return object.__new__(cls)

    def func() -> MySeries[float]:
        return MySeries[float]([1, 2, 3])

    result = func()
    assert result.iloc[1] == 2


def test_change_to_dict_return_type() -> None:
    id = [1, 2, 3]
    value = ["a", "b", "c"]
    df = pd.DataFrame(zip(id, value), columns=["id", "value"])
    fd = df.set_index("id")["value"].to_dict()
    check(assert_type(fd, dict[Any, Any]), dict)


ASTYPE_BOOL_ARGS: list[tuple[BooleanDtypeArg, type]] = [
    # python boolean
    (bool, np.bool_),
    ("bool", np.bool_),
    # pandas boolean
    (pd.BooleanDtype(), np.bool_),
    ("boolean", np.bool_),
    # numpy boolean type
    (np.bool_, np.bool_),
    ("bool_", np.bool_),
    ("?", np.bool_),
    ("b1", np.bool_),
    # pyarrow boolean type
    ("bool[pyarrow]", bool),
    ("boolean[pyarrow]", bool),
]

ASTYPE_INT_ARGS: list[tuple[IntDtypeArg, type]] = [
    # python int
    (int, np.integer),
    ("int", np.integer),
    # pandas Int8
    (pd.Int8Dtype(), np.int8),
    ("Int8", np.int8),
    # pandas Int16
    (pd.Int16Dtype(), np.int16),
    ("Int16", np.int16),
    # pandas Int32
    (pd.Int32Dtype(), np.int32),
    ("Int32", np.int32),
    # pandas Int64
    (pd.Int64Dtype(), np.int64),
    ("Int64", np.int64),
    # numpy int8
    (np.byte, np.byte),
    ("byte", np.byte),
    ("b", np.byte),
    ("int8", np.int8),
    ("i1", np.int8),
    # numpy int16
    (np.short, np.short),
    ("short", np.short),
    ("h", np.short),
    ("int16", np.int16),
    ("i2", np.int16),
    # numpy int32
    (np.intc, np.intc),
    ("intc", np.intc),
    ("i", np.intc),
    ("int32", np.int32),
    ("i4", np.int32),
    # numpy int64
    (np.int_, np.int_),
    ("int_", np.int_),
    ("int64", np.int64),
    ("i8", np.int64),
    # numpy extended int
    (np.longlong, np.longlong),
    ("longlong", np.longlong),
    ("q", np.longlong),
    # numpy signed pointer  (platform dependent one of int[8,16,32,64])
    (np.intp, np.intp),
    ("intp", np.intp),
    ("p", np.intp),
    # pyarrow integer types
    ("int8[pyarrow]", int),
    ("int16[pyarrow]", int),
    ("int32[pyarrow]", int),
    ("int64[pyarrow]", int),
]

ASTYPE_UINT_ARGS: list[tuple[UIntDtypeArg, type]] = [
    # pandas UInt8
    (pd.UInt8Dtype(), np.uint8),
    ("UInt8", np.uint8),
    # pandas UInt16
    (pd.UInt16Dtype(), np.uint16),
    ("UInt16", np.uint16),
    # pandas UInt32
    (pd.UInt32Dtype(), np.uint32),
    ("UInt32", np.uint32),
    # pandas UInt64
    (pd.UInt64Dtype(), np.uint64),
    ("UInt64", np.uint64),
    # numpy uint8
    (np.ubyte, np.ubyte),
    ("ubyte", np.ubyte),
    ("B", np.ubyte),
    ("uint8", np.uint8),
    ("u1", np.uint8),
    # numpy uint16
    (np.ushort, np.ushort),
    ("ushort", np.ushort),
    ("H", np.ushort),
    ("uint16", np.uint16),
    ("u2", np.uint16),
    # numpy uint32
    (np.uintc, np.uintc),
    ("uintc", np.uintc),
    ("I", np.uintc),
    ("uint32", np.uint32),
    ("u4", np.uint32),
    # numpy uint64
    (np.uint, np.uint),
    ("uint", np.uint),
    ("uint64", np.uint64),
    ("u8", np.uint64),
    # numpy extended uint
    (np.ulonglong, np.ulonglong),
    ("ulonglong", np.ulonglong),
    ("Q", np.ulonglong),
    # numpy unsigned pointer  (platform dependent one of uint[8,16,32,64])
    (np.uintp, np.uintp),
    ("uintp", np.uintp),
    ("P", np.uintp),
    # pyarrow unsigned integer types
    ("uint8[pyarrow]", int),
    ("uint16[pyarrow]", int),
    ("uint32[pyarrow]", int),
    ("uint64[pyarrow]", int),
]

ASTYPE_FLOAT_ARGS: list[tuple[FloatDtypeArg, type]] = [
    # python float
    (float, np.floating),
    ("float", np.floating),
    # pandas Float32
    (pd.Float32Dtype(), np.float32),
    ("Float32", np.float32),
    # pandas Float64
    (pd.Float64Dtype(), np.float64),
    ("Float64", np.float64),
    # numpy float16
    (np.half, np.half),
    ("half", np.half),
    ("e", np.half),
    ("float16", np.float16),
    ("f2", np.float16),
    # numpy float32
    (np.single, np.single),
    ("single", np.single),
    ("f", np.single),
    ("float32", np.float32),
    ("f4", np.float32),
    # numpy float64
    (np.double, np.double),
    ("double", np.double),
    ("d", np.double),
    ("float64", np.float64),
    ("f8", np.float64),
    # numpy float128
    (np.longdouble, np.longdouble),
    ("longdouble", np.longdouble),
    ("g", np.longdouble),
    ("f16", np.longdouble),
    # ("float96", np.longdouble),  # NOTE: unsupported
    ("float128", np.longdouble),  # NOTE: UNIX ONLY
    # pyarrow float32
    ("float32[pyarrow]", float),
    ("float[pyarrow]", float),
    # pyarrow float64
    ("float64[pyarrow]", float),
    ("double[pyarrow]", float),
]

ASTYPE_COMPLEX_ARGS: list[tuple[ComplexDtypeArg, type]] = [
    # python complex
    (complex, np.complexfloating),
    ("complex", np.complexfloating),
    # numpy complex64
    (np.csingle, np.csingle),
    ("csingle", np.csingle),
    ("F", np.csingle),
    ("complex64", np.complex64),
    ("c8", np.complex64),
    # numpy complex128
    (np.cdouble, np.cdouble),
    ("cdouble", np.cdouble),
    ("D", np.cdouble),
    ("complex128", np.complex128),
    ("c16", np.complex128),
    # numpy complex256
    (np.clongdouble, np.clongdouble),
    ("clongdouble", np.clongdouble),
    ("G", np.clongdouble),
    ("c32", np.clongdouble),
    # ("complex192", np.clongdouble),  # NOTE: unsupported
    ("complex256", np.clongdouble),  # NOTE: UNIX ONLY
]


ASTYPE_TIMESTAMP_ARGS: list[tuple[TimestampDtypeArg, type]] = [
    # numpy datetime64
    ("datetime64[Y]", datetime.datetime),
    ("datetime64[M]", datetime.datetime),
    ("datetime64[W]", datetime.datetime),
    ("datetime64[D]", datetime.datetime),
    ("datetime64[h]", datetime.datetime),
    ("datetime64[m]", datetime.datetime),
    ("datetime64[s]", datetime.datetime),
    ("datetime64[ms]", datetime.datetime),
    ("datetime64[us]", datetime.datetime),
    ("datetime64[μs]", datetime.datetime),
    ("datetime64[ns]", datetime.datetime),
    ("datetime64[ps]", datetime.datetime),
    ("datetime64[fs]", datetime.datetime),
    ("datetime64[as]", datetime.datetime),
    # numpy datetime64 type codes
    ("M8[Y]", datetime.datetime),
    ("M8[M]", datetime.datetime),
    ("M8[W]", datetime.datetime),
    ("M8[D]", datetime.datetime),
    ("M8[h]", datetime.datetime),
    ("M8[m]", datetime.datetime),
    ("M8[s]", datetime.datetime),
    ("M8[ms]", datetime.datetime),
    ("M8[us]", datetime.datetime),
    ("M8[μs]", datetime.datetime),
    ("M8[ns]", datetime.datetime),
    ("M8[ps]", datetime.datetime),
    ("M8[fs]", datetime.datetime),
    ("M8[as]", datetime.datetime),
    # little endian
    ("<M8[Y]", datetime.datetime),
    ("<M8[M]", datetime.datetime),
    ("<M8[W]", datetime.datetime),
    ("<M8[D]", datetime.datetime),
    ("<M8[h]", datetime.datetime),
    ("<M8[m]", datetime.datetime),
    ("<M8[s]", datetime.datetime),
    ("<M8[ms]", datetime.datetime),
    ("<M8[us]", datetime.datetime),
    ("<M8[μs]", datetime.datetime),
    ("<M8[ns]", datetime.datetime),
    ("<M8[ps]", datetime.datetime),
    ("<M8[fs]", datetime.datetime),
    ("<M8[as]", datetime.datetime),
    # pyarrow timestamp
    ("timestamp[s][pyarrow]", datetime.datetime),
    ("timestamp[ms][pyarrow]", datetime.datetime),
    ("timestamp[us][pyarrow]", datetime.datetime),
    ("timestamp[ns][pyarrow]", datetime.datetime),
    # pyarrow date
    ("date32[pyarrow]", datetime.date),
    ("date64[pyarrow]", datetime.date),
]


ASTYPE_TIMEDELTA_ARGS: list[tuple[TimedeltaDtypeArg, type]] = [
    # numpy timedelta64
    ("timedelta64[Y]", datetime.timedelta),
    ("timedelta64[M]", datetime.timedelta),
    ("timedelta64[W]", datetime.timedelta),
    ("timedelta64[D]", datetime.timedelta),
    ("timedelta64[h]", datetime.timedelta),
    ("timedelta64[m]", datetime.timedelta),
    ("timedelta64[s]", datetime.timedelta),
    ("timedelta64[ms]", datetime.timedelta),
    ("timedelta64[us]", datetime.timedelta),
    ("timedelta64[μs]", datetime.timedelta),
    ("timedelta64[ns]", datetime.timedelta),
    ("timedelta64[ps]", datetime.timedelta),
    ("timedelta64[fs]", datetime.timedelta),
    ("timedelta64[as]", datetime.timedelta),
    # numpy timedelta64 type codes
    ("m8[Y]", datetime.timedelta),
    ("m8[M]", datetime.timedelta),
    ("m8[W]", datetime.timedelta),
    ("m8[D]", datetime.timedelta),
    ("m8[h]", datetime.timedelta),
    ("m8[m]", datetime.timedelta),
    ("m8[s]", datetime.timedelta),
    ("m8[ms]", datetime.timedelta),
    ("m8[us]", datetime.timedelta),
    ("m8[μs]", datetime.timedelta),
    ("m8[ns]", datetime.timedelta),
    ("m8[ps]", datetime.timedelta),
    ("m8[fs]", datetime.timedelta),
    ("m8[as]", datetime.timedelta),
    # little endian
    ("<m8[Y]", datetime.timedelta),
    ("<m8[M]", datetime.timedelta),
    ("<m8[W]", datetime.timedelta),
    ("<m8[D]", datetime.timedelta),
    ("<m8[h]", datetime.timedelta),
    ("<m8[m]", datetime.timedelta),
    ("<m8[s]", datetime.timedelta),
    ("<m8[ms]", datetime.timedelta),
    ("<m8[us]", datetime.timedelta),
    ("<m8[μs]", datetime.timedelta),
    ("<m8[ns]", datetime.timedelta),
    ("<m8[ps]", datetime.timedelta),
    ("<m8[fs]", datetime.timedelta),
    ("<m8[as]", datetime.timedelta),
    # pyarrow duration
    ("duration[s][pyarrow]", datetime.timedelta),
    ("duration[ms][pyarrow]", datetime.timedelta),
    ("duration[us][pyarrow]", datetime.timedelta),
    ("duration[ns][pyarrow]", datetime.timedelta),
]


ASTYPE_STRING_ARGS: list[tuple[StrDtypeArg, type]] = [
    # python string
    (str, str),
    ("str", str),
    # pandas string
    (pd.StringDtype(), str),
    ("string", str),
    # numpy string
    (np.str_, str),
    ("str_", str),
    ("unicode", str),
    ("U", str),
    # pyarrow string
    ("string[pyarrow]", str),
]

ASTYPE_BYTES_ARGS: list[tuple[BytesDtypeArg, type]] = [
    # python bytes
    (bytes, bytes),
    ("bytes", bytes),
    # numpy bytes
    (np.bytes_, np.bytes_),
    ("bytes_", np.bytes_),
    ("S", np.bytes_),
    # pyarrow bytes
    ("binary[pyarrow]", bytes),
]

ASTYPE_CATEGORICAL_ARGS: list[tuple[CategoryDtypeArg, type]] = [
    # pandas category
    (pd.CategoricalDtype(), object),
    ("category", object),
    # pyarrow dictionary
    # ("dictionary[pyarrow]", "pd.Series[category]", Categorical),
]


ASTYPE_OBJECT_ARGS: list[tuple[ObjectDtypeArg, type]] = [
    # python object
    (object, object),
    # numpy object
    (np.object_, object),
    ("object", object),
    # "object_"  # NOTE: not assigned
    ("O", object),
]

ASTYPE_VOID_ARGS: list[tuple[VoidDtypeArg, type]] = [
    # numpy void
    (np.void, np.void),
    ("void", np.void),
    ("V", np.void),
]


@pytest.mark.parametrize("cast_arg, target_type", ASTYPE_BOOL_ARGS, ids=repr)
def test_astype_bool(cast_arg: BooleanDtypeArg, target_type: type) -> None:
    s = pd.Series([0, 1])
    check(s.astype(cast_arg), pd.Series, target_type)

    if TYPE_CHECKING:
        # python boolean
        assert_type(s.astype(bool), "pd.Series[bool]")
        assert_type(s.astype("bool"), "pd.Series[bool]")
        # pandas boolean
        assert_type(s.astype(pd.BooleanDtype()), "pd.Series[bool]")
        assert_type(s.astype("boolean"), "pd.Series[bool]")
        # numpy boolean type
        assert_type(s.astype(np.bool_), "pd.Series[bool]")
        assert_type(s.astype("bool_"), "pd.Series[bool]")
        assert_type(s.astype("?"), "pd.Series[bool]")
        # pyarrow boolean type
        assert_type(s.astype("bool[pyarrow]"), "pd.Series[bool]")
        assert_type(s.astype("boolean[pyarrow]"), "pd.Series[bool]")


@pytest.mark.parametrize("cast_arg, target_type", ASTYPE_INT_ARGS, ids=repr)
def test_astype_int(cast_arg: IntDtypeArg, target_type: type) -> None:
    s = pd.Series([1, 2, 3])

    if cast_arg in (np.longlong, "longlong", "q"):
        pytest.skip(
            "longlong is bugged, for details, see"
            "https://github.com/pandas-dev/pandas/issues/54252"
        )

    check(s.astype(cast_arg), pd.Series, target_type)

    if TYPE_CHECKING:
        # python int
        assert_type(s.astype(int), "pd.Series[int]")
        assert_type(s.astype("int"), "pd.Series[int]")
        # pandas Int8
        assert_type(s.astype(pd.Int8Dtype()), "pd.Series[int]")
        assert_type(s.astype("Int8"), "pd.Series[int]")
        # pandas Int16
        assert_type(s.astype(pd.Int16Dtype()), "pd.Series[int]")
        assert_type(s.astype("Int16"), "pd.Series[int]")
        # pandas Int32
        assert_type(s.astype(pd.Int32Dtype()), "pd.Series[int]")
        assert_type(s.astype("Int32"), "pd.Series[int]")
        # pandas Int64
        assert_type(s.astype(pd.Int64Dtype()), "pd.Series[int]")
        assert_type(s.astype("Int64"), "pd.Series[int]")
        # numpy int8
        assert_type(s.astype(np.byte), "pd.Series[int]")
        assert_type(s.astype("byte"), "pd.Series[int]")
        assert_type(s.astype("int8"), "pd.Series[int]")
        assert_type(s.astype("b"), "pd.Series[int]")
        assert_type(s.astype("i1"), "pd.Series[int]")
        # numpy int16
        assert_type(s.astype(np.short), "pd.Series[int]")
        assert_type(s.astype("short"), "pd.Series[int]")
        assert_type(s.astype("int16"), "pd.Series[int]")
        assert_type(s.astype("h"), "pd.Series[int]")
        assert_type(s.astype("i2"), "pd.Series[int]")
        # numpy int32
        assert_type(s.astype(np.intc), "pd.Series[int]")
        assert_type(s.astype("intc"), "pd.Series[int]")
        assert_type(s.astype("int32"), "pd.Series[int]")
        assert_type(s.astype("i"), "pd.Series[int]")
        assert_type(s.astype("i4"), "pd.Series[int]")
        # numpy int64
        assert_type(s.astype(np.int_), "pd.Series[int]")
        assert_type(s.astype("int_"), "pd.Series[int]")
        assert_type(s.astype("int64"), "pd.Series[int]")
        assert_type(s.astype("long"), "pd.Series[int]")
        assert_type(s.astype("l"), "pd.Series[int]")
        assert_type(s.astype("i8"), "pd.Series[int]")
        # numpy signed pointer
        assert_type(s.astype(np.intp), "pd.Series[int]")
        assert_type(s.astype("intp"), "pd.Series[int]")
        assert_type(s.astype("p"), "pd.Series[int]")
        # pyarrow integer types
        assert_type(s.astype("int8[pyarrow]"), "pd.Series[int]")
        assert_type(s.astype("int16[pyarrow]"), "pd.Series[int]")
        assert_type(s.astype("int32[pyarrow]"), "pd.Series[int]")
        assert_type(s.astype("int64[pyarrow]"), "pd.Series[int]")


@pytest.mark.parametrize("cast_arg, target_type", ASTYPE_UINT_ARGS, ids=repr)
def test_astype_uint(cast_arg: IntDtypeArg, target_type: type) -> None:
    s = pd.Series([1, 2, 3])
    check(s.astype(cast_arg), pd.Series, target_type)

    if TYPE_CHECKING:
        # pandas UInt8
        assert_type(s.astype(pd.UInt8Dtype()), "pd.Series[int]")
        assert_type(s.astype("UInt8"), "pd.Series[int]")
        # pandas UInt16
        assert_type(s.astype(pd.UInt16Dtype()), "pd.Series[int]")
        assert_type(s.astype("UInt16"), "pd.Series[int]")
        # pandas UInt32
        assert_type(s.astype(pd.UInt32Dtype()), "pd.Series[int]")
        assert_type(s.astype("UInt32"), "pd.Series[int]")
        # pandas UInt64
        assert_type(s.astype(pd.UInt64Dtype()), "pd.Series[int]")
        assert_type(s.astype("UInt64"), "pd.Series[int]")
        # numpy uint8
        assert_type(s.astype(np.ubyte), "pd.Series[int]")
        assert_type(s.astype("ubyte"), "pd.Series[int]")
        assert_type(s.astype("uint8"), "pd.Series[int]")
        assert_type(s.astype("B"), "pd.Series[int]")
        assert_type(s.astype("u1"), "pd.Series[int]")
        # numpy uint16
        assert_type(s.astype(np.ushort), "pd.Series[int]")
        assert_type(s.astype("ushort"), "pd.Series[int]")
        assert_type(s.astype("uint16"), "pd.Series[int]")
        assert_type(s.astype("H"), "pd.Series[int]")
        assert_type(s.astype("u2"), "pd.Series[int]")
        # numpy uint32
        assert_type(s.astype(np.uintc), "pd.Series[int]")
        assert_type(s.astype("uintc"), "pd.Series[int]")
        assert_type(s.astype("uint32"), "pd.Series[int]")
        assert_type(s.astype("I"), "pd.Series[int]")
        assert_type(s.astype("u4"), "pd.Series[int]")
        # numpy uint64
        assert_type(s.astype(np.uint), "pd.Series[int]")
        assert_type(s.astype("uint"), "pd.Series[int]")
        assert_type(s.astype("uint64"), "pd.Series[int]")
        assert_type(s.astype("ulong"), "pd.Series[int]")
        assert_type(s.astype("L"), "pd.Series[int]")
        assert_type(s.astype("u8"), "pd.Series[int]")
        # numpy unsigned pointer
        assert_type(s.astype(np.uintp), "pd.Series[int]")
        assert_type(s.astype("uintp"), "pd.Series[int]")
        assert_type(s.astype("P"), "pd.Series[int]")
        # pyarrow unsigned integer types
        assert_type(s.astype("uint8[pyarrow]"), "pd.Series[int]")
        assert_type(s.astype("uint16[pyarrow]"), "pd.Series[int]")
        assert_type(s.astype("uint32[pyarrow]"), "pd.Series[int]")
        assert_type(s.astype("uint64[pyarrow]"), "pd.Series[int]")


@pytest.mark.parametrize("cast_arg, target_type", ASTYPE_FLOAT_ARGS, ids=repr)
def test_astype_float(cast_arg: FloatDtypeArg, target_type: type) -> None:
    s = pd.Series([1, 2, 3])

    if platform.system() == "Windows" and cast_arg in ("f16", "float128"):
        with pytest.raises(TypeError):
            s.astype(cast_arg)
        pytest.skip("Windows does not support float128")

    if (
        platform.system() == "Darwin"
        and platform.processor() == "arm"
        and cast_arg in ("f16", "float128")
    ):
        with pytest.raises(TypeError):
            s.astype(cast_arg)
        pytest.skip("MacOS arm does not support float128")

    check(s.astype(cast_arg), pd.Series, target_type)

    if TYPE_CHECKING:
        # python float
        assert_type(s.astype(float), "pd.Series[float]")
        assert_type(s.astype("float"), "pd.Series[float]")
        # pandas Float32
        assert_type(s.astype(pd.Float32Dtype()), "pd.Series[float]")
        assert_type(s.astype("Float32"), "pd.Series[float]")
        # pandas Float64
        assert_type(s.astype(pd.Float64Dtype()), "pd.Series[float]")
        assert_type(s.astype("Float64"), "pd.Series[float]")
        # numpy float16
        assert_type(s.astype(np.half), "pd.Series[float]")
        assert_type(s.astype("half"), "pd.Series[float]")
        assert_type(s.astype("float16"), "pd.Series[float]")
        assert_type(s.astype("e"), "pd.Series[float]")
        assert_type(s.astype("f2"), "pd.Series[float]")
        # numpy float32
        assert_type(s.astype(np.single), "pd.Series[float]")
        assert_type(s.astype("single"), "pd.Series[float]")
        assert_type(s.astype("float32"), "pd.Series[float]")
        assert_type(s.astype("f"), "pd.Series[float]")
        assert_type(s.astype("f4"), "pd.Series[float]")
        # numpy float64
        assert_type(s.astype(np.double), "pd.Series[float]")
        assert_type(s.astype("double"), "pd.Series[float]")
        assert_type(s.astype("float64"), "pd.Series[float]")
        assert_type(s.astype("d"), "pd.Series[float]")
        assert_type(s.astype("f8"), "pd.Series[float]")
        # numpy float128
        assert_type(s.astype(np.longdouble), "pd.Series[float]")
        assert_type(s.astype("longdouble"), "pd.Series[float]")
        assert_type(s.astype("float128"), "pd.Series[float]")
        assert_type(s.astype("g"), "pd.Series[float]")
        assert_type(s.astype("f16"), "pd.Series[float]")
        # pyarrow float32
        assert_type(s.astype("float32[pyarrow]"), "pd.Series[float]")
        assert_type(s.astype("float[pyarrow]"), "pd.Series[float]")
        # pyarrow float64
        assert_type(s.astype("float64[pyarrow]"), "pd.Series[float]")
        assert_type(s.astype("double[pyarrow]"), "pd.Series[float]")


@pytest.mark.parametrize("cast_arg, target_type", ASTYPE_COMPLEX_ARGS, ids=repr)
def test_astype_complex(cast_arg: ComplexDtypeArg, target_type: type) -> None:
    s = pd.Series([1, 2, 3])

    if platform.system() == "Windows" and cast_arg in ("c32", "complex256"):
        with pytest.raises(TypeError):
            s.astype(cast_arg)
        pytest.skip("Windows does not support complex256")

    if (
        platform.system() == "Darwin"
        and platform.processor() == "arm"
        and cast_arg in ("c32", "complex256")
    ):
        with pytest.raises(TypeError):
            s.astype(cast_arg)
        pytest.skip("MacOS arm does not support complex256")

    check(s.astype(cast_arg), pd.Series, target_type)

    if TYPE_CHECKING:
        assert_type(s.astype(complex), "pd.Series[complex]")
        assert_type(s.astype("complex"), "pd.Series[complex]")
        # numpy complex64
        assert_type(s.astype(np.csingle), "pd.Series[complex]")
        assert_type(s.astype("csingle"), "pd.Series[complex]")
        assert_type(s.astype("complex64"), "pd.Series[complex]")
        assert_type(s.astype("F"), "pd.Series[complex]")
        assert_type(s.astype("c8"), "pd.Series[complex]")
        # numpy complex128
        assert_type(s.astype(np.cdouble), "pd.Series[complex]")
        assert_type(s.astype("cdouble"), "pd.Series[complex]")
        assert_type(s.astype("complex128"), "pd.Series[complex]")
        assert_type(s.astype("D"), "pd.Series[complex]")
        assert_type(s.astype("c16"), "pd.Series[complex]")
        # numpy complex256
        assert_type(s.astype(np.clongdouble), "pd.Series[complex]")
        assert_type(s.astype("clongdouble"), "pd.Series[complex]")
        assert_type(s.astype("complex256"), "pd.Series[complex]")
        assert_type(s.astype("G"), "pd.Series[complex]")
        assert_type(s.astype("c32"), "pd.Series[complex]")


@pytest.mark.parametrize("cast_arg, target_type", ASTYPE_TIMESTAMP_ARGS, ids=repr)
def test_astype_timestamp(cast_arg: TimestampDtypeArg, target_type: type) -> None:
    s = pd.Series([1, 2, 3])

    if cast_arg in ("date32[pyarrow]", "date64[pyarrow]"):
        x = pd.Series(pd.date_range("2000-01-01", "2000-02-01"))
        check(x.astype(cast_arg), pd.Series, target_type)
    else:
        check(s.astype(cast_arg), pd.Series, target_type)

    if TYPE_CHECKING:
        # numpy datetime64
        assert_type(s.astype("datetime64[Y]"), "pd.Series[pd.Timestamp]")
        assert_type(s.astype("datetime64[M]"), "pd.Series[pd.Timestamp]")
        assert_type(s.astype("datetime64[W]"), "pd.Series[pd.Timestamp]")
        assert_type(s.astype("datetime64[D]"), "pd.Series[pd.Timestamp]")
        assert_type(s.astype("datetime64[h]"), "pd.Series[pd.Timestamp]")
        assert_type(s.astype("datetime64[m]"), "pd.Series[pd.Timestamp]")
        assert_type(s.astype("datetime64[s]"), "pd.Series[pd.Timestamp]")
        assert_type(s.astype("datetime64[ms]"), "pd.Series[pd.Timestamp]")
        assert_type(s.astype("datetime64[us]"), "pd.Series[pd.Timestamp]")
        assert_type(s.astype("datetime64[μs]"), "pd.Series[pd.Timestamp]")
        assert_type(s.astype("datetime64[ns]"), "pd.Series[pd.Timestamp]")
        assert_type(s.astype("datetime64[ps]"), "pd.Series[pd.Timestamp]")
        assert_type(s.astype("datetime64[fs]"), "pd.Series[pd.Timestamp]")
        assert_type(s.astype("datetime64[as]"), "pd.Series[pd.Timestamp]")
        # numpy datetime64 type codes
        assert_type(s.astype("M8[Y]"), "pd.Series[pd.Timestamp]")
        assert_type(s.astype("M8[M]"), "pd.Series[pd.Timestamp]")
        assert_type(s.astype("M8[W]"), "pd.Series[pd.Timestamp]")
        assert_type(s.astype("M8[D]"), "pd.Series[pd.Timestamp]")
        assert_type(s.astype("M8[h]"), "pd.Series[pd.Timestamp]")
        assert_type(s.astype("M8[m]"), "pd.Series[pd.Timestamp]")
        assert_type(s.astype("M8[s]"), "pd.Series[pd.Timestamp]")
        assert_type(s.astype("M8[ms]"), "pd.Series[pd.Timestamp]")
        assert_type(s.astype("M8[us]"), "pd.Series[pd.Timestamp]")
        assert_type(s.astype("M8[μs]"), "pd.Series[pd.Timestamp]")
        assert_type(s.astype("M8[ns]"), "pd.Series[pd.Timestamp]")
        assert_type(s.astype("M8[ps]"), "pd.Series[pd.Timestamp]")
        assert_type(s.astype("M8[fs]"), "pd.Series[pd.Timestamp]")
        assert_type(s.astype("M8[as]"), "pd.Series[pd.Timestamp]")
        # numpy datetime64 type codes
        assert_type(s.astype("<M8[Y]"), "pd.Series[pd.Timestamp]")
        assert_type(s.astype("<M8[M]"), "pd.Series[pd.Timestamp]")
        assert_type(s.astype("<M8[W]"), "pd.Series[pd.Timestamp]")
        assert_type(s.astype("<M8[D]"), "pd.Series[pd.Timestamp]")
        assert_type(s.astype("<M8[h]"), "pd.Series[pd.Timestamp]")
        assert_type(s.astype("<M8[m]"), "pd.Series[pd.Timestamp]")
        assert_type(s.astype("<M8[s]"), "pd.Series[pd.Timestamp]")
        assert_type(s.astype("<M8[ms]"), "pd.Series[pd.Timestamp]")
        assert_type(s.astype("<M8[us]"), "pd.Series[pd.Timestamp]")
        assert_type(s.astype("<M8[μs]"), "pd.Series[pd.Timestamp]")
        assert_type(s.astype("<M8[ns]"), "pd.Series[pd.Timestamp]")
        assert_type(s.astype("<M8[ps]"), "pd.Series[pd.Timestamp]")
        assert_type(s.astype("<M8[fs]"), "pd.Series[pd.Timestamp]")
        assert_type(s.astype("<M8[as]"), "pd.Series[pd.Timestamp]")
        # pyarrow timestamp
        assert_type(s.astype("timestamp[s][pyarrow]"), "pd.Series[pd.Timestamp]")
        assert_type(s.astype("timestamp[ms][pyarrow]"), "pd.Series[pd.Timestamp]")
        assert_type(s.astype("timestamp[us][pyarrow]"), "pd.Series[pd.Timestamp]")
        assert_type(s.astype("timestamp[ns][pyarrow]"), "pd.Series[pd.Timestamp]")
        # pyarrow date
        assert_type(s.astype("date32[pyarrow]"), "pd.Series[pd.Timestamp]")
        assert_type(s.astype("date64[pyarrow]"), "pd.Series[pd.Timestamp]")


@pytest.mark.parametrize("cast_arg, target_type", ASTYPE_TIMEDELTA_ARGS, ids=repr)
def test_astype_timedelta(cast_arg: TimedeltaDtypeArg, target_type: type) -> None:
    s = pd.Series([1, 2, 3])
    check(s.astype(cast_arg), pd.Series, target_type)

    if TYPE_CHECKING:
        assert_type(s.astype("timedelta64[Y]"), "pd.Series[pd.Timedelta]")
        assert_type(s.astype("timedelta64[M]"), "pd.Series[pd.Timedelta]")
        assert_type(s.astype("timedelta64[W]"), "pd.Series[pd.Timedelta]")
        assert_type(s.astype("timedelta64[D]"), "pd.Series[pd.Timedelta]")
        assert_type(s.astype("timedelta64[h]"), "pd.Series[pd.Timedelta]")
        assert_type(s.astype("timedelta64[m]"), "pd.Series[pd.Timedelta]")
        assert_type(s.astype("timedelta64[s]"), "pd.Series[pd.Timedelta]")
        assert_type(s.astype("timedelta64[ms]"), "pd.Series[pd.Timedelta]")
        assert_type(s.astype("timedelta64[us]"), "pd.Series[pd.Timedelta]")
        assert_type(s.astype("timedelta64[μs]"), "pd.Series[pd.Timedelta]")
        assert_type(s.astype("timedelta64[ns]"), "pd.Series[pd.Timedelta]")
        assert_type(s.astype("timedelta64[ps]"), "pd.Series[pd.Timedelta]")
        assert_type(s.astype("timedelta64[fs]"), "pd.Series[pd.Timedelta]")
        assert_type(s.astype("timedelta64[as]"), "pd.Series[pd.Timedelta]")
        # numpy timedelta64 type codes
        assert_type(s.astype("m8[Y]"), "pd.Series[pd.Timedelta]")
        assert_type(s.astype("m8[M]"), "pd.Series[pd.Timedelta]")
        assert_type(s.astype("m8[W]"), "pd.Series[pd.Timedelta]")
        assert_type(s.astype("m8[D]"), "pd.Series[pd.Timedelta]")
        assert_type(s.astype("m8[h]"), "pd.Series[pd.Timedelta]")
        assert_type(s.astype("m8[m]"), "pd.Series[pd.Timedelta]")
        assert_type(s.astype("m8[s]"), "pd.Series[pd.Timedelta]")
        assert_type(s.astype("m8[ms]"), "pd.Series[pd.Timedelta]")
        assert_type(s.astype("m8[us]"), "pd.Series[pd.Timedelta]")
        assert_type(s.astype("m8[μs]"), "pd.Series[pd.Timedelta]")
        assert_type(s.astype("m8[ns]"), "pd.Series[pd.Timedelta]")
        assert_type(s.astype("m8[ps]"), "pd.Series[pd.Timedelta]")
        assert_type(s.astype("m8[fs]"), "pd.Series[pd.Timedelta]")
        assert_type(s.astype("m8[as]"), "pd.Series[pd.Timedelta]")
        # numpy timedelta64 type codes
        assert_type(s.astype("<m8[Y]"), "pd.Series[pd.Timedelta]")
        assert_type(s.astype("<m8[M]"), "pd.Series[pd.Timedelta]")
        assert_type(s.astype("<m8[W]"), "pd.Series[pd.Timedelta]")
        assert_type(s.astype("<m8[D]"), "pd.Series[pd.Timedelta]")
        assert_type(s.astype("<m8[h]"), "pd.Series[pd.Timedelta]")
        assert_type(s.astype("<m8[m]"), "pd.Series[pd.Timedelta]")
        assert_type(s.astype("<m8[s]"), "pd.Series[pd.Timedelta]")
        assert_type(s.astype("<m8[ms]"), "pd.Series[pd.Timedelta]")
        assert_type(s.astype("<m8[us]"), "pd.Series[pd.Timedelta]")
        assert_type(s.astype("<m8[μs]"), "pd.Series[pd.Timedelta]")
        assert_type(s.astype("<m8[ns]"), "pd.Series[pd.Timedelta]")
        assert_type(s.astype("<m8[ps]"), "pd.Series[pd.Timedelta]")
        assert_type(s.astype("<m8[fs]"), "pd.Series[pd.Timedelta]")
        assert_type(s.astype("<m8[as]"), "pd.Series[pd.Timedelta]")
        # pyarrow duration
        assert_type(s.astype("duration[s][pyarrow]"), "pd.Series[pd.Timedelta]")
        assert_type(s.astype("duration[ms][pyarrow]"), "pd.Series[pd.Timedelta]")
        assert_type(s.astype("duration[us][pyarrow]"), "pd.Series[pd.Timedelta]")
        assert_type(s.astype("duration[ns][pyarrow]"), "pd.Series[pd.Timedelta]")


@pytest.mark.parametrize("cast_arg, target_type", ASTYPE_STRING_ARGS, ids=repr)
def test_astype_string(cast_arg: StrDtypeArg, target_type: type) -> None:
    s = pd.Series(["a", "b"])
    check(s.astype(cast_arg), pd.Series, target_type)

    if TYPE_CHECKING:
        # python string
        assert_type(s.astype(str), "pd.Series[str]")
        assert_type(s.astype("str"), "pd.Series[str]")
        # pandas string
        assert_type(s.astype(pd.StringDtype()), "pd.Series[str]")
        assert_type(s.astype("string"), "pd.Series[str]")
        # numpy string
        assert_type(s.astype(np.str_), "pd.Series[str]")
        assert_type(s.astype("str_"), "pd.Series[str]")
        assert_type(s.astype("unicode"), "pd.Series[str]")
        assert_type(s.astype("U"), "pd.Series[str]")
        # pyarrow string
        assert_type(s.astype("string[pyarrow]"), "pd.Series[str]")


@pytest.mark.parametrize("cast_arg, target_type", ASTYPE_BYTES_ARGS, ids=repr)
def test_astype_bytes(cast_arg: BytesDtypeArg, target_type: type) -> None:
    s = pd.Series(["a", "b"])
    check(s.astype(cast_arg), pd.Series, target_type)

    if TYPE_CHECKING:
        # python bytes
        assert_type(s.astype(bytes), "pd.Series[bytes]")
        assert_type(s.astype("bytes"), "pd.Series[bytes]")
        # numpy bytes
        assert_type(s.astype(np.bytes_), "pd.Series[bytes]")
        assert_type(s.astype("bytes_"), "pd.Series[bytes]")
        assert_type(s.astype("S"), "pd.Series[bytes]")
        # pyarrow bytes
        assert_type(s.astype("binary[pyarrow]"), "pd.Series[bytes]")


@pytest.mark.parametrize("cast_arg, target_type", ASTYPE_CATEGORICAL_ARGS, ids=repr)
def test_astype_categorical(cast_arg: CategoryDtypeArg, target_type: type) -> None:
    s = pd.Series(["a", "b"])
    check(s.astype(cast_arg), pd.Series, target_type)

    if TYPE_CHECKING:
        # pandas category
        assert_type(s.astype(pd.CategoricalDtype()), "pd.Series[pd.CategoricalDtype]")
        assert_type(s.astype(cast_arg), "pd.Series[pd.CategoricalDtype]")


@pytest.mark.parametrize("cast_arg, target_type", ASTYPE_OBJECT_ARGS, ids=repr)
def test_astype_object(cast_arg: ObjectDtypeArg, target_type: type) -> None:
    s = pd.Series([object(), 2, 3])
    check(s.astype(cast_arg), pd.Series, target_type)

    if TYPE_CHECKING:
        # python object
        assert_type(s.astype(object), pd.Series)
        assert_type(s.astype("object"), pd.Series)
        # numpy object
        assert_type(s.astype(np.object_), pd.Series)
        # assert_type(s.astype("object_"), pd.Series)  # NOTE: not assigned
        # assert_type(s.astype("object0"), pd.Series)  # NOTE: not assigned
        assert_type(s.astype("O"), pd.Series)


@pytest.mark.parametrize("cast_arg, target_type", ASTYPE_VOID_ARGS, ids=repr)
def test_astype_void(cast_arg: VoidDtypeArg, target_type: type) -> None:
    s = pd.Series([1, 2, 3])
    check(s.astype(cast_arg), pd.Series, target_type)

    if TYPE_CHECKING:
        # numpy void
        assert_type(s.astype(np.void), pd.Series)
        assert_type(s.astype("void"), pd.Series)
        assert_type(s.astype("V"), pd.Series)


def test_astype_other() -> None:
    s = pd.Series([3, 4, 5])

    # Test incorrect Literal
    if TYPE_CHECKING_INVALID_USAGE:
        s.astype("foobar")  # type: ignore[call-overload] # pyright: ignore[reportArgumentType,reportCallIssue]

    # Test self-consistent with s.dtype (#747)
    # NOTE: https://github.com/python/typing/issues/801#issuecomment-1646171898
    check(assert_type(s.astype(s.dtype), pd.Series), pd.Series, np.integer)

    # test DecimalDtype
    orseries = pd.Series([Decimal(x) for x in [1, 2, 3]])
    newtype = DecimalDtype()
    decseries = orseries.astype(newtype)
    check(
        assert_type(decseries, pd.Series),
        pd.Series,
        Decimal,
    )

    # Test non-literal string
    # NOTE: currently unsupported! Enable in future.
    # string: str = "int"  # not Literal!
    # check(assert_type(s.astype(string), pd.Series), pd.Series, np.integer)


def test_all_astype_args_tested() -> None:
    """Check that all relevant numpy type aliases are tested."""
    NUMPY_ALIASES: set[str] = set(np.sctypeDict)
    EXCLUDED_ALIASES = {
        "datetime64",
        "m",
        "m8",
        "timedelta64",
        "M",
        "M8",
        "object_",
        "object0",
        "a",  # deprecated in numpy 2.0
    }
    NON_NUMPY20_ALIASES = {
        "complex_",
        "unicode_",
        "uint0",
        "longfloat",
        "string_",
        "cfloat",
        "int0",
        "void0",
        "bytes0",
        "singlecomplex",
        "longcomplex",
        "bool8",
        "clongfloat",
        "str0",
        "float_",
        # Next 4 are excluded because results are incompatible between numpy 1.x
        # and 2.0, and it's not possible to do numpy version specific typing
        "long",
        "l",
        "ulong",
        "L",
    }
    TESTED_ASTYPE_ARGS: list[tuple[Any, type]] = (
        ASTYPE_BOOL_ARGS
        + ASTYPE_INT_ARGS
        + ASTYPE_UINT_ARGS
        + ASTYPE_FLOAT_ARGS
        + ASTYPE_COMPLEX_ARGS
        + ASTYPE_TIMEDELTA_ARGS
        + ASTYPE_TIMESTAMP_ARGS
        + ASTYPE_BYTES_ARGS
        + ASTYPE_STRING_ARGS
        + ASTYPE_CATEGORICAL_ARGS
        + ASTYPE_OBJECT_ARGS
        + ASTYPE_VOID_ARGS
    )

    TESTED_ALIASES: set[str] = {
        arg for arg, _ in TESTED_ASTYPE_ARGS if isinstance(arg, str)
    }
    UNTESTED_ALIASES = (
        NUMPY_ALIASES - TESTED_ALIASES - NON_NUMPY20_ALIASES
    ) - EXCLUDED_ALIASES
    assert not UNTESTED_ALIASES, f"{UNTESTED_ALIASES}"

    NUMPY_TYPES: set[type] = set(np.sctypeDict.values())
    EXCLUDED_TYPES: set[type] = {np.str_, np.object_, np.timedelta64, np.datetime64}
    TESTED_TYPES: set[type] = {t for _, t in TESTED_ASTYPE_ARGS}
    UNTESTED_TYPES = (NUMPY_TYPES - TESTED_TYPES) - EXCLUDED_TYPES
    assert not UNTESTED_TYPES, f"{UNTESTED_TYPES}"


def test_check_xs() -> None:
    s4 = pd.Series([1, 4])
    s4.xs(0, axis=0)
    check(assert_type(s4, "pd.Series[int]"), pd.Series, np.integer)


def test_types_apply_set() -> None:
    series_of_lists: pd.Series = pd.Series(
        {"list1": [1, 2, 3], "list2": ["a", "b", "c"], "list3": [True, False, True]}
    )
    check(assert_type(series_of_lists.apply(lambda x: set(x)), pd.Series), pd.Series)


def test_prefix_summix_axis() -> None:
    s = pd.Series([1, 2, 3, 4])
    check(
        assert_type(s.add_suffix("_item", axis=0), "pd.Series[int]"),
        pd.Series,
        np.integer,
    )
    check(
        assert_type(s.add_suffix("_item", axis="index"), "pd.Series[int]"),
        pd.Series,
        np.integer,
    )
    check(
        assert_type(s.add_prefix("_item", axis=0), "pd.Series[int]"),
        pd.Series,
        np.integer,
    )
    check(
        assert_type(s.add_prefix("_item", axis="index"), "pd.Series[int]"),
        pd.Series,
        np.integer,
    )

    if TYPE_CHECKING_INVALID_USAGE:
        s.add_prefix("_item", axis=1)  # type: ignore[arg-type] # pyright: ignore[reportArgumentType]
        s.add_suffix("_item", axis="columns")  # type: ignore[arg-type] # pyright: ignore[reportArgumentType]


def test_convert_dtypes_convert_floating() -> None:
    df = pd.Series([1, 2, 3, 4])
    dfn = df.convert_dtypes(convert_floating=False)
    check(assert_type(dfn, "pd.Series[int]"), pd.Series, np.integer)


def test_convert_dtypes_dtype_backend() -> None:
    s = pd.Series([1, 2, 3, 4])
    s1 = s.convert_dtypes(dtype_backend="numpy_nullable")
    check(assert_type(s1, "pd.Series[int]"), pd.Series, np.integer)


def test_apply_returns_none() -> None:
    # GH 557
    s = pd.Series([1, 2, 3])
    check(assert_type(s.apply(lambda x: None), pd.Series), pd.Series)


def test_loc_callable() -> None:
    # GH 586
    s = pd.Series([1, 2])
    check(assert_type(s.loc[lambda x: x > 1], "pd.Series[int]"), pd.Series, np.integer)


def test_to_json_mode() -> None:
    s = pd.Series([1, 2, 3, 4])
    result = s.to_json(orient="records", lines=True, mode="a")
    result1 = s.to_json(orient="split", mode="w")
    result2 = s.to_json(orient="table", mode="w")
    result4 = s.to_json(orient="records", mode="w")
    check(assert_type(result, str), str)
    check(assert_type(result1, str), str)
    check(assert_type(result2, str), str)
    check(assert_type(result4, str), str)
    if TYPE_CHECKING_INVALID_USAGE:
        _result3 = s.to_json(orient="records", lines=False, mode="a")  # type: ignore[call-overload] # pyright: ignore[reportArgumentType,reportCallIssue]


def test_groupby_diff() -> None:
    # GH 658
    s = pd.Series([1.0, 2.0, 3.0, np.nan])
    check(
        assert_type(s.groupby(level=0).diff(), "pd.Series[float]"),
        pd.Series,
        float,
    )


def test_to_string() -> None:
    # GH 720
    s = pd.Series([1])
    check(
        assert_type(
            s.to_string(
                index=False, header=False, length=False, dtype=False, name=False
            ),
            str,
        ),
        str,
    )


def test_series_to_string_float_fmt() -> None:
    """Test the different argument types for float_format."""
    sr = pd.Series(
        [2.304, 1.1, 3487392, 13.4732894237, 14.3, 18.0, 17.434, 19.3], name="values"
    )
    check(assert_type(sr.to_string(), str), str)

    def _formatter(x: float) -> str:
        return f"{x:.2f}"

    check(assert_type(sr.to_string(float_format=_formatter), str), str)
    check(
        assert_type(
            sr.to_string(float_format=EngFormatter(accuracy=2, use_eng_prefix=False)),
            str,
        ),
        str,
    )
    check(assert_type(sr.to_string(float_format="%.2f"), str), str)


def test_types_mask() -> None:
    s = pd.Series([1, 2, 3, 4, 5])

    # Test case with a boolean condition and a scalar value
    check(assert_type(s.mask(s > 3, 10), "pd.Series[int]"), pd.Series, np.integer)

    def cond(x: int) -> bool:
        return x % 2 == 0

    # Test case with a callable condition and a scalar value
    check(assert_type(s.mask(cond, 10), "pd.Series[int]"), pd.Series, np.integer)

    # Test case with a boolean condition and a callable
    def double(x: int) -> int:
        return x * 2

    check(assert_type(s.mask(s > 3, double), "pd.Series[int]"), pd.Series, np.integer)

    # Test cases with None and pd.NA as other
    check(assert_type(s.mask(s > 3, None), "pd.Series[int]"), pd.Series, np.float64)
    check(assert_type(s.mask(s > 3, pd.NA), "pd.Series[int]"), pd.Series, np.float64)


def test_rank() -> None:
    check(
        assert_type(pd.Series([1, 2]).rank(), "pd.Series[float]"), pd.Series, np.float64
    )


@pytest.mark.xfail(
    sys.version_info >= (3, 14), reason="sys.getrefcount pandas-dev/pandas#61368"
)
def test_series_setitem_multiindex() -> None:
    # GH 767
    df = (
        pd.DataFrame({"x": [1, 2, 3, 4]})
        .assign(y=lambda df: df["x"] * 10, z=lambda df: df["x"] * 100)
        .set_index(["x", "y"])
    )
    ind = pd.Index([2, 3])
    s = df["z"]

    s.loc[pd.IndexSlice[ind, :]] = 30


def test_series_setitem_na() -> None:
    # GH 743
    df = pd.DataFrame(
        {"x": [1, 2, 3], "y": pd.date_range("3/1/2023", "3/3/2023")},
        index=pd.Index(["a", "b", "c"]),
    ).convert_dtypes()

    ind = pd.Index(["a", "c"])
    s = df["x"].copy()

    s.loc[ind] = pd.NA
    s.iloc[[0, 2]] = pd.NA

    s2 = df["y"].copy()
    s2.loc[ind] = pd.NaT
    s2.iloc[[0, 2]] = pd.NaT


def test_round() -> None:
    # GH 791
    check(assert_type(round(pd.DataFrame([])), pd.DataFrame), pd.DataFrame)
    check(assert_type(round(pd.Series([1], dtype=int)), "pd.Series[int]"), pd.Series)


def test_get() -> None:
    s_int = pd.Series([1, 2, 3], index=[1, 2, 3])

    check(assert_type(s_int.get(1), int | None), np.int64)
    check(assert_type(s_int.get(99), int | None), type(None))
    check(assert_type(s_int.get(1, default=None), int | None), np.int64)
    check(assert_type(s_int.get(99, default=None), int | None), type(None))
    check(assert_type(s_int.get(1, default=2), int), np.int64)
    check(assert_type(s_int.get(99, default="a"), int | str), str)

    s_str = pd.Series(list("abc"), index=list("abc"))

    check(assert_type(s_str.get("a"), str | None), str)
    check(assert_type(s_str.get("z"), str | None), type(None))
    check(assert_type(s_str.get("a", default=None), str | None), str)
    check(assert_type(s_str.get("z", default=None), str | None), type(None))
    check(assert_type(s_str.get("a", default="b"), str), str)
    check(assert_type(s_str.get("z", default=True), str | bool), bool)


def test_series_new_empty() -> None:
    # GH 826
    check(assert_type(pd.Series(), pd.Series), pd.Series)


def test_series_mapping() -> None:
    # GH 831
    check(
        assert_type(
            pd.Series(
                {
                    pd.Timestamp(2023, 1, 2): "b",
                }
            ),
            "pd.Series[str]",
        ),
        pd.Series,
        str,
    )

    check(
        assert_type(
            pd.Series(
                {
                    ("a", "b"): "c",
                }
            ),
            "pd.Series[str]",
        ),
        pd.Series,
        str,
    )


def test_timestamp_series() -> None:
    series = pd.Series([pd.Timestamp(2024, 4, 4)])
    check(
        assert_type(series + YearEnd(0), "pd.Series[pd.Timestamp]"),
        pd.Series,
        pd.Timestamp,
    )
    check(
        assert_type(series - YearEnd(0), "pd.Series[pd.Timestamp]"),
        pd.Series,
        pd.Timestamp,
    )


def test_pipe() -> None:
    ser = pd.Series(range(10))

    def first_arg_series(
        ser: pd.Series,
        positional_only: int,
        /,
        argument_1: list[float],
        argument_2: str,
        *,
        keyword_only: tuple[int, int],
    ) -> pd.Series:
        return ser

    check(
        assert_type(
            ser.pipe(
                first_arg_series,
                1,
                [1.0, 2.0],
                argument_2="hi",
                keyword_only=(1, 2),
            ),
            pd.Series,
        ),
        pd.Series,
    )

    if TYPE_CHECKING_INVALID_USAGE:
        ser.pipe(
            first_arg_series,
            "a",  # type: ignore[arg-type] # pyright: ignore[reportArgumentType,reportCallIssue]
            [1.0, 2.0],
            argument_2="hi",
            keyword_only=(1, 2),
        )
        ser.pipe(
            first_arg_series,
            1,
            [1.0, "b"],  # type: ignore[list-item] # pyright: ignore[reportArgumentType,reportCallIssue]
            argument_2="hi",
            keyword_only=(1, 2),
        )
        ser.pipe(
            first_arg_series,
            1,
            [1.0, 2.0],
            argument_2=11,  # type: ignore[arg-type] # pyright: ignore[reportArgumentType,reportCallIssue]
            keyword_only=(1, 2),
        )
        ser.pipe(
            first_arg_series,
            1,
            [1.0, 2.0],
            argument_2="hi",
            keyword_only=(1,),  # type: ignore[arg-type] # pyright: ignore[reportArgumentType,reportCallIssue]
        )
        ser.pipe(  # type: ignore[call-arg]
            first_arg_series,
            1,
            [1.0, 2.0],
            argument_3="hi",  # pyright: ignore[reportCallIssue]
            keyword_only=(1, 2),
        )
        ser.pipe(  # type: ignore[call-overload]
            first_arg_series,
            1,
            [1.0, 2.0],
            11,
            (1, 2),  # pyright: ignore[reportCallIssue]
        )
        ser.pipe(  # type: ignore[call-overload]
            first_arg_series,
            positional_only=1,  # pyright: ignore[reportCallIssue]
            argument_1=[1.0, 2.0],
            argument_2=11,
            keyword_only=(1, 2),
        )

    def first_arg_not_series(argument_1: int, ser: pd.Series) -> pd.Series:
        return ser

    check(
        assert_type(
            ser.pipe(
                (first_arg_not_series, "ser"),
                1,
            ),
            pd.Series,
        ),
        pd.Series,
    )

    if TYPE_CHECKING_INVALID_USAGE:
        ser.pipe(
            (
                first_arg_not_series,  # type: ignore[arg-type]
                1,  # pyright: ignore[reportArgumentType,reportCallIssue]
            ),
            1,
        )
        ser.pipe(
            (
                1,  # type: ignore[arg-type] # pyright: ignore[reportArgumentType,reportCallIssue]
                "df",
            ),
            1,
        )


def test_series_apply() -> None:
    s = pd.Series(["A", "B", "AB"])
    check(assert_type(s.apply(tuple), pd.Series), pd.Series)
    check(assert_type(s.apply(list), pd.Series), pd.Series)
    check(assert_type(s.apply(set), pd.Series), pd.Series)
    check(assert_type(s.apply(frozenset), pd.Series), pd.Series)


def test_diff() -> None:
    s = pd.Series([1, 1, 2, 3, 5, 8])
    # int -> float
    check(assert_type(s.diff(), "pd.Series[float]"), pd.Series, float)
    # unint -> float
    check(assert_type(s.astype(np.uint32).diff(), "pd.Series[float]"), pd.Series, float)
    # float -> float
    check(assert_type(s.astype(float).diff(), "pd.Series[float]"), pd.Series, float)
    # datetime.date -> timeDelta
    check(
        assert_type(
            pd.Series(
                [datetime.datetime.now().date(), datetime.datetime.now().date()]
            ).diff(),
            "pd.Series[pd.Timedelta]",
        ),
        pd.Series,
        pd.Timedelta,
        index_to_check_for_type=-1,
    )
    # timestamp -> timedelta
    times = pd.Series([pd.Timestamp(0), pd.Timestamp(1)])
    check(
        assert_type(times.diff(), "pd.Series[pd.Timedelta]"),
        pd.Series,
        pd.Timedelta,
        index_to_check_for_type=-1,
    )
    # timedelta -> timedelta64
    check(
        assert_type(
            pd.Series([pd.Timedelta(0), pd.Timedelta(1)]).diff(),
            "pd.Series[pd.Timedelta]",
        ),
        pd.Series,
        pd.Timedelta,
        index_to_check_for_type=-1,
    )
    # period -> object
    if WINDOWS:
        with pytest_warns_bounded(
            RuntimeWarning, "overflow encountered in scalar multiply"
        ):
            check(
                assert_type(
                    pd.Series(
                        pd.period_range(start="2017-01-01", end="2017-02-01", freq="D")
                    ).diff(),
                    "pd.Series[BaseOffset]",
                ),
                pd.Series,
                BaseOffset,
                index_to_check_for_type=-1,
            )
    else:
        check(
            assert_type(
                pd.Series(
                    pd.period_range(start="2017-01-01", end="2017-02-01", freq="D")
                ).diff(),
                "pd.Series[BaseOffset]",
            ),
            pd.Series,
            BaseOffset,
            index_to_check_for_type=-1,
        )
    # bool -> Any
    check(
        assert_type(pd.Series([True, True, False, False, True]).diff(), pd.Series),
        pd.Series,
        bool,
        index_to_check_for_type=-1,
    )
    # nullable bool -> nullable bool
    # casting due to pandas-dev/pandas-stubs#1395
    check(
        assert_type(
            cast(
                "pd.Series[pd.BooleanDtype]",
                pd.Series([True, True, False, False, True], dtype="boolean").diff(),
            ),
            "pd.Series[pd.BooleanDtype]",
        ),
        pd.Series,
        np.bool_,
        index_to_check_for_type=-1,
    )
    # Any -> float
    s_o = s.astype(object)
    assert_type(s_o, pd.Series)
    check(assert_type(s_o.diff(), "pd.Series[float]"), pd.Series, float)
    # complex -> complex
    check(
        assert_type(s.astype(complex).diff(), "pd.Series[complex]"), pd.Series, complex
    )

    if TYPE_CHECKING_INVALID_USAGE:
        # bytes -> numpy.core._exceptions._UFuncNoLoopError: ufunc 'subtract' did not contain a loop with signature matching types (dtype('S21'), dtype('S21')) -> None
        pd.Series([1, 1, 2, 3, 5, 8]).astype(bytes).diff()  # type: ignore[misc] # pyright: ignore[reportAttributeAccessIssue]

        # dtype -> TypeError: unsupported operand type(s) for -: 'type' and 'type'
        pd.Series([str, int, bool]).diff()  # type: ignore[misc] # pyright: ignore[reportAttributeAccessIssue]

        # str -> TypeError: unsupported operand type(s) for -: 'str' and 'str'
        pd.Series(["a", "b"]).diff()  # type: ignore[misc] # pyright: ignore[reportAttributeAccessIssue]

    def _diff_invalid0() -> None:  # pyright: ignore[reportUnusedFunction]
        # interval -> TypeError: IntervalArray has no 'diff' method. Convert to a suitable dtype prior to calling 'diff'.
        assert_type(pd.Series([pd.Interval(0, 2), pd.Interval(1, 4)]).diff(), Never)


def test_operator_constistency() -> None:
    # created for #748
    s = pd.Series([1, 2, 3])
    check(
        assert_type(s * np.timedelta64(1, "s"), "pd.Series[pd.Timedelta]"),
        pd.Series,
        pd.Timedelta,
    )
    check(
        assert_type(np.timedelta64(1, "s") * s, "pd.Series[pd.Timedelta]"),
        pd.Series,
        pd.Timedelta,
    )
    check(
        assert_type(s.mul(np.timedelta64(1, "s")), "pd.Series[pd.Timedelta]"),
        pd.Series,
        pd.Timedelta,
    )
    check(
        assert_type(s.rmul(np.timedelta64(1, "s")), "pd.Series[pd.Timedelta]"),
        pd.Series,
        pd.Timedelta,
    )


def test_map() -> None:
    s = pd.Series([1, 2, 3])

    mapping = {1: "a", 2: "b", 3: "c"}
    check(
        assert_type(s.map(mapping, na_action="ignore"), "pd.Series[str]"),
        pd.Series,
        str,
    )

    def callable(x: int) -> str:
        return str(x)

    check(
        assert_type(s.map(callable, na_action="ignore"), "pd.Series[str]"),
        pd.Series,
        str,
    )

    series = pd.Series(["a", "b", "c"])
    check(
        assert_type(s.map(series, na_action="ignore"), "pd.Series[str]"), pd.Series, str
    )

    unknown_series = pd.Series([1, 0, None])
    check(
        assert_type(unknown_series.map({1: True, 0: False, None: None}), pd.Series),
        pd.Series,
    )


def test_map_na() -> None:
    s: pd.Series[int] = pd.Series([1, pd.NA, 3])

    mapping = {1: "a", 2: "b", 3: "c"}
    check(assert_type(s.map(mapping, na_action=None), "pd.Series[str]"), pd.Series, str)

    def callable(x: int | NAType) -> str | NAType:
        if isinstance(x, int):
            return str(x)
        return x

    check(
        assert_type(s.map(callable, na_action=None), "pd.Series[str]"), pd.Series, str
    )

    series = pd.Series(["a", "b", "c"])
    check(assert_type(s.map(series, na_action=None), "pd.Series[str]"), pd.Series, str)


def test_case_when() -> None:
    c = pd.Series([6, 7, 8, 9], name="c")
    a = pd.Series([0, 0, 1, 2])
    b = pd.Series([0, 3, 4, 5])

    c0 = [(a.gt(0), a), (b.gt(0), b)]
    check(assert_type(c.case_when(c0), pd.Series), pd.Series)

    def foo_factory(
        thresh: int,
    ) -> Callable[[pd.Series], pd.Series[bool] | np_1darray_bool]:
        def foo(s: pd.Series) -> pd.Series[bool] | np_1darray_bool:
            return s >= thresh

        return foo

    c1 = [(foo_factory(2), a), (foo_factory(0), b)]
    check(assert_type(c.case_when(c1), pd.Series), pd.Series)


def test_series_unique_timestamp() -> None:
    """Test type return of Series.unique on Series[datetime64[ns]]."""
    sr = pd.Series(pd.bdate_range("2023-10-10", "2023-10-15"))
    check(assert_type(sr.unique(), DatetimeArray), DatetimeArray)


def test_series_unique_timedelta() -> None:
    """Test type return of Series.unique on Series[timedeta64[ns]]."""
    sr = pd.Series([pd.Timedelta("1 days"), pd.Timedelta("3 days")])
    check(assert_type(sr.unique(), TimedeltaArray), TimedeltaArray)


def test_slice_timestamp() -> None:
    dti = pd.date_range("1/1/2025", "2/28/2025")

    s = pd.Series(list(range(len(dti))), index=dti)

    # For `s1`, see discussion in GH 397.  Needs mypy fix.
    # s1 = s.loc["2025-01-15":"2025-01-20"]

    # GH 397
    check(
        assert_type(
            s.loc[pd.Timestamp("2025-01-15") : pd.Timestamp("2025-01-20")],
            "pd.Series[int]",
        ),
        pd.Series,
        np.integer,
    )


def test_apply_dateoffset() -> None:
    # GH 454
    months = [1, 2, 3]
    s = pd.Series(months)
    check(
        assert_type(
            s.apply(lambda x: pd.DateOffset(months=x)), "pd.Series[BaseOffset]"
        ),
        pd.Series,
        pd.DateOffset,
    )


def test_series_single_slice() -> None:
    # GH 572
    s = pd.Series([1, 2, 3])
    check(assert_type(s.loc[:], "pd.Series[int]"), pd.Series, np.integer)

    s.loc[:] = 1 + s


def test_series_typed_dict() -> None:
    """Test that no error is raised when constructing a series from a typed dict."""

    class MyDict(TypedDict):
        a: str
        b: str

    my_dict = MyDict(a="", b="")
    sr = pd.Series(my_dict)
    check(assert_type(sr, pd.Series), pd.Series)


def test_series_empty_dtype() -> None:
    """Test for the creation of a Series from an empty list GH571 to map to a Series."""
    new_tab: Sequence[Never] = []  # need to be typehinted to please mypy
    check(assert_type(pd.Series(new_tab), pd.Series), pd.Series)
    check(assert_type(pd.Series([]), pd.Series), pd.Series)
    # ensure that an empty string does not get matched to Sequence[Never]
    check(assert_type(pd.Series(""), "pd.Series[str]"), pd.Series)


def test_series_index_timestamp() -> None:
    # GH 620
    dt1 = pd.to_datetime("2023-05-01")
    dt2 = pd.to_datetime("2023-05-02")
    s = pd.Series([1, 2], index=[dt1, dt2])
    check(assert_type(s[dt1], int), np.integer)
    check(assert_type(s.loc[[dt1]], "pd.Series[int]"), pd.Series, np.integer)


def test_series_bool_fails() -> None:
    # GH 663
    s = pd.Series([1, 2, 3])

    try:
        # We want the type checker to tell us the next line is invalid
        # mypy doesn't seem to figure that out, but pyright does
        if s == "foo":  # pyright: ignore[reportGeneralTypeIssues]
            # Next line is unreachable.
            _a = s[0]
            raise AssertionError
    except ValueError:
        pass


def test_series_from_dict_views() -> None:
    # GH 812
    d = {"a": 1, "b": 2}
    check(assert_type(pd.Series(d.keys()), "pd.Series[str]"), pd.Series, str)
    check(assert_type(pd.Series(d.values()), "pd.Series[int]"), pd.Series, np.integer)


def test_series_keys_type() -> None:
    # GH 1101
    s = pd.Series([1, 2, 3])
    check(assert_type(s.keys(), pd.Index), pd.Index)


def test_series_int_float() -> None:
    # pyright infers mixtures of int and float in a list as list[int | float]
    check(assert_type(pd.Series([1, 2, 3]), "pd.Series[int]"), pd.Series, np.integer)
    check(
        assert_type(pd.Series([1.0, 2.0, 3.0]), "pd.Series[float]"),
        pd.Series,
        np.float64,
    )
    check(
        assert_type(pd.Series([1, 2.0, 3]), "pd.Series[float]"), pd.Series, np.float64
    )


def test_series_reindex() -> None:
    """Test Series.reindex without any arguments and with tolerance."""
    s = pd.Series([1, 2, 3], index=[0, 1, 2])
    check(assert_type(s.reindex([2, 1, 0]), "pd.Series[int]"), pd.Series, np.integer)
    check(
        assert_type(
            s.reindex([2, 1, 0], method="backfill", tolerance=1), "pd.Series[int]"
        ),
        pd.Series,
        np.integer,
    )

    sr = pd.Series([1, 2], pd.to_datetime(["2023-01-01", "2023-01-02"]))
    check(
        assert_type(
            sr.reindex(
                index=pd.to_datetime(["2023-01-02", "2023-01-03"]),
                method="ffill",
                tolerance=pd.Timedelta("1D"),
            ),
            "pd.Series[int]",
        ),
        pd.Series,
        np.integer,
    )


def test_series_reindex_like() -> None:
    s = pd.Series([1, 2, 3], index=[0, 1, 2])
    other = pd.Series([1, 2], index=[1, 0])
    with (
        pytest_warns_bounded(
            FutureWarning,
            "the 'method' keyword is deprecated and will be removed in a future version. Please take steps to stop the use of 'method'",
            lower="2.3.99",
            upper="2.99",
        ),
        pytest_warns_bounded(
            Pandas4Warning,
            "the 'method' keyword is deprecated and will be removed in a future version. Please take steps to stop the use of 'method'",
            lower="2.99",
            upper="3.0.99",
        ),
    ):
        check(
            assert_type(
                s.reindex_like(other, method="nearest", tolerance=[0.5, 0.2]),
                "pd.Series[int]",
            ),
            pd.Series,
            np.integer,
        )


def test_info() -> None:
    s = pd.Series()
    check(assert_type(s.info(verbose=True), None), type(None))
    check(assert_type(s.info(verbose=False), None), type(None))
    check(assert_type(s.info(verbose=None), None), type(None))
    check(assert_type(s.info(buf=io.StringIO()), None), type(None))
    check(assert_type(s.info(memory_usage=True), None), type(None))
    check(assert_type(s.info(memory_usage=False), None), type(None))
    check(assert_type(s.info(memory_usage="deep"), None), type(None))
    check(assert_type(s.info(memory_usage=None), None), type(None))
    check(assert_type(s.info(show_counts=True), None), type(None))
    check(assert_type(s.info(show_counts=False), None), type(None))
    check(assert_type(s.info(show_counts=None), None), type(None))


def test_align() -> None:
    s0 = pd.Series(data={0: 1, 3: 3, 5: 5})
    s1 = pd.Series(data={0: 1, 2: 2})
    aligned_s0, aligned_s1 = s0.align(s1)
    check(assert_type(aligned_s0, pd.Series), pd.Series)
    check(assert_type(aligned_s1, pd.Series), pd.Series)

    msg = "The copy keyword is deprecated and will be removed in a future version.*"
    with pytest_warns_bounded(
        DeprecationWarning,
        msg,
        lower="2.3.99",
    ):
        aligned_s0, aligned_s1 = s0.align(s1, fill_value=0, axis=0, level=0, copy=False)

    check(assert_type(aligned_s0, pd.Series), pd.Series)
    check(assert_type(aligned_s1, pd.Series), pd.Series)


def test_unknown() -> None:
    s = pd.Series(pd.NA)

    def foo(sf: pd.Series) -> None:
        pass

    foo(s)
    check(assert_type(s + pd.Series([1]), pd.Series), pd.Series)


def test_series_items() -> None:
    s = pd.Series(data=[1, 2, 3, 4], index=["cow", "coal", "coalesce", ""])
    check(assert_type(next(s.items()), tuple[Hashable, int]), tuple)
    check(assert_type(s.items(), Iterator[tuple[Hashable, int]]), Iterator)


def test_cumsum_timedelta() -> None:
    s = pd.Series(pd.to_timedelta([1, 2, 3], "h"))
    check(assert_type(s.cumsum(), "pd.Series[pd.Timedelta]"), pd.Series, pd.Timedelta)
    check(
        assert_type(pd.Timestamp(0) + s.cumsum(), "pd.Series[pd.Timestamp]"),
        pd.Series,
        pd.Timestamp,
    )


def test_series_unstack() -> None:
    df = pd.DataFrame([[1, 3, 5], [2, 4, 6]])
    s = df.transpose().stack([*range(df.index.nlevels)])
    check(assert_type(s, pd.Series | pd.DataFrame), pd.Series)
    check(
        assert_type(
            s.unstack([*range(s.index.nlevels // 2)]), pd.Series | pd.DataFrame
        ),
        pd.DataFrame,
    )


def test_series_index_type() -> None:
    index = {"a": 3, "c": 4}
    lst = [1, 2]

    check(
        assert_type(pd.Series(lst, index=index), "pd.Series[int]"),
        pd.Series,
        np.integer,
    )
    check(
        assert_type(pd.Series([1, 2], index=index.keys()), "pd.Series[int]"),
        pd.Series,
        np.integer,
    )

    if TYPE_CHECKING_INVALID_USAGE:
        _t = pd.Series([1, 2], index="ab")  # type: ignore[call-overload] # pyright: ignore[reportCallIssue, reportArgumentType]


def test_timedelta_index_cumprod() -> None:
    dates = pd.Series(
        [
            pd.Timestamp("2020-01-01"),
            pd.Timestamp("2020-01-15"),
            pd.Timestamp("2020-02-01"),
        ],
        dtype="datetime64[ns]",
    )
    as_period_series = pd.Series(pd.PeriodIndex(dates, freq="M"))

    offset_series = as_period_series - as_period_series

    if TYPE_CHECKING_INVALID_USAGE:
        offset_series.cumprod()  # type: ignore[misc] # pyright: ignore[reportAttributeAccessIssue]

    if TYPE_CHECKING_INVALID_USAGE:
        pd.Series([pd.Timedelta(0), pd.Timedelta(1)]).cumprod()  # type: ignore[misc] # pyright: ignore[reportAttributeAccessIssue]

    if TYPE_CHECKING_INVALID_USAGE:
        pd.Series(  # type: ignore[misc]
            [pd.Timestamp("2024-04-29"), pd.Timestamp("2034-08-28")]
        ).cumprod()  # pyright: ignore[reportAttributeAccessIssue]

    if TYPE_CHECKING_INVALID_USAGE:
        as_period_series.cumprod()  # type: ignore[misc] # pyright: ignore[reportAttributeAccessIssue]


def test_series_str_methods() -> None:
    """Test the returns of StringMethods match the type of the input series GH1149."""
    s_str = pd.Series(["a", "b"])
    check(assert_type(s_str, "pd.Series[str]"), pd.Series, str)
    check(assert_type(s_str.str.upper(), "pd.Series[str]"), pd.Series, str)
    check(assert_type(s_str.str.lower(), "pd.Series[str]"), pd.Series, str)


def test_series_explode() -> None:
    """Test Series.explode method."""
    s = pd.Series([[1, 2, 3], "foo", [], [3, 4]])

    check(assert_type(s.explode(), pd.Series), pd.Series)
    check(assert_type(s.explode(ignore_index=True), pd.Series), pd.Series)


def test_series_index_setter() -> None:
    """Test Series.index setter property GH1366."""
    sr = pd.Series(["a", "b"])

    check(assert_type(sr.index, pd.Index), pd.Index)
    sr.index = [2, 3]
    check(assert_type(sr.index, pd.Index), pd.Index)<|MERGE_RESOLUTION|>--- conflicted
+++ resolved
@@ -62,20 +62,16 @@
     check,
     ensure_clean,
     np_1darray,
-<<<<<<< HEAD
     np_1darray_anyint,
     np_1darray_bool,
     np_1darray_bytes,
     np_1darray_complex,
-    np_1darray_datetime,
+    np_1darray_dt,
     np_1darray_float,
     np_1darray_object,
     np_1darray_str,
-    np_1darray_timedelta,
-=======
-    np_1darray_bool,
+    np_1darray_td,
     np_ndarray_num,
->>>>>>> 71d53e82
     pytest_warns_bounded,
 )
 from tests.extension.decimal.array import DecimalDtype
@@ -2080,7 +2076,7 @@
 
     s_date = pd.Series(pd.date_range(start="2017-01-01", end="2017-02-01"))
     check(
-        assert_type(s_date.to_numpy(), np_1darray_datetime),
+        assert_type(s_date.to_numpy(), np_1darray_dt),
         np_1darray,
         np.datetime64,
     )
@@ -2089,7 +2085,7 @@
         [pd.Timestamp.now().date(), pd.Timestamp.now().date()]
     ).diff()
     check(
-        assert_type(s_timedelta.to_numpy(), np_1darray_timedelta),
+        assert_type(s_timedelta.to_numpy(), np_1darray_td),
         np_1darray,
         np.timedelta64,
     )
