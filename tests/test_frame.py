--- conflicted
+++ resolved
@@ -1019,6 +1019,11 @@
 
     check(assert_type(val, pd.DataFrame), pd.DataFrame)
 
+    check(
+        assert_type(pd.DataFrame({"a": [1], "b": [1]}).style.pipe(foo), Styler),
+        Styler,
+    )
+
     check(assert_type(pd.DataFrame({"a": [1]}).pipe(foo), pd.DataFrame), pd.DataFrame)
     # TODO: Needs work to get type for DataFrameGroupBy.pipe
     check(
@@ -1029,15 +1034,8 @@
     def bar(val: T) -> T:
         return val
 
-<<<<<<< HEAD
-        check(
-            assert_type(pd.DataFrame({"a": [1], "b": [1]}).style.pipe(foo), Styler),
-            Styler,
-        )
-=======
     # TODO: Needs work to get type for Styler.pipe
     check(assert_type(pd.DataFrame({"a": [1], "b": [1]}).style.pipe(bar), Any), Styler)
->>>>>>> 60913c45
 
 
 # set_flags() method added in 1.2.0 https://pandas.pydata.org/docs/whatsnew/v1.2.0.html
