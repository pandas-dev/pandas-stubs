--- conflicted
+++ resolved
@@ -19,6 +19,8 @@
 from pandas._testing import getSeriesData
 import pytest
 from typing_extensions import assert_type
+
+from pandas._typing import Scalar
 
 from tests import check
 
@@ -1257,18 +1259,20 @@
     # GH 142
     df = pd.DataFrame({"a": [0, 1, 2], "b": [4, 5, 6], "c": [7, 8, 9]})
     index, value = next(df.groupby(["a", "b"]).__iter__())
-    assert_type((index, value), Tuple[Hashable, pd.DataFrame])
-
-<<<<<<< HEAD
-    lresult2 = [(k, g) for k, g in df.groupby("a")]
-    check(assert_type(lresult2, List[Tuple[Label, pd.DataFrame]]), list, tuple)
-=======
-    check(assert_type(index, Hashable), tuple, np.int64)
+    assert_type((index, value), Tuple[Tuple, pd.DataFrame])
+
+    check(assert_type(index, Tuple), tuple, np.int64)
     check(assert_type(value, pd.DataFrame), pd.DataFrame)
 
     index2, value2 = next(df.groupby("a").__iter__())
-    assert_type((index2, value2), Tuple[Hashable, pd.DataFrame])
-
-    check(assert_type(index2, Hashable), int)
+    assert_type((index2, value2), Tuple[Scalar, pd.DataFrame])
+
+    check(assert_type(index2, Scalar), int)
     check(assert_type(value2, pd.DataFrame), pd.DataFrame)
->>>>>>> 167ba506
+
+    # Want to make sure these cases are differentiated
+    for (k1, k2), g in df.groupby(["a", "b"]):
+        print(k1, k2)
+
+    for kk, g in df.groupby("a"):
+        print(kk)