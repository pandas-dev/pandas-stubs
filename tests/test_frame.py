--- conflicted
+++ resolved
@@ -2044,14 +2044,14 @@
     check(assert_type(c, pd.Series), pd.Series)
 
 
-<<<<<<< HEAD
 def test_axes_as_tuple() -> None:
     # GH 384
     index = (3, 5, 7)
     columns = ["a", "b", "c"]
     df = pd.DataFrame(data=1, index=index, columns=columns)
     check(assert_type(df, pd.DataFrame), pd.DataFrame)
-=======
+
+
 def test_setitem_none() -> None:
     df = pd.DataFrame(
         {"A": [1, 2, 3], "B": ["abc", "def", "ghi"]}, index=["x", "y", "z"]
@@ -2060,5 +2060,4 @@
     df.iloc[2, 0] = None
     sb = pd.Series([1, 2, 3], dtype=int)
     sb.loc["y"] = None
-    sb.iloc[0] = None
->>>>>>> dc5ea0ef
+    sb.iloc[0] = None