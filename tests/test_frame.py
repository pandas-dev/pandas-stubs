--- conflicted
+++ resolved
@@ -1625,11 +1625,7 @@
 
     check(
         assert_type(
-<<<<<<< HEAD
-            df.groupby("col1", group_keys=True).apply(sample_to_df), pd.DataFrame
-=======
             df.groupby("col1", group_keys=False).apply(sample_to_df), pd.DataFrame
->>>>>>> f1bab3e3
         ),
         pd.DataFrame,
     )
