--- conflicted
+++ resolved
@@ -1,7 +1,3 @@
-<<<<<<< HEAD
-=======
-# flake8: noqa: F841
->>>>>>> 9072b159
 from __future__ import annotations
 
 import datetime
