from __future__ import annotations

from collections import (
    OrderedDict,
    defaultdict,
)
from collections.abc import (
    Callable,
    Hashable,
    Iterable,
    Iterator,
    Mapping,
    MutableMapping,
)
import csv
import datetime
from enum import Enum
import io
import itertools
from pathlib import Path
import re
import string
import sys
from typing import (
    TYPE_CHECKING,
    Any,
    Generic,
    TypedDict,
    TypeVar,
    Union,
    cast,
)

import numpy as np
import numpy.typing as npt
import pandas as pd
from pandas.api.typing import NAType
from pandas.core.resample import (
    DatetimeIndexResampler,
    Resampler,
)
import pytest
from typing_extensions import (
    Never,
    TypeAlias,
    assert_never,
    assert_type,
)
import xarray as xr

from pandas._typing import (
    Scalar,
)

from tests import (
    PD_LTE_23,
    TYPE_CHECKING_INVALID_USAGE,
    check,
    ensure_clean,
    np_2darray,
    pytest_warns_bounded,
)

from pandas.io.formats.format import EngFormatter
from pandas.io.formats.style import Styler
from pandas.io.parsers import TextFileReader
from pandas.tseries.offsets import (
    BDay,
    BQuarterEnd,
    MonthEnd,
    Week,
    YearEnd,
)

if TYPE_CHECKING:
    from pandas.core.frame import _PandasNamedTuple
else:
    _PandasNamedTuple: TypeAlias = tuple
<<<<<<< HEAD
=======

if not PD_LTE_23:
    from pandas.errors import Pandas4Warning  # type: ignore[attr-defined]  # pyright: ignore  # isort: skip
else:
    Pandas4Warning: TypeAlias = FutureWarning  # type: ignore[no-redef]
>>>>>>> 8e5c7543

DF = pd.DataFrame(data={"col1": [1, 2], "col2": [3, 4]})


def getCols(k) -> str:
    return string.ascii_uppercase[:k]


def makeStringIndex(k: int = 10) -> pd.Index:
    return pd.Index(rands_array(nchars=10, size=k), name=None)


def rands_array(nchars, size: int) -> np.ndarray:
    chars = np.array(list(string.ascii_letters + string.digits), dtype=(np.str_, 1))
    retval = (
        np.random.default_rng(2)
        .choice(chars, size=nchars * np.prod(size), replace=True)
        .view((np.str_, nchars))
        .reshape(size)
    )
    return retval.astype("O")


def getSeriesData() -> dict[str, pd.Series]:
    _N = 30
    _K = 4

    index = makeStringIndex(_N)
    return {
        c: pd.Series(np.random.default_rng(i).standard_normal(_N), index=index)
        for i, c in enumerate(getCols(_K))
    }


def test_types_init() -> None:
    check(
        assert_type(pd.DataFrame(data={"col1": [1, 2], "col2": [3, 4]}), pd.DataFrame),
        pd.DataFrame,
    )
    check(
        assert_type(
            pd.DataFrame(data={"col1": [1, 2], "col2": [3, 4]}, index=[2, 1]),
            pd.DataFrame,
        ),
        pd.DataFrame,
    )
    check(
        assert_type(pd.DataFrame(data=[[1, 2, 3], [4, 5, 6]]), pd.DataFrame),
        pd.DataFrame,
    )
    check(
        assert_type(pd.DataFrame(data=itertools.repeat([1, 2, 3], 3)), pd.DataFrame),
        pd.DataFrame,
    )
    check(
        assert_type(pd.DataFrame(data=(range(i) for i in range(5))), pd.DataFrame),
        pd.DataFrame,
    )
    check(
        assert_type(pd.DataFrame(data=[1, 2, 3, 4], dtype=np.int8), pd.DataFrame),
        pd.DataFrame,
    )
    check(
        assert_type(
            pd.DataFrame(
                np.array([[1, 2, 3], [4, 5, 6], [7, 8, 9]]),
                columns=["a", "b", "c"],
                dtype=np.int8,
                copy=True,
            ),
            pd.DataFrame,
        ),
        pd.DataFrame,
    )
    check(
        assert_type(pd.DataFrame(0, index=[0, 1], columns=[0, 1]), pd.DataFrame),
        pd.DataFrame,
    )


def test_types_all() -> None:
    df = pd.DataFrame([[False, True], [False, False]], columns=["col1", "col2"])
    check(assert_type(df.all(), "pd.Series[bool]"), pd.Series, np.bool_)
    check(assert_type(df.all(axis=None), np.bool_), np.bool_)


def test_types_any() -> None:
    df = pd.DataFrame([[False, True], [False, False]], columns=["col1", "col2"])
    check(assert_type(df.any(), "pd.Series[bool]"), pd.Series, np.bool_)
    check(assert_type(df.any(axis=None), np.bool_), np.bool_)


def test_types_append() -> None:
    df = pd.DataFrame(data={"col1": [1, 2], "col2": [3, 4]})
    df2 = pd.DataFrame({"col1": [10, 20], "col2": [30, 40]})
    if TYPE_CHECKING_INVALID_USAGE:
        res1: pd.DataFrame = df.append(df2)  # type: ignore[operator] # pyright: ignore[reportCallIssue]
        res2: pd.DataFrame = df.append([1, 2, 3])  # type: ignore[operator] # pyright: ignore[reportCallIssue]
        res3: pd.DataFrame = df.append([[1, 2, 3]])  # type: ignore[operator] # pyright: ignore[reportCallIssue]
        res4: pd.DataFrame = df.append(  # type: ignore[operator] # pyright: ignore[reportCallIssue]
            {("a", 1): [1, 2, 3], "b": df2}, ignore_index=True
        )
        res5: pd.DataFrame = df.append(  # type: ignore[operator] # pyright: ignore[reportCallIssue]
            {1: [1, 2, 3]}, ignore_index=True
        )
        res6: pd.DataFrame = df.append(  # type: ignore[operator] # pyright: ignore[reportCallIssue]
            {1: [1, 2, 3], "col2": [1, 2, 3]}, ignore_index=True
        )
        res7: pd.DataFrame = df.append(  # type: ignore[operator] # pyright: ignore[reportCallIssue]
            pd.Series([5, 6]), ignore_index=True
        )
        res8: pd.DataFrame = df.append(  # type: ignore[operator] # pyright: ignore[reportCallIssue]
            pd.Series([5, 6], index=["col1", "col2"]), ignore_index=True
        )


def test_types_to_csv() -> None:
    df = pd.DataFrame(data={"col1": [1, 2], "col2": [3, 4]})
    check(assert_type(df.to_csv(), str), str)

    with ensure_clean() as path:
        df.to_csv(path)
        check(assert_type(pd.read_csv(path), pd.DataFrame), pd.DataFrame)

    with ensure_clean() as path:
        df.to_csv(Path(path))
        check(assert_type(pd.read_csv(Path(path)), pd.DataFrame), pd.DataFrame)

    # This keyword was added in 1.1.0 https://pandas.pydata.org/docs/whatsnew/v1.1.0.html
    with ensure_clean() as path:
        df.to_csv(path, errors="replace")
        check(assert_type(pd.read_csv(path), pd.DataFrame), pd.DataFrame)

    # Testing support for binary file handles, added in 1.2.0 https://pandas.pydata.org/docs/whatsnew/v1.2.0.html
    df.to_csv(io.BytesIO(), encoding="utf-8", compression="gzip")

    # Testing support for binary file handles, added in 1.2.0 https://pandas.pydata.org/docs/whatsnew/v1.2.0.html
    df.to_csv(io.BytesIO(), quoting=csv.QUOTE_ALL, encoding="utf-8", compression="gzip")

    if sys.version_info >= (3, 12):
        with ensure_clean() as path:
            df.to_csv(path, quoting=csv.QUOTE_STRINGS)

        with ensure_clean() as path:
            df.to_csv(path, quoting=csv.QUOTE_NOTNULL)


def test_types_to_csv_when_path_passed() -> None:
    df = pd.DataFrame(data={"col1": [1, 2], "col2": [3, 4]})
    with ensure_clean() as file:
        path = Path(file)
        df.to_csv(path)
        check(assert_type(pd.read_csv(path), pd.DataFrame), pd.DataFrame)


def test_types_copy() -> None:
    df = pd.DataFrame([[1, 2, 3], [4, 5, 6], [7, 8, 9]])
    check(assert_type(df.copy(), pd.DataFrame), pd.DataFrame)


def test_types_getitem() -> None:
    df = pd.DataFrame(data={"col1": [1, 2], "col2": [3, 4], 5: [6, 7]})
    i = pd.Index(["col1", "col2"])
    s = pd.Series(["col1", "col2"])
    select_df = pd.DataFrame({"col1": [True, True], "col2": [False, True]})
    a = np.array(["col1", "col2"])
    check(assert_type(df["col1"], pd.Series), pd.Series)
    check(assert_type(df[5], pd.Series), pd.Series)
    check(assert_type(df[["col1", "col2"]], pd.DataFrame), pd.DataFrame)
    check(assert_type(df[1:], pd.DataFrame), pd.DataFrame)
    check(assert_type(df[s], pd.DataFrame), pd.DataFrame)
    check(assert_type(df[a], pd.DataFrame), pd.DataFrame)
    check(assert_type(df[select_df], pd.DataFrame), pd.DataFrame)
    check(assert_type(df[i], pd.DataFrame), pd.DataFrame)


def test_types_getitem_with_hashable() -> None:
    # Testing getitem support for hashable types that are not scalar
    # Due to the bug in https://github.com/pandas-dev/pandas-stubs/issues/592
    class MyEnum(Enum):
        FIRST = "tayyar"
        SECOND = "haydar"

    df = pd.DataFrame(
        data=[[12.2, 10], [8.8, 15]], columns=[MyEnum.FIRST, MyEnum.SECOND]
    )
    check(assert_type(df[MyEnum.FIRST], pd.Series), pd.Series)
    check(assert_type(df[1:], pd.DataFrame), pd.DataFrame)
    check(assert_type(df[:2], pd.DataFrame), pd.DataFrame)

    df2 = pd.DataFrame(data=[[12.2, 10], [8.8, 15]], columns=[3, 4])
    check(assert_type(df2[3], pd.Series), pd.Series)
    check(assert_type(df2[[3]], pd.DataFrame), pd.DataFrame)
    check(assert_type(df2[[3, 4]], pd.DataFrame), pd.DataFrame)


def test_slice_setitem() -> None:
    df = pd.DataFrame(data={"col1": [1, 2], "col2": [3, 4], 5: [6, 7]})
    df[1:] = [10, 11, 12]


def test_types_setitem() -> None:
    df = pd.DataFrame(data={"col1": [1, 2], "col2": [3, 4], 5: [6, 7]})
    i = pd.Index(["col1", "col2"])
    s = pd.Series(["col1", "col2"])
    a = np.array(["col1", "col2"])
    df["col1"] = [1, 2]
    df[5] = [5, 6]
    df[["col1", "col2"]] = [[1, 2], [3, 4]]
    df[s] = [5, 6]
    df[a] = [[1, 2], [3, 4]]
    df[i] = [8, 9]


def test_types_setitem_mask() -> None:
    df = pd.DataFrame(data={"col1": [1, 2], "col2": [3, 4], 5: [6, 7]})
    select_df = pd.DataFrame({"col1": [True, True], "col2": [False, True]})
    df[select_df] = [1, 2, 3]


def test_types_iloc_iat() -> None:
    df = pd.DataFrame(data={"col1": [1, 2], "col2": [3, 4]})
    check(assert_type(df.iloc[1, 1], Scalar), np.integer)
    check(assert_type(df.iloc[[1], [1]], pd.DataFrame), pd.DataFrame)

    check(assert_type(df.iat[0, 0], Scalar), np.integer)

    # https://github.com/microsoft/python-type-stubs/issues/31
    check(assert_type(df.iloc[:, [0]], pd.DataFrame), pd.DataFrame)
    check(assert_type(df.iloc[:, 0], pd.Series), pd.Series)


def test_types_loc_at() -> None:
    df = pd.DataFrame(data={"col1": [1, 2], "col2": [3, 4]})
    check(assert_type(df.loc[[0], "col1"], pd.Series), pd.Series)
    check(assert_type(df.loc[0, "col1"], Scalar), np.integer)

    check(assert_type(df.at[0, "col1"], Scalar), np.integer)


def test_types_boolean_indexing() -> None:
    df = pd.DataFrame(data={"col1": [1, 2], "col2": [3, 4]})
    check(assert_type(df[df > 1], pd.DataFrame), pd.DataFrame)
    check(assert_type(df[~(df > 1.0)], pd.DataFrame), pd.DataFrame)

    row_mask = df["col1"] >= 2
    col_mask = df.columns.isin(["col2"])
    check(assert_type(df.loc[row_mask], pd.DataFrame), pd.DataFrame)
    check(assert_type(df.loc[~row_mask], pd.DataFrame), pd.DataFrame)
    check(assert_type(df.loc[row_mask, :], pd.DataFrame), pd.DataFrame)
    check(assert_type(df.loc[:, col_mask], pd.DataFrame), pd.DataFrame)
    check(assert_type(df.loc[row_mask, col_mask], pd.DataFrame), pd.DataFrame)
    check(assert_type(df.loc[~row_mask, ~col_mask], pd.DataFrame), pd.DataFrame)


def test_types_df_to_df_comparison() -> None:
    df = pd.DataFrame(data={"col1": [1, 2]})
    df2 = pd.DataFrame(data={"col1": [3, 2]})
    check(assert_type(df > df2, pd.DataFrame), pd.DataFrame)
    check(assert_type(df >= df2, pd.DataFrame), pd.DataFrame)
    check(assert_type(df < df2, pd.DataFrame), pd.DataFrame)
    check(assert_type(df <= df2, pd.DataFrame), pd.DataFrame)
    check(assert_type(df == df2, pd.DataFrame), pd.DataFrame)


def test_types_head_tail() -> None:
    df = pd.DataFrame(data={"col1": [1, 2], "col2": [3, 4]})
    check(assert_type(df.head(1), pd.DataFrame), pd.DataFrame)
    check(assert_type(df.tail(1), pd.DataFrame), pd.DataFrame)


def test_types_assign() -> None:
    df = pd.DataFrame(data={"col1": [1, 2], "col2": [3, 4]})

    check(
        assert_type(df.assign(col3=lambda frame: frame.sum(axis=1)), pd.DataFrame),
        pd.DataFrame,
    )
    df["col3"] = df.sum(axis=1)

    df = pd.DataFrame({"a": [1, 2, 3]})
    check(
        assert_type(
            df.assign(
                b=lambda df: range(len(df)),
                c=lambda _: [10, 20, 30],
                d=lambda _: (10, 20, 30),
            ),
            pd.DataFrame,
        ),
        pd.DataFrame,
    )
    check(
        assert_type(df.assign(b=range(len(df)), c=[10, 20, 30]), pd.DataFrame),
        pd.DataFrame,
    )

    df = pd.DataFrame()
    check(assert_type(df.assign(a=[], b=()), pd.DataFrame), pd.DataFrame)


def test_assign() -> None:
    df = pd.DataFrame({"a": [1, 2, 3], 1: [4, 5, 6]})

    my_unnamed_func = lambda df: df["a"] * 2

    def my_named_func_1(df: pd.DataFrame) -> pd.Series[str]:
        return df["a"]

    def my_named_func_2(df: pd.DataFrame) -> pd.Series:
        return df["a"]

    check(assert_type(df.assign(c=lambda df: df["a"] * 2), pd.DataFrame), pd.DataFrame)
    check(
        assert_type(df.assign(c=lambda df: df["a"].index), pd.DataFrame), pd.DataFrame
    )
    check(
        assert_type(df.assign(c=lambda df: df["a"].to_numpy()), pd.DataFrame),
        pd.DataFrame,
    )
    check(
        assert_type(df.assign(c=lambda df: df["a"].max()), pd.DataFrame),
        pd.DataFrame,
    )
    check(assert_type(df.assign(c=df["a"] * 2), pd.DataFrame), pd.DataFrame)
    check(assert_type(df.assign(c=df["a"].index), pd.DataFrame), pd.DataFrame)
    check(assert_type(df.assign(c=df["a"].to_numpy()), pd.DataFrame), pd.DataFrame)
    check(assert_type(df.assign(c=2), pd.DataFrame), pd.DataFrame)
    check(assert_type(df.assign(c=my_unnamed_func), pd.DataFrame), pd.DataFrame)
    check(assert_type(df.assign(c=my_named_func_1), pd.DataFrame), pd.DataFrame)
    check(assert_type(df.assign(c=my_named_func_2), pd.DataFrame), pd.DataFrame)
    check(assert_type(df.assign(c=None), pd.DataFrame), pd.DataFrame)


def test_types_sample() -> None:
    df = pd.DataFrame(data={"col1": [1, 2], "col2": [3, 4]})
    # GH 67
    check(assert_type(df.sample(frac=0.5), pd.DataFrame), pd.DataFrame)
    check(assert_type(df.sample(n=1), pd.DataFrame), pd.DataFrame)
    check(
        assert_type(df.sample(n=1, random_state=np.random.default_rng()), pd.DataFrame),
        pd.DataFrame,
    )
    check(assert_type(df.sample(n=1, axis=1), pd.DataFrame), pd.DataFrame)


def test_types_nlargest_nsmallest() -> None:
    df = pd.DataFrame(data={"col1": [1, 2], "col2": [3, 4]})
    check(assert_type(df.nlargest(1, "col1"), pd.DataFrame), pd.DataFrame)
    check(assert_type(df.nsmallest(1, "col2"), pd.DataFrame), pd.DataFrame)


def test_types_filter() -> None:
    df = pd.DataFrame(data={"col1": [1, 2], "col2": [3, 4]})
    check(assert_type(df.filter(items=["col1"]), pd.DataFrame), pd.DataFrame)
    check(assert_type(df.filter(regex="co.*"), pd.DataFrame), pd.DataFrame)
    check(assert_type(df.filter(like="1"), pd.DataFrame), pd.DataFrame)
    # GH964 Docs state `items` is `list-like`
    check(
        assert_type(df.filter(items=("col2", "col2", 1, tuple([4]))), pd.DataFrame),
        pd.DataFrame,
    )


def test_types_setting() -> None:
    df = pd.DataFrame(data={"col1": [1, 2], "col2": [3, 4]})
    df["col1"] = 1
    df[df == 1] = 7


def test_types_drop() -> None:
    df = pd.DataFrame(data={"col1": [1, 2], "col2": [3, 4]})
    check(assert_type(df.drop("col1", axis=1), pd.DataFrame), pd.DataFrame)
    check(assert_type(df.drop(columns=["col1"]), pd.DataFrame), pd.DataFrame)
    check(assert_type(df.drop(columns=pd.Index(["col1"])), pd.DataFrame), pd.DataFrame)
    check(assert_type(df.drop(columns={"col1"}), pd.DataFrame), pd.DataFrame)
    check(assert_type(df.drop(columns=iter(["col1"])), pd.DataFrame), pd.DataFrame)
    check(assert_type(df.drop([0]), pd.DataFrame), pd.DataFrame)
    check(assert_type(df.drop(index=[0]), pd.DataFrame), pd.DataFrame)
    check(assert_type(df.drop(index=1), pd.DataFrame), pd.DataFrame)
    check(assert_type(df.drop(labels=0), pd.DataFrame), pd.DataFrame)
    check(assert_type(df.drop([0, 0], inplace=True), None), type(None))
    to_drop: list[str] = ["col1"]
    check(assert_type(df.drop(columns=to_drop), pd.DataFrame), pd.DataFrame)
    # GH 302
    check(assert_type(df.drop(pd.Index([1])), pd.DataFrame), pd.DataFrame)
    check(assert_type(df.drop(index=pd.Index([1])), pd.DataFrame), pd.DataFrame)
    check(assert_type(df.drop(columns=pd.Index(["col1"])), pd.DataFrame), pd.DataFrame)

    # https://github.com/microsoft/python-type-stubs/issues/58
    df1 = pd.DataFrame(columns=["a", "b", "c"])
    df2 = pd.DataFrame(columns=["a", "c"])
    check(assert_type(df1.drop(columns=df2.columns), pd.DataFrame), pd.DataFrame)


def test_arguments_drop() -> None:
    # GH 950
    if TYPE_CHECKING_INVALID_USAGE:
        df = pd.DataFrame(data={"col1": [1, 2], "col2": [3, 4]})
        res1 = df.drop()  # type: ignore[call-overload] # pyright: ignore[reportCallIssue]
        res2 = df.drop([0], columns=["col1"])  # type: ignore[call-overload] # pyright: ignore[reportCallIssue, reportArgumentType]
        res3 = df.drop([0], index=[0])  # type: ignore[call-overload] # pyright: ignore[reportCallIssue, reportArgumentType]
        # These should also fail, but `None` is Hasheable and i do not know how
        # to type hint a non-None hashable.
        # res4 = df.drop(columns=None)
        # res5 = df.drop(index=None)
        # res6 = df.drop(None)


def test_types_dropna() -> None:
    df = pd.DataFrame(data={"col1": [np.nan, np.nan], "col2": [3, np.nan]})
    check(assert_type(df.dropna(), pd.DataFrame), pd.DataFrame)
    check(assert_type(df.dropna(ignore_index=True), pd.DataFrame), pd.DataFrame)
    check(assert_type(df.dropna(axis=1, thresh=1), pd.DataFrame), pd.DataFrame)
    check(
        assert_type(df.dropna(axis=0, how="all", subset=["col1"], inplace=True), None),
        type(None),
    )
    check(
        assert_type(
            df.dropna(
                axis=0, how="all", subset=["col1"], inplace=True, ignore_index=False
            ),
            None,
        ),
        type(None),
    )


def test_types_drop_duplicates() -> None:
    # GH#59237
    df = pd.DataFrame(
        {
            "AAA": ["foo", "bar", "foo", "bar", "foo", "bar", "bar", "foo"],
            "B": ["one", "one", "two", "two", "two", "two", "one", "two"],
            "C": [1, 1, 2, 2, 2, 2, 1, 2],
            "D": range(8),
        }
    )

    check(assert_type(df.drop_duplicates(["AAA"]), pd.DataFrame), pd.DataFrame)
    check(assert_type(df.drop_duplicates(("AAA",)), pd.DataFrame), pd.DataFrame)
    check(assert_type(df.drop_duplicates("AAA"), pd.DataFrame), pd.DataFrame)
    check(assert_type(df.drop_duplicates("AAA", inplace=True), None), type(None))
    check(
        assert_type(
            df.drop_duplicates("AAA", inplace=False, ignore_index=True), pd.DataFrame
        ),
        pd.DataFrame,
    )

    if not PD_LTE_23:
        check(assert_type(df.drop_duplicates({"AAA"}), pd.DataFrame), pd.DataFrame)
        check(
            assert_type(df.drop_duplicates({"AAA": None}), pd.DataFrame), pd.DataFrame
        )


def test_types_fillna() -> None:
    df = pd.DataFrame(data={"col1": [np.nan, np.nan], "col2": [3, np.nan]})
    check(assert_type(df.fillna(0), pd.DataFrame), pd.DataFrame)
    check(assert_type(df.fillna(0, axis=1, inplace=True), None), type(None))


def test_types_sort_index() -> None:
    df = pd.DataFrame(data={"col1": [1, 2, 3, 4]}, index=[5, 1, 3, 2])
    df2 = pd.DataFrame(data={"col1": [1, 2, 3, 4]}, index=["a", "b", "c", "d"])
    check(assert_type(df.sort_index(), pd.DataFrame), pd.DataFrame)
    level1 = (1, 2)
    check(
        assert_type(df.sort_index(ascending=False, level=level1), pd.DataFrame),
        pd.DataFrame,
    )
    level2: list[str] = ["a", "b", "c"]
    check(assert_type(df2.sort_index(level=level2), pd.DataFrame), pd.DataFrame)
    check(
        assert_type(df.sort_index(ascending=False, level=3), pd.DataFrame), pd.DataFrame
    )
    check(assert_type(df.sort_index(kind="mergesort", inplace=True), None), type(None))


# This was added in 1.1.0 https://pandas.pydata.org/docs/whatsnew/v1.1.0.html
def test_types_sort_index_with_key() -> None:
    df = pd.DataFrame(data={"col1": [1, 2, 3, 4]}, index=["a", "b", "C", "d"])
    check(
        assert_type(df.sort_index(key=lambda k: k.str.lower()), pd.DataFrame),
        pd.DataFrame,
    )


def test_types_set_index() -> None:
    df = pd.DataFrame(
        data={"col1": [1, 2, 3, 4], "col2": ["a", "b", "c", "d"]}, index=[5, 1, 3, 2]
    )
    check(assert_type(df.set_index("col1"), pd.DataFrame), pd.DataFrame)
    check(assert_type(df.set_index("col1", drop=False), pd.DataFrame), pd.DataFrame)
    check(assert_type(df.set_index("col1", append=True), pd.DataFrame), pd.DataFrame)
    check(
        assert_type(df.set_index("col1", verify_integrity=True), pd.DataFrame),
        pd.DataFrame,
    )
    check(assert_type(df.set_index(["col1", "col2"]), pd.DataFrame), pd.DataFrame)
    check(assert_type(df.set_index("col1", inplace=True), None), type(None))
    # GH 140
    check(
        assert_type(df.set_index(pd.Index(["w", "x", "y", "z"])), pd.DataFrame),
        pd.DataFrame,
    )


def test_types_query() -> None:
    df = pd.DataFrame(data={"col1": [1, 2, 3, 4], "col2": [3, 0, 1, 7]})
    check(assert_type(df.query("col1 > col2"), pd.DataFrame), pd.DataFrame)
    check(assert_type(df.query("col1 % col2 == 0", inplace=True), None), type(None))


def test_types_query_kwargs() -> None:
    df = pd.DataFrame(data={"col1": [1, 2, 3, 4], "col2": [3, 0, 1, 7]})
    check(
        assert_type(
            df.query("col1 > col2", parser="pandas", engine="numexpr"), pd.DataFrame
        ),
        pd.DataFrame,
    )
    check(
        assert_type(
            df.query("col1 > col2", parser="pandas", engine="numexpr", inplace=True),
            None,
        ),
        type(None),
    )


def test_types_eval() -> None:
    df = pd.DataFrame(data={"col1": [1, 2, 3, 4], "col2": [3, 0, 1, 7]})
    check(assert_type(df.eval("E = col1 > col2", inplace=True), None), type(None))
    check(assert_type(df.eval("C = col1 % col2 == 0", inplace=True), None), type(None))
    check(
        assert_type(
            df.eval("E = col1 > col2"), Scalar | np.ndarray | pd.DataFrame | pd.Series
        ),
        pd.DataFrame,
    )


def test_types_sort_values() -> None:
    df = pd.DataFrame(data={"col1": [2, 1], "col2": [3, 4]})
    check(assert_type(df.sort_values("col1"), pd.DataFrame), pd.DataFrame)
    check(
        assert_type(df.sort_values("col1", ascending=False, inplace=True), None),
        type(None),
    )
    check(
        assert_type(
            df.sort_values(by=["col1", "col2"], ascending=[True, False]), pd.DataFrame
        ),
        pd.DataFrame,
    )

    # https://github.com/microsoft/python-type-stubs/issues/38
    check(
        assert_type(
            pd.DataFrame({"x": [12, 34], "y": [78, 9]}).sort_values(
                ["x", "y"], ascending=[True, False]
            ),
            pd.DataFrame,
        ),
        pd.DataFrame,
    )


def test_types_sort_values_with_key() -> None:
    # This was added in 1.1.0 https://pandas.pydata.org/docs/whatsnew/v1.1.0.html
    df = pd.DataFrame(data={"col1": [2, 1], "col2": [3, 4]})
    check(
        assert_type(df.sort_values(by="col1", key=lambda k: -k), pd.DataFrame),
        pd.DataFrame,
    )


def test_types_shift() -> None:
    df = pd.DataFrame(
        data={"col1": [1, 1], "col2": [3, 4]}, index=pd.date_range("2020", periods=2)
    )
    check(assert_type(df.shift(), pd.DataFrame), pd.DataFrame)
    check(assert_type(df.shift(1), pd.DataFrame), pd.DataFrame)
    check(assert_type(df.shift(-1), pd.DataFrame), pd.DataFrame)
    check(assert_type(df.shift(freq="1D"), pd.DataFrame), pd.DataFrame)
    check(assert_type(df.shift(freq=BDay(1)), pd.DataFrame), pd.DataFrame)
    check(assert_type(df.shift(freq=BQuarterEnd(5)), pd.DataFrame), pd.DataFrame)
    check(assert_type(df.shift(freq=MonthEnd(3)), pd.DataFrame), pd.DataFrame)
    check(assert_type(df.shift(freq=Week(4)), pd.DataFrame), pd.DataFrame)
    check(assert_type(df.shift(freq=YearEnd(2)), pd.DataFrame), pd.DataFrame)


def test_types_rank() -> None:
    df = pd.DataFrame(data={"col1": [2, 1], "col2": [3, 4]})
    check(assert_type(df.rank(axis=0, na_option="bottom"), pd.DataFrame), pd.DataFrame)
    check(assert_type(df.rank(method="min", pct=True), pd.DataFrame), pd.DataFrame)
    check(
        assert_type(df.rank(method="dense", ascending=True), pd.DataFrame), pd.DataFrame
    )
    check(
        assert_type(df.rank(method="first", numeric_only=True), pd.DataFrame),
        pd.DataFrame,
    )


def test_types_mean() -> None:
    df = pd.DataFrame(data={"col1": [2, 1], "col2": [3, 4]})
    check(assert_type(df.mean(), pd.Series), pd.Series)
    check(assert_type(df.mean(axis=0), pd.Series), pd.Series)
    check(assert_type(df.groupby(level=0).mean(), pd.DataFrame), pd.DataFrame)
    check(
        assert_type(df.mean(axis=1, skipna=True, numeric_only=False), pd.Series),
        pd.Series,
    )


def test_types_median() -> None:
    df = pd.DataFrame(data={"col1": [2, 1], "col2": [3, 4]})
    check(assert_type(df.median(), pd.Series), pd.Series)
    check(assert_type(df.median(axis=0), pd.Series), pd.Series)
    check(assert_type(df.groupby(level=0).median(), pd.DataFrame), pd.DataFrame)
    check(
        assert_type(df.median(axis=1, skipna=True, numeric_only=False), pd.Series),
        pd.Series,
    )


def test_types_iterrows() -> None:
    df = pd.DataFrame(data={"col1": [2, 1], "col2": [3, 4]})
    check(
        assert_type(df.iterrows(), "Iterator[tuple[Hashable, pd.Series]]"),
        Iterable,
        tuple,
    )
    for t1, t2 in df.iterrows():
        check(assert_type(t1, Hashable), Hashable)
        check(assert_type(t2, pd.Series), pd.Series)


def test_types_itertuples() -> None:
    df = pd.DataFrame(data={"col1": [2, 1], "col2": [3, 4]})
    check(
        assert_type(df.itertuples(), Iterator[_PandasNamedTuple]),
        Iterator,
        _PandasNamedTuple,
    )
    check(
        assert_type(
            df.itertuples(index=False, name="Foobar"), Iterator[_PandasNamedTuple]
        ),
        Iterator,
        _PandasNamedTuple,
    )
    check(
        assert_type(df.itertuples(index=False, name=None), Iterator[tuple[Any, ...]]),
        Iterator,
        object,
    )

    for t1 in df.itertuples():
        assert_type(t1, _PandasNamedTuple)
        assert t1.__class__.__name__ == "Pandas"
        assert isinstance(t1.Index, int)
        assert isinstance(t1.col1, int)
        assert isinstance(t1.col2, int)
        for k in [0, 1, 2]:
            assert isinstance(t1[k], int)

    for t1 in df.itertuples(name="FooBar"):
        assert_type(t1, _PandasNamedTuple)
        assert t1.__class__.__name__ == "FooBar"
        assert isinstance(t1.Index, int)
        assert isinstance(t1.col1, int)
        assert isinstance(t1.col2, int)
        for k in [0, 1, 2]:
            assert isinstance(t1[k], int)


def test_types_items() -> None:
    df = pd.DataFrame(data={"col1": [2, 1], "col2": [3, 4]})
    check(
        assert_type(df.items(), Iterator[tuple[Hashable, pd.Series]]),
        Iterator,
        tuple,
    )

    for t1, t2 in df.items():
        check(assert_type(t1, Hashable), Hashable)
        check(assert_type(t2, pd.Series), pd.Series)


def test_frame_iterator() -> None:
    """Test iterator methods for a dataframe GH1217."""
    df = pd.DataFrame(data={"col1": [2, 1], "col2": [3, 4]})

    check(assert_type(next(df.items()), tuple[Hashable, pd.Series]), tuple)
    check(assert_type(next(df.iterrows()), tuple[Hashable, pd.Series]), tuple)
    check(assert_type(next(df.itertuples()), _PandasNamedTuple), _PandasNamedTuple)


def test_types_sum() -> None:
    df = pd.DataFrame(data={"col1": [2, 1], "col2": [3, 4]})
    check(assert_type(df.sum(), pd.Series), pd.Series)
    check(assert_type(df.sum(axis=1), pd.Series), pd.Series)


def test_types_cumsum() -> None:
    df = pd.DataFrame(data={"col1": [2, 1], "col2": [3, 4]})
    check(assert_type(df.cumsum(), pd.DataFrame), pd.DataFrame)
    check(assert_type(df.cumsum(axis=0), pd.DataFrame), pd.DataFrame)


def test_types_min() -> None:
    df = pd.DataFrame(data={"col1": [2, 1], "col2": [3, 4]})
    check(assert_type(df.min(), pd.Series), pd.Series)
    check(assert_type(df.min(axis=0), pd.Series), pd.Series)


def test_types_max() -> None:
    df = pd.DataFrame(data={"col1": [2, 1], "col2": [3, 4]})
    check(assert_type(df.max(), pd.Series), pd.Series)
    check(assert_type(df.max(axis=0), pd.Series), pd.Series)


def test_types_quantile() -> None:
    df = pd.DataFrame(data={"col1": [2, 1], "col2": [3, 4]})
    check(assert_type(df.quantile([0.25, 0.5]), pd.DataFrame), pd.DataFrame)
    check(assert_type(df.quantile(0.75), pd.Series), pd.Series)
    check(assert_type(df.quantile(), pd.Series), pd.Series)
    # GH 81
    check(assert_type(df.quantile(np.array([0.25, 0.75])), pd.DataFrame), pd.DataFrame)


def test_dataframe_clip() -> None:
    """Test different clipping combinations for dataframe."""
    df = pd.DataFrame(data={"col1": [20, 12], "col2": [3, 14]})
    if TYPE_CHECKING_INVALID_USAGE:
        df.clip(lower=pd.Series([4, 5]), upper=None, axis=None)  # type: ignore[call-overload] # pyright: ignore[reportCallIssue, reportArgumentType]
        df.clip(lower=None, upper=pd.Series([4, 5]), axis=None)  # type: ignore[call-overload] # pyright: ignore[reportCallIssue, reportArgumentType]
        df.clip(lower=pd.Series([1, 2]), upper=pd.Series([4, 5]), axis=None)  # type: ignore[call-overload] # pyright: ignore[reportCallIssue, reportArgumentType]
        df.copy().clip(lower=pd.Series([1, 2]), upper=None, axis=None, inplace=True)  # type: ignore[call-overload] # pyright: ignore[reportCallIssue, reportArgumentType]
        df.copy().clip(lower=None, upper=pd.Series([1, 2]), axis=None, inplace=True)  # type: ignore[call-overload] # pyright: ignore[reportCallIssue, reportArgumentType]
        df.copy().clip(lower=pd.Series([4, 5]), upper=pd.Series([1, 2]), axis=None, inplace=True)  # type: ignore[call-overload] # pyright: ignore[reportCallIssue, reportArgumentType]

    check(
        assert_type(df.clip(lower=None, upper=None, axis=None), pd.DataFrame),
        pd.DataFrame,
    )
    check(
        assert_type(df.clip(lower=5, upper=None, axis=None), pd.DataFrame), pd.DataFrame
    )
    check(
        assert_type(df.clip(lower=None, upper=15, axis=None), pd.DataFrame),
        pd.DataFrame,
    )
    check(
        assert_type(
            df.clip(lower=None, upper=None, axis=None, inplace=True), pd.DataFrame
        ),
        pd.DataFrame,
    )
    check(
        assert_type(df.clip(lower=5, upper=None, axis=None, inplace=True), None),
        type(None),
    )
    check(
        assert_type(df.clip(lower=None, upper=15, axis=None, inplace=True), None),
        type(None),
    )

    check(
        assert_type(df.clip(lower=None, upper=None, axis=0), pd.DataFrame), pd.DataFrame
    )
    check(assert_type(df.clip(lower=5, upper=None, axis=0), pd.DataFrame), pd.DataFrame)
    check(
        assert_type(df.clip(lower=None, upper=15, axis=0), pd.DataFrame), pd.DataFrame
    )
    check(
        assert_type(df.clip(lower=pd.Series([1, 2]), upper=None, axis=0), pd.DataFrame),
        pd.DataFrame,
    )
    check(
        assert_type(df.clip(lower=None, upper=pd.Series([1, 2]), axis=0), pd.DataFrame),
        pd.DataFrame,
    )
    check(
        assert_type(
            df.clip(lower=None, upper=None, axis="index", inplace=True), pd.DataFrame
        ),
        pd.DataFrame,
    )
    check(
        assert_type(df.clip(lower=5, upper=None, axis="index", inplace=True), None),
        type(None),
    )
    check(
        assert_type(df.clip(lower=None, upper=15, axis="index", inplace=True), None),
        type(None),
    )
    check(
        assert_type(
            df.clip(lower=pd.Series([1, 2]), upper=None, axis="index", inplace=True),
            None,
        ),
        type(None),
    )
    check(
        assert_type(
            df.clip(lower=None, upper=pd.Series([1, 2]), axis="index", inplace=True),
            None,
        ),
        type(None),
    )
    check(
        assert_type(df.clip(lower=None, upper=None, axis="index"), pd.DataFrame),
        pd.DataFrame,
    )
    check(
        assert_type(df.clip(lower=5, upper=None, axis="index"), pd.DataFrame),
        pd.DataFrame,
    )
    check(
        assert_type(df.clip(lower=None, upper=15, axis="index"), pd.DataFrame),
        pd.DataFrame,
    )
    check(
        assert_type(
            df.clip(lower=pd.Series([1, 2]), upper=None, axis="index"), pd.DataFrame
        ),
        pd.DataFrame,
    )
    check(
        assert_type(
            df.clip(lower=None, upper=pd.Series([1, 2]), axis="index"), pd.DataFrame
        ),
        pd.DataFrame,
    )
    check(
        assert_type(
            df.clip(lower=None, upper=None, axis=0, inplace=True), pd.DataFrame
        ),
        pd.DataFrame,
    )
    check(
        assert_type(df.clip(lower=5, upper=None, axis=0, inplace=True), None),
        type(None),
    )
    check(
        assert_type(df.clip(lower=None, upper=15, axis=0, inplace=True), None),
        type(None),
    )

    # without lower
    check(assert_type(df.clip(upper=None, axis=None), pd.DataFrame), pd.DataFrame)
    check(assert_type(df.clip(upper=15, axis=None), pd.DataFrame), pd.DataFrame)
    check(
        assert_type(df.clip(upper=None, axis=None, inplace=True), pd.DataFrame),
        pd.DataFrame,
    )
    check(assert_type(df.clip(upper=15, axis=None, inplace=True), None), type(None))

    check(assert_type(df.clip(upper=None, axis=0), pd.DataFrame), pd.DataFrame)
    check(assert_type(df.clip(upper=15, axis=0), pd.DataFrame), pd.DataFrame)
    check(
        assert_type(df.clip(upper=pd.Series([1, 2]), axis=0), pd.DataFrame),
        pd.DataFrame,
    )
    check(
        assert_type(df.clip(upper=None, axis="index", inplace=True), pd.DataFrame),
        pd.DataFrame,
    )
    check(
        assert_type(df.clip(upper=15, axis="index", inplace=True), None),
        type(None),
    )
    check(
        assert_type(df.clip(upper=pd.Series([1, 2]), axis="index", inplace=True), None),
        type(None),
    )
    check(assert_type(df.clip(upper=None, axis="index"), pd.DataFrame), pd.DataFrame)
    check(assert_type(df.clip(upper=15, axis="index"), pd.DataFrame), pd.DataFrame)
    check(
        assert_type(df.clip(upper=pd.Series([1, 2]), axis="index"), pd.DataFrame),
        pd.DataFrame,
    )
    check(
        assert_type(df.clip(upper=None, axis=0, inplace=True), pd.DataFrame),
        pd.DataFrame,
    )
    check(assert_type(df.clip(upper=15, axis=0, inplace=True), None), type(None))

    # without upper
    check(
        assert_type(df.clip(lower=None, axis=None), pd.DataFrame),
        pd.DataFrame,
    )
    check(assert_type(df.clip(lower=5, axis=None), pd.DataFrame), pd.DataFrame)
    check(
        assert_type(df.clip(lower=None, axis=None, inplace=True), pd.DataFrame),
        pd.DataFrame,
    )
    check(
        assert_type(df.clip(lower=5, axis=None, inplace=True), None),
        type(None),
    )
    check(
        assert_type(df.clip(lower=None, axis=None, inplace=True), pd.DataFrame),
        pd.DataFrame,
    )

    check(assert_type(df.clip(lower=None, axis=0), pd.DataFrame), pd.DataFrame)
    check(assert_type(df.clip(lower=5, axis=0), pd.DataFrame), pd.DataFrame)
    check(
        assert_type(df.clip(lower=pd.Series([1, 2]), axis=0), pd.DataFrame),
        pd.DataFrame,
    )
    check(
        assert_type(df.clip(lower=None, axis="index", inplace=True), pd.DataFrame),
        pd.DataFrame,
    )
    check(
        assert_type(df.clip(lower=5, axis="index", inplace=True), None),
        type(None),
    )
    check(
        assert_type(df.clip(lower=pd.Series([1, 2]), axis="index", inplace=True), None),
        type(None),
    )
    check(
        assert_type(df.clip(lower=None, axis="index"), pd.DataFrame),
        pd.DataFrame,
    )
    check(
        assert_type(df.clip(lower=5, axis="index"), pd.DataFrame),
        pd.DataFrame,
    )
    check(
        assert_type(df.clip(lower=pd.Series([1, 2]), axis="index"), pd.DataFrame),
        pd.DataFrame,
    )
    check(
        assert_type(df.clip(lower=None, axis=0, inplace=True), pd.DataFrame),
        pd.DataFrame,
    )
    check(assert_type(df.clip(lower=5, axis=0, inplace=True), None), type(None))


def test_types_abs() -> None:
    df = pd.DataFrame(data={"col1": [-5, 1], "col2": [3, -14]})
    check(assert_type(df.abs(), pd.DataFrame), pd.DataFrame)


def test_types_var() -> None:
    df = pd.DataFrame(data={"col1": [2, 1], "col2": [1, 4]})
    check(assert_type(df.var(), pd.Series), pd.Series)
    check(assert_type(df.var(axis=1, ddof=1), pd.Series), pd.Series)
    check(assert_type(df.var(skipna=True, numeric_only=False), pd.Series), pd.Series)


def test_types_std() -> None:
    df = pd.DataFrame(data={"col1": [2, 1], "col2": [1, 4]})
    check(assert_type(df.std(), pd.Series), pd.Series)
    check(assert_type(df.std(axis=1, ddof=1), pd.Series), pd.Series)
    check(assert_type(df.std(skipna=True, numeric_only=False), pd.Series), pd.Series)


def test_types_idxmin() -> None:
    df = pd.DataFrame(data={"col1": [2, 1], "col2": [3, 4]})
    check(assert_type(df.idxmin(), "pd.Series[int]"), pd.Series, np.integer)
    check(assert_type(df.idxmin(axis=0), "pd.Series[int]"), pd.Series, np.integer)


def test_types_idxmax() -> None:
    df = pd.DataFrame(data={"col1": [2, 1], "col2": [3, 4]})
    check(assert_type(df.idxmax(), "pd.Series[int]"), pd.Series, np.integer)
    check(assert_type(df.idxmax(axis=0), "pd.Series[int]"), pd.Series, np.integer)


# This was added in 1.1.0 https://pandas.pydata.org/docs/whatsnew/v1.1.0.html
def test_types_value_counts() -> None:
    df = pd.DataFrame(data={"col1": [1, 2], "col2": [1, 4]})
    check(assert_type(df.value_counts(), "pd.Series[int]"), pd.Series, np.integer)
    check(
        assert_type(df.value_counts(normalize=True), "pd.Series[float]"),
        pd.Series,
        float,
    )


def test_types_unique() -> None:
    # This is really more for of a Series test
    df = pd.DataFrame(data={"col1": [1, 2], "col2": [1, 4]})
    check(assert_type(df["col1"].unique(), np.ndarray), np.ndarray)


def test_types_apply() -> None:
    df = pd.DataFrame(data={"col1": [1, 2], "col2": [3, 4], "col3": [5, 6]})

    def returns_scalar(_: pd.Series) -> int:
        return 2

    def returns_scalar_na(x: pd.Series) -> int | NAType:
        return 2 if (x < 5).all() else pd.NA

    def returns_series(x: pd.Series) -> pd.Series:
        return x**2

    def returns_listlike_of_2(_: pd.Series) -> tuple[int, int]:
        return (7, 8)

    def returns_listlike_of_3(_: pd.Series) -> tuple[int, int, int]:
        return (7, 8, 9)

    def returns_dict(_: pd.Series) -> dict[str, int]:
        return {"col4": 7, "col5": 8}

    # Misc checks
    check(assert_type(df.apply(np.exp), pd.DataFrame), pd.DataFrame)
    check(assert_type(df.apply(str), "pd.Series[str]"), pd.Series, str)

    # GH 393
    def gethead(s: pd.Series, y: int) -> pd.Series:
        return s.head(y)

    check(assert_type(df.apply(gethead, args=(4,)), pd.DataFrame), pd.DataFrame)

    # Check various return types for default result_type (None) with default axis (0)
    check(
        assert_type(df.apply(returns_scalar), "pd.Series[int]"), pd.Series, np.integer
    )
    check(
        assert_type(df.apply(returns_scalar_na), "pd.Series[int]"),
        pd.Series,
        int,
    )
    check(assert_type(df.apply(returns_series), pd.DataFrame), pd.DataFrame)
    check(assert_type(df.apply(returns_listlike_of_3), pd.DataFrame), pd.DataFrame)
    check(assert_type(df.apply(returns_dict), pd.Series), pd.Series)

    # Check various return types for result_type="expand" with default axis (0)
    check(
        # Note that technically it does not make sense
        # to pass a result_type of "expand" to a scalar return
        assert_type(df.apply(returns_scalar, result_type="expand"), "pd.Series[int]"),
        pd.Series,
        np.integer,
    )
    check(
        assert_type(df.apply(returns_series, result_type="expand"), pd.DataFrame),
        pd.DataFrame,
    )
    check(
        assert_type(
            df.apply(returns_listlike_of_3, result_type="expand"), pd.DataFrame
        ),
        pd.DataFrame,
    )
    check(
        assert_type(df.apply(returns_dict, result_type="expand"), pd.DataFrame),
        pd.DataFrame,
    )

    # Check various return types for result_type="reduce" with default axis (0)
    check(
        # Note that technically it does not make sense
        # to pass a result_type of "reduce" to a scalar return
        assert_type(df.apply(returns_scalar, result_type="reduce"), "pd.Series[int]"),
        pd.Series,
        np.integer,
    )
    check(
        # Note that technically it does not make sense
        # to pass a result_type of "reduce" to a series return
        assert_type(df.apply(returns_series, result_type="reduce"), pd.Series),
        pd.Series,  # This technically returns a pd.Series[pd.Series], but typing does not support that
    )
    check(
        assert_type(df.apply(returns_listlike_of_3, result_type="reduce"), pd.Series),
        pd.Series,
    )
    check(
        assert_type(df.apply(returns_dict, result_type="reduce"), pd.Series), pd.Series
    )

    # Check various return types for default result_type (None) with axis=1
    check(
        assert_type(df.apply(returns_scalar, axis=1), "pd.Series[int]"),
        pd.Series,
        np.integer,
    )
    check(assert_type(df.apply(returns_series, axis=1), pd.DataFrame), pd.DataFrame)
    check(assert_type(df.apply(returns_listlike_of_3, axis=1), pd.Series), pd.Series)
    check(assert_type(df.apply(returns_dict, axis=1), pd.Series), pd.Series)

    # Check various return types for result_type="expand" with axis=1
    check(
        # Note that technically it does not make sense
        # to pass a result_type of "expand" to a scalar return
        assert_type(
            df.apply(returns_scalar, axis=1, result_type="expand"), "pd.Series[int]"
        ),
        pd.Series,
        np.integer,
    )
    check(
        assert_type(
            df.apply(returns_series, axis=1, result_type="expand"), pd.DataFrame
        ),
        pd.DataFrame,
    )
    check(
        assert_type(
            df.apply(returns_listlike_of_3, axis=1, result_type="expand"), pd.DataFrame
        ),
        pd.DataFrame,
    )
    check(
        assert_type(df.apply(returns_dict, axis=1, result_type="expand"), pd.DataFrame),
        pd.DataFrame,
    )

    # Check various return types for result_type="reduce" with axis=1
    check(
        # Note that technically it does not make sense
        # to pass a result_type of "reduce" to a scalar return
        assert_type(
            df.apply(returns_scalar, axis=1, result_type="reduce"), "pd.Series[int]"
        ),
        pd.Series,
        np.integer,
    )
    check(
        # Note that technically it does not make sense
        # to pass a result_type of "reduce" to a series return
        assert_type(
            df.apply(returns_series, axis=1, result_type="reduce"), pd.DataFrame
        ),
        pd.DataFrame,
    )
    check(
        assert_type(
            df.apply(returns_listlike_of_3, axis=1, result_type="reduce"), pd.Series
        ),
        pd.Series,
    )
    check(
        assert_type(df.apply(returns_dict, axis=1, result_type="reduce"), pd.Series),
        pd.Series,
    )

    # Check various return types for result_type="broadcast" with axis=0 and axis=1
    check(
        # Note that technically it does not make sense
        # to pass a result_type of "broadcast" to a scalar return
        assert_type(df.apply(returns_scalar, result_type="broadcast"), pd.DataFrame),
        pd.DataFrame,
    )
    check(
        assert_type(df.apply(returns_series, result_type="broadcast"), pd.DataFrame),
        pd.DataFrame,
    )
    check(
        # Can only broadcast a list-like of 2 elements, not 3, because there are 2 rows
        assert_type(
            df.apply(returns_listlike_of_2, result_type="broadcast"), pd.DataFrame
        ),
        pd.DataFrame,
    )
    check(
        # Note that technically it does not make sense
        # to pass a result_type of "broadcast" to a scalar return
        assert_type(
            df.apply(returns_scalar, axis=1, result_type="broadcast"), pd.DataFrame
        ),
        pd.DataFrame,
    )
    check(
        assert_type(
            df.apply(returns_series, axis=1, result_type="broadcast"), pd.DataFrame
        ),
        pd.DataFrame,
    )
    check(
        assert_type(
            # Can only broadcast a list-like of 3 elements, not 2,
            # as there are 3 columns
            df.apply(returns_listlike_of_3, axis=1, result_type="broadcast"),
            pd.DataFrame,
        ),
        pd.DataFrame,
    )
    # Since dicts will be assigned to elements of np.ndarray inside broadcasting,
    # we need to use a DataFrame with object dtype to make the assignment possible.
    df2 = pd.DataFrame({"col1": ["a", "b"], "col2": ["c", "d"]})
    check(
        assert_type(df2.apply(returns_dict, result_type="broadcast"), pd.DataFrame),
        pd.DataFrame,
    )
    check(
        assert_type(
            df2.apply(returns_dict, axis=1, result_type="broadcast"), pd.DataFrame
        ),
        pd.DataFrame,
    )

    # Test various other positional/keyword argument combinations
    # to ensure all overloads are supported
    check(
        assert_type(df.apply(returns_scalar, axis=0), "pd.Series[int]"),
        pd.Series,
        np.integer,
    )
    check(
        assert_type(
            df.apply(returns_scalar, axis=0, result_type=None), "pd.Series[int]"
        ),
        pd.Series,
        np.integer,
    )
    check(
        assert_type(df.apply(returns_scalar, 0, False, None), "pd.Series[int]"),
        pd.Series,
        np.integer,
    )
    check(
        assert_type(
            df.apply(returns_scalar, 0, False, result_type=None), "pd.Series[int]"
        ),
        pd.Series,
        np.integer,
    )
    check(
        assert_type(
            df.apply(returns_scalar, 0, raw=False, result_type=None), "pd.Series[int]"
        ),
        pd.Series,
        np.integer,
    )


def test_types_map() -> None:
    # GH774
    df = pd.DataFrame(data={"col1": [2, 1], "col2": [3, 4]})
    check(assert_type(df.map(lambda x: x**2), pd.DataFrame), pd.DataFrame)
    check(assert_type(df.map(np.exp), pd.DataFrame), pd.DataFrame)
    check(assert_type(df.map(str), pd.DataFrame), pd.DataFrame)
    # na_action parameter was added in 1.2.0 https://pandas.pydata.org/docs/whatsnew/v1.2.0.html
    check(assert_type(df.map(np.exp, na_action="ignore"), pd.DataFrame), pd.DataFrame)
    check(assert_type(df.map(str, na_action=None), pd.DataFrame), pd.DataFrame)


def test_types_element_wise_arithmetic() -> None:
    df = pd.DataFrame(data={"col1": [2, 1], "col2": [3, 4]})
    df2 = pd.DataFrame(data={"col1": [10, 20], "col3": [3, 4]})

    check(assert_type(df + df2, pd.DataFrame), pd.DataFrame)
    check(assert_type(df.add(df2, fill_value=0), pd.DataFrame), pd.DataFrame)

    check(assert_type(df - df2, pd.DataFrame), pd.DataFrame)
    check(assert_type(df.sub(df2, fill_value=0), pd.DataFrame), pd.DataFrame)

    check(assert_type(df * df2, pd.DataFrame), pd.DataFrame)
    check(assert_type(df.mul(df2, fill_value=0), pd.DataFrame), pd.DataFrame)

    check(assert_type(df / df2, pd.DataFrame), pd.DataFrame)
    check(assert_type(df.div(df2, fill_value=0), pd.DataFrame), pd.DataFrame)
    check(assert_type(df / [2, 2], pd.DataFrame), pd.DataFrame)
    check(assert_type(df.div([2, 2], fill_value=0), pd.DataFrame), pd.DataFrame)

    check(assert_type(df // df2, pd.DataFrame), pd.DataFrame)
    check(assert_type(df.floordiv(df2, fill_value=0), pd.DataFrame), pd.DataFrame)
    check(assert_type(df // [2, 2], pd.DataFrame), pd.DataFrame)
    check(assert_type(df.floordiv([2, 2], fill_value=0), pd.DataFrame), pd.DataFrame)

    check(assert_type(df % df2, pd.DataFrame), pd.DataFrame)
    check(assert_type(df.mod(df2, fill_value=0), pd.DataFrame), pd.DataFrame)

    check(assert_type(df2**df, pd.DataFrame), pd.DataFrame)
    check(assert_type(df2.pow(df, fill_value=0), pd.DataFrame), pd.DataFrame)

    # divmod operation was added in 1.2.0 https://pandas.pydata.org/docs/whatsnew/v1.2.0.html
    check(
        assert_type(divmod(df, df2), tuple[pd.DataFrame, pd.DataFrame]),
        tuple,
        pd.DataFrame,
    )
    check(
        assert_type(df.__divmod__(df2), tuple[pd.DataFrame, pd.DataFrame]),
        tuple,
        pd.DataFrame,
    )
    check(
        assert_type(df.__rdivmod__(df2), tuple[pd.DataFrame, pd.DataFrame]),
        tuple,
        pd.DataFrame,
    )


def test_types_scalar_arithmetic() -> None:
    df = pd.DataFrame(data={"col1": [2, 1], "col2": [3, 4]})

    check(assert_type(df + 1, pd.DataFrame), pd.DataFrame)
    check(assert_type(df.add(1, fill_value=0), pd.DataFrame), pd.DataFrame)

    check(assert_type(df - 1, pd.DataFrame), pd.DataFrame)
    check(assert_type(df.sub(1, fill_value=0), pd.DataFrame), pd.DataFrame)

    check(assert_type(df * 2, pd.DataFrame), pd.DataFrame)
    check(assert_type(df.mul(2, fill_value=0), pd.DataFrame), pd.DataFrame)

    check(assert_type(df / 2, pd.DataFrame), pd.DataFrame)
    check(assert_type(df.div(2, fill_value=0), pd.DataFrame), pd.DataFrame)

    check(assert_type(df // 2, pd.DataFrame), pd.DataFrame)
    check(assert_type(df.floordiv(2, fill_value=0), pd.DataFrame), pd.DataFrame)

    check(assert_type(df % 2, pd.DataFrame), pd.DataFrame)
    check(assert_type(df.mod(2, fill_value=0), pd.DataFrame), pd.DataFrame)

    check(assert_type(df**2, pd.DataFrame), pd.DataFrame)
    check(assert_type(df**0, pd.DataFrame), pd.DataFrame)
    check(assert_type(df**0.213, pd.DataFrame), pd.DataFrame)
    check(assert_type(df.pow(0.5), pd.DataFrame), pd.DataFrame)


def test_types_melt() -> None:
    df = pd.DataFrame(data={"col1": [1, 2], "col2": [3, 4]})
    check(assert_type(df.melt(), pd.DataFrame), pd.DataFrame)
    check(
        assert_type(df.melt(id_vars=["col1"], value_vars=["col2"]), pd.DataFrame),
        pd.DataFrame,
    )
    check(
        assert_type(
            df.melt(
                id_vars=["col1"],
                value_vars=["col2"],
                var_name="someVariable",
                value_name="someValue",
            ),
            pd.DataFrame,
        ),
        pd.DataFrame,
    )

    check(assert_type(pd.melt(df), pd.DataFrame), pd.DataFrame)
    check(
        assert_type(pd.melt(df, id_vars=["col1"], value_vars=["col2"]), pd.DataFrame),
        pd.DataFrame,
    )
    check(
        assert_type(
            pd.melt(
                df,
                id_vars=["col1"],
                value_vars=["col2"],
                var_name="someVariable",
                value_name="someValue",
            ),
            pd.DataFrame,
        ),
        pd.DataFrame,
    )


def test_types_pivot() -> None:
    df = pd.DataFrame(
        data={
            "col1": ["first", "second", "third", "fourth"],
            "col2": [50, 70, 56, 111],
            "col3": ["A", "B", "B", "A"],
            "col4": [100, 102, 500, 600],
        }
    )
    check(
        assert_type(
            df.pivot(index="col1", columns="col3", values="col2"), pd.DataFrame
        ),
        pd.DataFrame,
    )
    check(
        assert_type(df.pivot(index="col1", columns="col3"), pd.DataFrame), pd.DataFrame
    )
    check(
        assert_type(
            df.pivot(index="col1", columns="col3", values=["col2", "col4"]),
            pd.DataFrame,
        ),
        pd.DataFrame,
    )
    check(assert_type(df.pivot(columns="col3"), pd.DataFrame), pd.DataFrame)
    check(
        assert_type(df.pivot(columns="col3", values="col2"), pd.DataFrame), pd.DataFrame
    )


def test_types_pivot_table() -> None:
    df = pd.DataFrame(
        data={
            "col1": ["first", "second", "third", "fourth"],
            "col2": [50, 70, 56, 111],
            "col3": ["A", "B", "C", "D"],
            "col4": [100, 102, 500, 600],
        }
    )
    check(
        assert_type(
            df.pivot_table(index="col1", columns="col3", values=["col2", "col4"]),
            pd.DataFrame,
        ),
        pd.DataFrame,
    )
    check(
        assert_type(
            df.pivot_table(
                index=df["col1"].name,
                columns=df["col3"].name,
                values=[df["col2"].name, df["col4"].name],
            ),
            pd.DataFrame,
        ),
        pd.DataFrame,
    )


def test_pivot_table_sort():
    df = pd.DataFrame({"a": [1, 2], "b": [3, 4], "c": [5, 6], "d": [7, 8]})

    check(
        assert_type(
            df.pivot_table(values="a", index="b", columns="c", sort=True), pd.DataFrame
        ),
        pd.DataFrame,
    )


def test_types_groupby_as_index() -> None:
    """Test type of groupby.size method depending on `as_index`."""
    df = pd.DataFrame({"a": [1, 2, 3]})
    check(
        assert_type(
            df.groupby("a", as_index=False).size(),
            pd.DataFrame,
        ),
        pd.DataFrame,
    )
    check(
        assert_type(
            df.groupby("a", as_index=True).size(),
            "pd.Series[int]",
        ),
        pd.Series,
    )
    check(
        assert_type(
            df.groupby("a").size(),
            "pd.Series[int]",
        ),
        pd.Series,
    )


def test_types_groupby_as_index_list() -> None:
    """Test type of groupby.size method depending on list of grouper GH1045."""
    df = pd.DataFrame({"a": [1, 1, 2], "b": [2, 3, 2]})
    check(
        assert_type(
            df.groupby(["a", "b"], as_index=False).size(),
            pd.DataFrame,
        ),
        pd.DataFrame,
    )
    check(
        assert_type(
            df.groupby(["a", "b"], as_index=True).size(),
            "pd.Series[int]",
        ),
        pd.Series,
    )
    check(
        assert_type(
            df.groupby(["a", "b"]).size(),
            "pd.Series[int]",
        ),
        pd.Series,
    )


def test_types_groupby_as_index_value_counts() -> None:
    """Test type of groupby.value_counts method depending on `as_index`."""
    df = pd.DataFrame({"a": [1, 2, 3]})
    check(
        assert_type(
            df.groupby("a", as_index=False).value_counts(),
            pd.DataFrame,
        ),
        pd.DataFrame,
    )
    check(
        assert_type(
            df.groupby("a", as_index=True).value_counts(),
            "pd.Series[int]",
        ),
        pd.Series,
    )


def test_types_groupby_size() -> None:
    """Test for GH886."""
    data = [
        {"date": "2023-12-01", "val": 12},
        {"date": "2023-12-02", "val": 2},
        {"date": "2023-12-03", "val": 1},
        {"date": "2023-12-03", "val": 10},
    ]

    df = pd.DataFrame(data)
    groupby = df.groupby("date")
    size = groupby.size()
    frame = size.to_frame()
    check(assert_type(frame.reset_index(), pd.DataFrame), pd.DataFrame)


def test_types_groupby() -> None:
    df = pd.DataFrame(data={"col1": [1, 1, 2], "col2": [3, 4, 5], "col3": [0, 1, 0]})
    df.index.name = "ind"
    df.groupby(by="col1")
    df.groupby(level="ind")
    df.groupby(by="col1", sort=False, as_index=True)
    df.groupby(by=["col1", "col2"])
    # GH 284
    df.groupby(df["col1"] > 2)
    df.groupby([df["col1"] > 2, df["col2"] % 2 == 1])
    df.groupby(lambda x: x)
    df.groupby([lambda x: x % 2, lambda x: x % 3])
    df.groupby(np.array([1, 0, 1]))
    df.groupby([np.array([1, 0, 0]), np.array([0, 0, 1])])
    df.groupby({1: 1, 2: 2, 3: 3})
    df.groupby([{1: 1, 2: 1, 3: 2}, {1: 1, 2: 2, 3: 2}])
    df.groupby(df.index)
    df.groupby([pd.Index([1, 0, 0]), pd.Index([0, 0, 1])])
    df.groupby(pd.Grouper(level=0))
    df.groupby([pd.Grouper(level=0), pd.Grouper(key="col1")])

    check(assert_type(df.groupby(by="col1").agg("sum"), pd.DataFrame), pd.DataFrame)
    check(
        assert_type(df.groupby(level="ind").aggregate("sum"), pd.DataFrame),
        pd.DataFrame,
    )
    check(
        assert_type(
            df.groupby(by="col1", sort=False, as_index=True).transform(
                lambda x: x.max()
            ),
            pd.DataFrame,
        ),
        pd.DataFrame,
    )
    check(
        assert_type(df.groupby(by=["col1", "col2"]).count(), pd.DataFrame), pd.DataFrame
    )
    check(
        assert_type(
            df.groupby(by=["col1", "col2"]).filter(lambda x: x["col1"] > 0),
            pd.DataFrame,
        ),
        pd.DataFrame,
    )
    check(
        assert_type(df.groupby(by=["col1", "col2"]).nunique(), pd.DataFrame),
        pd.DataFrame,
    )
    with pytest_warns_bounded(
        FutureWarning,
        "(The provided callable <built-in function sum> is currently using|The behavior of DataFrame.sum with)",
        upper="2.3.99",
    ):
        with pytest_warns_bounded(
            FutureWarning,
            "DataFrameGroupBy.apply operated on the grouping columns",
            upper="2.3.99",
        ):
            if PD_LTE_23:
                check(
                    assert_type(df.groupby(by="col1").apply(sum), pd.DataFrame),
                    pd.DataFrame,
                )
    check(assert_type(df.groupby("col1").transform("sum"), pd.DataFrame), pd.DataFrame)
    s1 = df.set_index("col1")["col2"]
    check(assert_type(s1, pd.Series), pd.Series)
    check(assert_type(s1.groupby("col1").transform("sum"), pd.Series), pd.Series)


def test_types_groupby_methods() -> None:
    df = pd.DataFrame(data={"col1": [1, 1, 2], "col2": [3, 4, 5], "col3": [0, 1, 0]})
    check(assert_type(df.groupby("col1").sum(), pd.DataFrame), pd.DataFrame)
    check(assert_type(df.groupby("col1").prod(), pd.DataFrame), pd.DataFrame)
    check(assert_type(df.groupby("col1").sample(), pd.DataFrame), pd.DataFrame)
    check(assert_type(df.groupby("col1").count(), pd.DataFrame), pd.DataFrame)
    check(
        assert_type(df.groupby("col1").value_counts(normalize=False), "pd.Series[int]"),
        pd.Series,
        np.integer,
    )
    check(
        assert_type(
            df.groupby("col1").value_counts(subset=None, normalize=True),
            "pd.Series[float]",
        ),
        pd.Series,
        float,
    )
    check(assert_type(df.groupby("col1").idxmax(), pd.DataFrame), pd.DataFrame)
    check(assert_type(df.groupby("col1").idxmin(), pd.DataFrame), pd.DataFrame)


def test_types_groupby_agg() -> None:
    df = pd.DataFrame(
        data={"col1": [1, 1, 2], "col2": [3, 4, 5], "col3": [0, 1, 0], 0: [-1, -1, -1]}
    )
    check(assert_type(df.groupby("col1").agg("min"), pd.DataFrame), pd.DataFrame)
    check(
        assert_type(df.groupby("col1").agg(["min", "max"]), pd.DataFrame), pd.DataFrame
    )
    agg_dict1 = {"col2": "min", "col3": "max", 0: "sum"}
    check(assert_type(df.groupby("col1").agg(agg_dict1), pd.DataFrame), pd.DataFrame)

    def wrapped_min(x: Any) -> Any:
        return x.min()

    with pytest_warns_bounded(
        FutureWarning,
        r"The provided callable <built-in function (min|max)> is currently using",
        upper="2.3.99",
    ):
        check(assert_type(df.groupby("col1")["col3"].agg(min), pd.Series), pd.Series)
        check(
            assert_type(df.groupby("col1")["col3"].agg([min, max]), pd.DataFrame),
            pd.DataFrame,
        )
        check(assert_type(df.groupby("col1").agg(min), pd.DataFrame), pd.DataFrame)
        check(
            assert_type(df.groupby("col1").agg([min, max]), pd.DataFrame), pd.DataFrame
        )
        agg_dict2 = {"col2": min, "col3": max, 0: min}
        check(
            assert_type(df.groupby("col1").agg(agg_dict2), pd.DataFrame), pd.DataFrame
        )

        # Here, MyPy infers dict[object, object], so it must be explicitly annotated
        agg_dict3: dict[str | int, str | Callable] = {
            "col2": min,
            "col3": "max",
            0: wrapped_min,
        }
        check(
            assert_type(df.groupby("col1").agg(agg_dict3), pd.DataFrame), pd.DataFrame
        )
    agg_dict4 = {"col2": "sum"}
    check(assert_type(df.groupby("col1").agg(agg_dict4), pd.DataFrame), pd.DataFrame)
    agg_dict5 = {0: "sum"}
    check(assert_type(df.groupby("col1").agg(agg_dict5), pd.DataFrame), pd.DataFrame)
    named_agg = pd.NamedAgg(column="col2", aggfunc="max")
    check(
        assert_type(df.groupby("col1").agg(new_col=named_agg), pd.DataFrame),
        pd.DataFrame,
    )
    # GH#187
    cols: list[str] = ["col1", "col2"]
    check(assert_type(df.groupby(by=cols).sum(), pd.DataFrame), pd.DataFrame)

    cols_opt: list[str | None] = ["col1", "col2"]
    check(assert_type(df.groupby(by=cols_opt).sum(), pd.DataFrame), pd.DataFrame)

    cols_mixed: list[str | int] = ["col1", 0]
    check(assert_type(df.groupby(by=cols_mixed).sum(), pd.DataFrame), pd.DataFrame)
    # GH 736
    check(assert_type(df.groupby(by="col1").aggregate("size"), pd.Series), pd.Series)
    check(assert_type(df.groupby(by="col1").agg("size"), pd.Series), pd.Series)


# This was added in 1.1.0 https://pandas.pydata.org/docs/whatsnew/v1.1.0.html
def test_types_group_by_with_dropna_keyword() -> None:
    df = pd.DataFrame(
        data={"col1": [1, 1, 2, 1], "col2": [2, None, 1, 2], "col3": [3, 4, 3, 2]}
    )
    check(
        assert_type(df.groupby(by="col2", dropna=True).sum(), pd.DataFrame),
        pd.DataFrame,
    )
    check(
        assert_type(df.groupby(by="col2", dropna=False).sum(), pd.DataFrame),
        pd.DataFrame,
    )
    check(assert_type(df.groupby(by="col2").sum(), pd.DataFrame), pd.DataFrame)


def test_types_groupby_any() -> None:
    df = pd.DataFrame(
        data={
            "col1": [1, 1, 2],
            "col2": [True, False, False],
            "col3": [False, False, False],
        }
    )
    check(assert_type(df.groupby("col1").any(), pd.DataFrame), pd.DataFrame)
    check(assert_type(df.groupby("col1").all(), pd.DataFrame), pd.DataFrame)
    check(
        assert_type(df.groupby("col1")["col2"].any(), "pd.Series[bool]"),
        pd.Series,
        np.bool_,
    )
    check(
        assert_type(df.groupby("col1")["col2"].any(), "pd.Series[bool]"),
        pd.Series,
        np.bool_,
    )


def test_types_groupby_iter() -> None:
    df = pd.DataFrame(data={"col1": [1, 1, 2], "col2": [3, 4, 5]})
    series_groupby = pd.Series([True, True, False], dtype=bool)
    first_group = next(iter(df.groupby(series_groupby)))
    check(
        assert_type(first_group[0], bool),
        bool,
    )
    check(
        assert_type(first_group[1], pd.DataFrame),
        pd.DataFrame,
    )


def test_types_groupby_level() -> None:
    # GH 836
    data = {
        "col1": [0, 0, 0],
        "col2": [0, 1, 0],
        "col3": [1, 2, 3],
        "col4": [1, 2, 3],
    }
    df = pd.DataFrame(data=data).set_index(["col1", "col2", "col3"])
    check(
        assert_type(df.groupby(level=["col1", "col2"]).sum(), pd.DataFrame),
        pd.DataFrame,
    )


def test_types_merge() -> None:
    df = pd.DataFrame(data={"col1": [1, 1, 2], "col2": [3, 4, 5]})
    df2 = pd.DataFrame(data={"col1": [1, 1, 2], "col2": [0, 1, 0]})
    check(assert_type(df.merge(df2), pd.DataFrame), pd.DataFrame)
    check(assert_type(df.merge(df2, on="col1"), pd.DataFrame), pd.DataFrame)
    check(assert_type(df.merge(df2, on="col1", how="left"), pd.DataFrame), pd.DataFrame)
    check(
        assert_type(df.merge(df2, on=["col1", "col2"], how="left"), pd.DataFrame),
        pd.DataFrame,
    )
    check(
        assert_type(df.merge(df2, on=("col1", "col2"), how="left"), pd.DataFrame),
        pd.DataFrame,
    )
    check(
        assert_type(
            df.merge(df2, on=("col1", "col2"), how="left", suffixes=(None, "s")),
            pd.DataFrame,
        ),
        pd.DataFrame,
    )
    check(
        assert_type(
            df.merge(df2, on=("col1", "col2"), how="left", suffixes=("t", "s")),
            pd.DataFrame,
        ),
        pd.DataFrame,
    )
    check(
        assert_type(
            df.merge(df2, on=("col1", "col2"), how="left", suffixes=("a", None)),
            pd.DataFrame,
        ),
        pd.DataFrame,
    )
    check(assert_type(df.merge(df2, how="cross"), pd.DataFrame), pd.DataFrame)  # GH 289
    columns = ["col1", "col2"]
    check(assert_type(df.merge(df2, on=columns), pd.DataFrame), pd.DataFrame)

    # https://github.com/microsoft/python-type-stubs/issues/60
    df1 = pd.DataFrame([["a", 1], ["b", 2]], columns=["let", "num"]).set_index("let")
    s2 = df1["num"]
    check(
        assert_type(pd.merge(s2, df1, left_index=True, right_index=True), pd.DataFrame),
        pd.DataFrame,
    )


def test_types_plot() -> None:
    if TYPE_CHECKING:  # skip pytest
        df = pd.DataFrame(data={"col1": [1, 1, 2], "col2": [3, 4, 5]})
        df.plot.hist()
        df.plot.scatter(x="col2", y="col1")


def test_types_window() -> None:
    df = pd.DataFrame(data={"col1": [1, 1, 2], "col2": [3, 4, 5]})
    df.expanding()
    if TYPE_CHECKING_INVALID_USAGE:
        df.expanding(axis=1)  # type: ignore[arg-type] # pyright: ignore[reportArgumentType]
        df.rolling(2, axis=1, center=True)  # type: ignore[call-overload] # pyright: ignore[reportArgumentType]
        df.expanding(axis=1, center=True)  # type: ignore[arg-type, call-arg] # pyright: ignore[reportCallIssue]

    df.rolling(2)

    check(
        assert_type(df.rolling(2).agg("max"), pd.DataFrame),
        pd.DataFrame,
    )
    with pytest_warns_bounded(
        FutureWarning,
        r"The provided callable <built-in function (min|max)> is currently using",
        upper="2.3.99",
    ):
        check(
            assert_type(df.rolling(2).agg(max), pd.DataFrame),
            pd.DataFrame,
        )
        check(
            assert_type(df.rolling(2).agg([max, min]), pd.DataFrame),
            pd.DataFrame,
        )
        check(
            assert_type(df.rolling(2).agg({"col2": max}), pd.DataFrame),
            pd.DataFrame,
        )
        check(
            assert_type(df.rolling(2).agg({"col2": [max, min]}), pd.DataFrame),
            pd.DataFrame,
        )

    check(
        assert_type(df.rolling(2).agg(["max", "min"]), pd.DataFrame),
        pd.DataFrame,
    )
    check(
        assert_type(df.rolling(2).agg({"col2": "max"}), pd.DataFrame),
        pd.DataFrame,
    )
    check(
        assert_type(df.rolling(2).agg({"col2": ["max", "min"]}), pd.DataFrame),
        pd.DataFrame,
    )


def test_types_cov() -> None:
    df = pd.DataFrame(data={"col1": [1, 1, 2], "col2": [3, 4, 5]})
    check(assert_type(df.cov(), pd.DataFrame), pd.DataFrame)
    check(assert_type(df.cov(min_periods=1), pd.DataFrame), pd.DataFrame)
    # ddof param was added in 1.1.0 https://pandas.pydata.org/docs/whatsnew/v1.1.0.html
    check(assert_type(df.cov(ddof=2), pd.DataFrame), pd.DataFrame)


def test_types_to_numpy() -> None:
    df = pd.DataFrame(data={"col1": [1, 1, 2], "col2": [3, 4, 5]})
    check(assert_type(df.to_numpy(), np_2darray), np_2darray)
    check(assert_type(df.to_numpy(dtype="str", copy=True), np_2darray), np_2darray)
    # na_value param was added in 1.1.0 https://pandas.pydata.org/docs/whatsnew/v1.1.0.html
    check(assert_type(df.to_numpy(na_value=0), np_2darray), np_2darray)

    df = pd.DataFrame(data={"col1": [1, 1, 2]}, dtype=np.complex128)
    check(assert_type(df.to_numpy(na_value=0), np_2darray), np_2darray)
    check(assert_type(df.to_numpy(na_value=np.int32(4)), np_2darray), np_2darray)
    check(assert_type(df.to_numpy(na_value=np.float16(3.68)), np_2darray), np_2darray)
    check(
        assert_type(df.to_numpy(na_value=np.complex128(3.8, -493.2)), np_2darray),
        np_2darray,
    )


def test_to_markdown() -> None:
    df = pd.DataFrame(data={"col1": [1, 1, 2], "col2": [3, 4, 5]})
    check(assert_type(df.to_markdown(), str), str)
    check(assert_type(df.to_markdown(None), str), str)
    check(assert_type(df.to_markdown(buf=None, mode="wt"), str), str)
    # index param was added in 1.1.0 https://pandas.pydata.org/docs/whatsnew/v1.1.0.html
    check(assert_type(df.to_markdown(index=False), str), str)
    with ensure_clean() as path:
        check(assert_type(df.to_markdown(path), None), type(None))
    with ensure_clean() as path:
        check(assert_type(df.to_markdown(Path(path)), None), type(None))
    sio = io.StringIO()
    check(assert_type(df.to_markdown(sio), None), type(None))


def test_types_to_feather() -> None:
    pytest.importorskip("pyarrow")
    df = pd.DataFrame(data={"col1": [1, 1, 2], "col2": [3, 4, 5]})
    with ensure_clean() as path:
        df.to_feather(path)
        # kwargs for pyarrow.feather.write_feather added in 1.1.0 https://pandas.pydata.org/docs/whatsnew/v1.1.0.html
        df.to_feather(path, compression="zstd", compression_level=3, chunksize=2)

        # to_feather has been able to accept a buffer since pandas 1.0.0
        # See https://pandas.pydata.org/docs/whatsnew/v1.0.0.html
        # Docstring and type were updated in 1.2.0.
        # https://github.com/pandas-dev/pandas/pull/35408
        with open(path, mode="wb") as file:
            df.to_feather(file)


# compare() method added in 1.1.0 https://pandas.pydata.org/docs/whatsnew/v1.1.0.html
def test_types_compare() -> None:
    df1 = pd.DataFrame(
        data={"col1": [1, 1, 2, 1], "col2": [2, None, 1, 2], "col3": [3, 4, 3, 2]}
    )
    df2 = pd.DataFrame(
        data={"col1": [1, 2, 5, 6], "col2": [3, 4, 1, 1], "col3": [3, 4, 3, 2]}
    )
    check(assert_type(df1.compare(df2), pd.DataFrame), pd.DataFrame)
    check(
        assert_type(
            df2.compare(df1, align_axis=0, keep_shape=True, keep_equal=True),
            pd.DataFrame,
        ),
        pd.DataFrame,
    )


def test_types_agg() -> None:
    df = pd.DataFrame([[1, 2, 3], [4, 5, 6], [7, 8, 9]], columns=["A", "B", "C"])
    check(assert_type(df.agg("min"), pd.Series), pd.Series)
    check(assert_type(df.agg(["min", "max"]), pd.DataFrame), pd.DataFrame)

    with pytest_warns_bounded(
        FutureWarning,
        r"The provided callable <(built-in function (min|max|mean)|function mean at 0x\w+)> is currently using",
        upper="2.3.99",
    ):
        check(assert_type(df.agg(min), pd.Series), pd.Series)
        check(assert_type(df.agg([min, max]), pd.DataFrame), pd.DataFrame)
        check(
            assert_type(
                df.agg(x=("A", max), y=("B", "min"), z=("C", np.mean)), pd.DataFrame
            ),
            pd.DataFrame,
        )
    check(
        assert_type(df.agg({"A": ["min", "max"], "B": "min"}), pd.DataFrame),
        pd.DataFrame,
    )
    check(assert_type(df.agg({"A": ["mean"]}), pd.DataFrame), pd.DataFrame)
    check(assert_type(df.agg("mean", axis=1), pd.Series), pd.Series)
    check(assert_type(df.agg({"A": "mean"}), pd.Series), pd.Series)
    check(assert_type(df.agg({"A": "mean", "B": "sum"}), pd.Series), pd.Series)


def test_types_aggregate() -> None:
    df = pd.DataFrame([[1, 2, 3], [4, 5, 6], [7, 8, 9]], columns=["A", "B", "C"])
    check(assert_type(df.aggregate("min"), pd.Series), pd.Series)
    check(assert_type(df.aggregate(["min", "max"]), pd.DataFrame), pd.DataFrame)
    with pytest_warns_bounded(
        FutureWarning,
        r"The provided callable <built-in function (min|max)> is currently using",
        upper="2.3.99",
    ):
        check(assert_type(df.aggregate(min), pd.Series), pd.Series)
        check(assert_type(df.aggregate([min, max]), pd.DataFrame), pd.DataFrame)
        check(
            assert_type(df.aggregate({"A": [min, max], "B": min}), pd.DataFrame),
            pd.DataFrame,
        )

    check(
        assert_type(df.aggregate({"A": ["min", "max"], "B": "min"}), pd.DataFrame),
        pd.DataFrame,
    )
    check(assert_type(df.aggregate({"A": ["mean"]}), pd.DataFrame), pd.DataFrame)
    check(assert_type(df.aggregate("mean", axis=1), pd.Series), pd.Series)
    check(assert_type(df.aggregate({"A": "mean"}), pd.Series), pd.Series)
    check(assert_type(df.aggregate({"A": "mean", "B": "sum"}), pd.Series), pd.Series)


def test_types_transform() -> None:
    df = pd.DataFrame([[1, 2, 3], [4, 5, 6], [7, 8, 9]], columns=["A", "B", "C"])
    check(assert_type(df.transform("abs"), pd.DataFrame), pd.DataFrame)
    check(assert_type(df.transform(abs), pd.DataFrame), pd.DataFrame)
    check(assert_type(df.transform(["abs", "sqrt"]), pd.DataFrame), pd.DataFrame)
    check(assert_type(df.transform([abs, np.sqrt]), pd.DataFrame), pd.DataFrame)
    check(
        assert_type(df.transform({"A": ["abs", "sqrt"], "B": "abs"}), pd.DataFrame),
        pd.DataFrame,
    )
    check(
        assert_type(df.transform({"A": [abs, np.sqrt], "B": abs}), pd.DataFrame),
        pd.DataFrame,
    )


def test_types_describe() -> None:
    df = pd.DataFrame(
        data={
            "col1": [1, 2, -4],
            "col2": [
                np.datetime64("2000-01-01"),
                np.datetime64("2010-01-01"),
                np.datetime64("2010-01-01"),
            ],
        }
    )
    check(assert_type(df.describe(), pd.DataFrame), pd.DataFrame)
    check(
        assert_type(df.describe(percentiles=[0.5], include="all"), pd.DataFrame),
        pd.DataFrame,
    )
    check(assert_type(df.describe(exclude=[np.number]), pd.DataFrame), pd.DataFrame)


def test_types_to_string() -> None:
    df = pd.DataFrame(
        data={
            "col1": [1, None, -4],
            "col2": [
                np.datetime64("2000-01-01"),
                np.datetime64("2010-01-01"),
                np.datetime64("2010-01-01"),
            ],
        }
    )
    check(
        assert_type(
            df.to_string(
                index=True,
                col_space=2,
                header=["a", "b"],
                na_rep="0",
                justify="left",
                max_rows=2,
                min_rows=0,
                max_cols=2,
                show_dimensions=True,
                line_width=3,
            ),
            str,
        ),
        str,
    )
    # col_space accepting list or dict added in 1.1.0 https://pandas.pydata.org/docs/whatsnew/v1.1.0.html
    check(assert_type(df.to_string(col_space=[1, 2]), str), str)
    check(assert_type(df.to_string(col_space={"col1": 1, "col2": 3}), str), str)


def test_dataframe_to_string_float_fmt() -> None:
    """Test the different argument types for float_format."""
    df = pd.DataFrame(
        {"values": [2.304, 1.1, 3487392, 13.4732894237, 14.3, 18.0, 17.434, 19.3]}
    )
    check(assert_type(df.to_string(), str), str)

    def _formatter(x) -> str:
        return f"{x:.2f}"

    check(assert_type(df.to_string(float_format=_formatter), str), str)
    check(
        assert_type(
            df.to_string(float_format=EngFormatter(accuracy=2, use_eng_prefix=False)),
            str,
        ),
        str,
    )
    check(assert_type(df.to_string(float_format="%.2f"), str), str)


def test_types_to_html() -> None:
    df = pd.DataFrame(
        data={
            "col1": [1, None, -4],
            "col2": [
                np.datetime64("2000-01-01"),
                np.datetime64("2010-01-01"),
                np.datetime64("2010-01-01"),
            ],
        }
    )
    check(
        assert_type(
            df.to_html(
                index=True,
                col_space=2,
                header=True,
                na_rep="0",
                justify="left",
                max_rows=2,
                max_cols=2,
                show_dimensions=True,
            ),
            str,
        ),
        str,
    )
    # col_space accepting list or dict added in 1.1.0 https://pandas.pydata.org/docs/whatsnew/v1.1.0.html
    check(assert_type(df.to_html(col_space=[1, 2]), str), str)
    check(assert_type(df.to_html(col_space={"col1": 1, "col2": 3}), str), str)


def test_types_resample() -> None:
    df = pd.DataFrame({"values": [2, 11, 3, 13, 14, 18, 17, 19]})
    df["date"] = pd.date_range("01/01/2018", periods=8, freq="W")
    with pytest_warns_bounded(
        FutureWarning,
        "'M' is deprecated",
        lower="2.1.99",
        upper="2.3.99",
        upper_exception=ValueError,
    ):
        df.resample("M", on="date")
    df.resample("20min", origin="epoch", offset=pd.Timedelta(2, "minutes"), on="date")
    df.resample("20min", origin="epoch", offset=datetime.timedelta(2), on="date")
    df.resample(pd.Timedelta(20, "minutes"), origin="epoch", on="date")
    df.resample(datetime.timedelta(minutes=20), origin="epoch", on="date")


def test_types_from_dict() -> None:
    check(
        assert_type(
            pd.DataFrame.from_dict(
                {"col_1": [3, 2, 1, 0], "col_2": ["a", "b", "c", "d"]}
            ),
            pd.DataFrame,
        ),
        pd.DataFrame,
    )
    check(
        assert_type(
            pd.DataFrame.from_dict({1: [3, 2, 1, 0], 2: ["a", "b", "c", "d"]}),
            pd.DataFrame,
        ),
        pd.DataFrame,
    )
    check(
        assert_type(
            pd.DataFrame.from_dict({"a": {1: 2}, "b": {3: 4, 1: 4}}, orient="index"),
            pd.DataFrame,
        ),
        pd.DataFrame,
    )
    check(
        assert_type(
            pd.DataFrame.from_dict({"a": {"row1": 2}, "b": {"row2": 4, "row1": 4}}),
            pd.DataFrame,
        ),
        pd.DataFrame,
    )
    check(
        assert_type(
            pd.DataFrame.from_dict({"a": (1, 2, 3), "b": (2, 4, 5)}), pd.DataFrame
        ),
        pd.DataFrame,
    )
    check(
        assert_type(
            pd.DataFrame.from_dict(
                data={"col_1": {"a": 1}, "col_2": {"a": 1, "b": 2}}, orient="columns"
            ),
            pd.DataFrame,
        ),
        pd.DataFrame,
    )
    # orient param accepting "tight" added in 1.4.0 https://pandas.pydata.org/docs/whatsnew/v1.4.0.html
    check(
        assert_type(
            pd.DataFrame.from_dict(
                data={
                    "index": [("a", "b"), ("a", "c")],
                    "columns": [("x", 1), ("y", 2)],
                    "data": [[1, 3], [2, 4]],
                    "index_names": ["n1", "n2"],
                    "column_names": ["z1", "z2"],
                },
                orient="tight",
            ),
            pd.DataFrame,
        ),
        pd.DataFrame,
    )
    # added following #896
    data = {"l1": [1, 2, 3], "l2": [4, 5, 6]}
    # testing `dtype`
    check(
        assert_type(
            pd.DataFrame.from_dict(data, orient="index", dtype="float"), pd.DataFrame
        ),
        pd.DataFrame,
    )
    check(
        assert_type(
            pd.DataFrame.from_dict(data, orient="index", dtype=float), pd.DataFrame
        ),
        pd.DataFrame,
    )
    check(
        assert_type(
            pd.DataFrame.from_dict(data, orient="index", dtype=None), pd.DataFrame
        ),
        pd.DataFrame,
    )
    # testing `columns`
    check(
        assert_type(
            pd.DataFrame.from_dict(data, orient="index", columns=["a", "b", "c"]),
            pd.DataFrame,
        ),
        pd.DataFrame,
    )
    check(
        assert_type(
            pd.DataFrame.from_dict(
                data, orient="index", columns=[1.0, 2, datetime.datetime.now()]
            ),
            pd.DataFrame,
        ),
        pd.DataFrame,
    )
    if TYPE_CHECKING_INVALID_USAGE:
        check(
            assert_type(  # type: ignore[assert-type]
                pd.DataFrame.from_dict(data, orient="columns", columns=["a", "b", "c"]),  # type: ignore[call-overload] # pyright: ignore[reportArgumentType]
                pd.DataFrame,
            ),
            pd.DataFrame,
        )


def test_pipe() -> None:
    def resampler_foo(resampler: Resampler[pd.DataFrame]) -> pd.DataFrame:
        assert isinstance(resampler, Resampler)
        return pd.DataFrame(resampler)

    with pytest_warns_bounded(
        FutureWarning,
        "'M' is deprecated",
        lower="2.1.99",
        upper="2.3.99",
        upper_exception=ValueError,
    ):
        (
            pd.DataFrame(
                {
                    "price": [10, 11, 9, 13, 14, 18, 17, 19],
                    "volume": [50, 60, 40, 100, 50, 100, 40, 50],
                }
            )
            .assign(week_starting=pd.date_range("01/01/2018", periods=8, freq="W"))
            .resample("M", on="week_starting")
            .pipe(resampler_foo)
        )

    val = (
        pd.DataFrame(
            {
                "price": [10, 11, 9, 13, 14, 18, 17, 19],
                "volume": [50, 60, 40, 100, 50, 100, 40, 50],
            }
        )
        .assign(week_starting=pd.date_range("01/01/2018", periods=8, freq="W"))
        .resample("MS", on="week_starting")
        .pipe(resampler_foo)
    )

    def foo(df: pd.DataFrame) -> pd.DataFrame:
        return pd.DataFrame(df)

    df = pd.DataFrame({"a": [1], "b": [2]})
    check(assert_type(val, pd.DataFrame), pd.DataFrame)

    check(assert_type(df.pipe(foo), pd.DataFrame), pd.DataFrame)

    def bar(val: Styler) -> Styler:
        return val

    check(assert_type(df.style.pipe(bar), Styler), Styler)

    def baz(val: Styler) -> str:
        return val.to_latex()

    check(assert_type(df.style.pipe(baz), str), str)

    def qux(
        df: pd.DataFrame,
        positional_only: int,
        /,
        argument_1: list[float],
        argument_2: str,
        *,
        keyword_only: tuple[int, int],
    ) -> pd.DataFrame:
        return pd.DataFrame(df)

    check(
        assert_type(
            df.pipe(qux, 1, [1.0, 2.0], argument_2="hi", keyword_only=(1, 2)),
            pd.DataFrame,
        ),
        pd.DataFrame,
    )

    if TYPE_CHECKING_INVALID_USAGE:
        df.pipe(  # pyright: ignore[reportCallIssue]
            qux,
            "a",  # type: ignore[arg-type] # pyright: ignore[reportArgumentType]
            [1.0, 2.0],
            argument_2="hi",
            keyword_only=(1, 2),
        )
        df.pipe(  # pyright: ignore[reportCallIssue]
            qux,
            1,
            [1.0, "b"],  # type: ignore[list-item] # pyright: ignore[reportArgumentType]
            argument_2="hi",
            keyword_only=(1, 2),
        )
        df.pipe(  # pyright: ignore[reportCallIssue]
            qux,
            1,
            [1.0, 2.0],
            argument_2=11,  # type: ignore[arg-type] # pyright: ignore[reportArgumentType]
            keyword_only=(1, 2),
        )
        df.pipe(  # pyright: ignore[reportCallIssue]
            qux,
            1,
            [1.0, 2.0],
            argument_2="hi",
            keyword_only=(1,),  # type: ignore[arg-type] # pyright: ignore[reportArgumentType]
        )
        df.pipe(  # type: ignore[call-arg]  # pyright: ignore[reportCallIssue]
            qux,
            1,
            [1.0, 2.0],
            argument_3="hi",  # pyright: ignore[reportCallIssue]
            keyword_only=(1, 2),
        )
        df.pipe(  # type: ignore[call-overload]  # pyright: ignore[reportCallIssue]
            qux,
            1,
            [1.0, 2.0],
            11,
            (1, 2),  # pyright: ignore[reportCallIssue]
        )
        df.pipe(  # type: ignore[call-overload]  # pyright: ignore[reportCallIssue]
            qux,
            positional_only=1,  # pyright: ignore[reportCallIssue]
            argument_1=[1.0, 2.0],
            argument_2=11,
            keyword_only=(1, 2),
        )

    def dataframe_not_first_arg(_: int, df: pd.DataFrame) -> pd.DataFrame:
        return df

    check(
        assert_type(
            df.pipe(
                (
                    dataframe_not_first_arg,
                    "df",
                ),
                1,
            ),
            pd.DataFrame,
        ),
        pd.DataFrame,
    )

    if TYPE_CHECKING_INVALID_USAGE:
        df.pipe(  # pyright: ignore[reportCallIssue]
            (
                dataframe_not_first_arg,  # type: ignore[arg-type]
                1,  # pyright: ignore[reportArgumentType]
            ),
            1,
        )
        df.pipe(  # pyright: ignore[reportCallIssue]
            (
                1,  # type: ignore[arg-type] # pyright: ignore[reportArgumentType]
                "df",
            ),
            1,
        )


# set_flags() method added in 1.2.0 https://pandas.pydata.org/docs/whatsnew/v1.2.0.html
def test_types_set_flags() -> None:
    check(
        assert_type(
            pd.DataFrame([[1, 2], [8, 9]], columns=["A", "B"]).set_flags(
                allows_duplicate_labels=False
            ),
            pd.DataFrame,
        ),
        pd.DataFrame,
    )
    check(
        assert_type(
            pd.DataFrame([[1, 2], [8, 9]], columns=["A", "A"]).set_flags(
                allows_duplicate_labels=True
            ),
            pd.DataFrame,
        ),
        pd.DataFrame,
    )
    check(
        assert_type(pd.DataFrame([[1, 2], [8, 9]], columns=["A", "A"]), pd.DataFrame),
        pd.DataFrame,
    )


def test_types_to_parquet() -> None:
    pytest.importorskip("pyarrow")
    pytest.importorskip("fastparquet")
    df = pd.DataFrame([[1, 2], [8, 9]], columns=["A", "B"]).set_flags(
        allows_duplicate_labels=False
    )
    with ensure_clean() as path:
        df.to_parquet(Path(path))
        # to_parquet() returns bytes when no path given since 1.2.0 https://pandas.pydata.org/docs/whatsnew/v1.2.0.html
        check(assert_type(df.to_parquet(), bytes), bytes)


def test_types_to_latex() -> None:
    df = pd.DataFrame([[1, 2], [8, 9]], columns=["A", "B"])
    check(
        assert_type(
            df.to_latex(
                columns=["A"], label="some_label", caption="some_caption", multirow=True
            ),
            str,
        ),
        str,
    )
    check(
        assert_type(df.to_latex(escape=False, decimal=",", column_format="r"), str), str
    )
    # position param was added in 1.2.0 https://pandas.pydata.org/docs/whatsnew/v1.2.0.html
    check(assert_type(df.to_latex(position="some"), str), str)
    check(assert_type(df.to_latex(caption=("cap1", "cap2")), str), str)


def test_types_explode() -> None:
    df = pd.DataFrame([[1, 2], [8, 9]], columns=["A", "B"])
    check(assert_type(df.explode("A"), pd.DataFrame), pd.DataFrame)
    check(assert_type(df.explode("A", ignore_index=False), pd.DataFrame), pd.DataFrame)
    check(assert_type(df.explode("A", ignore_index=True), pd.DataFrame), pd.DataFrame)
    check(assert_type(df.explode(["A", "B"]), pd.DataFrame), pd.DataFrame)


def test_types_rename() -> None:
    df = pd.DataFrame(columns=["a"])
    col_map = {"a": "b"}
    check(assert_type(df.rename(columns=col_map), pd.DataFrame), pd.DataFrame)
    check(assert_type(df.rename(columns={"a": "b"}), pd.DataFrame), pd.DataFrame)
    check(assert_type(df.rename(columns={1: "b"}), pd.DataFrame), pd.DataFrame)
    # Apparently all of these calls are accepted by pandas
    check(assert_type(df.rename(columns={None: "b"}), pd.DataFrame), pd.DataFrame)
    check(assert_type(df.rename(columns={"": "b"}), pd.DataFrame), pd.DataFrame)
    check(assert_type(df.rename(columns={(2, 1): "b"}), pd.DataFrame), pd.DataFrame)
    check(
        assert_type(df.rename(columns=lambda s: s.upper()), pd.DataFrame), pd.DataFrame
    )


def test_types_rename_axis() -> None:
    df = pd.DataFrame({"col_name": [1, 2, 3]})
    df.index.name = "a"
    df.columns.name = "b"

    # Rename axes with `mapper` and `axis`
    check(assert_type(df.rename_axis("A"), pd.DataFrame), pd.DataFrame)
    check(assert_type(df.rename_axis(["A"]), pd.DataFrame), pd.DataFrame)
    check(assert_type(df.rename_axis(None), pd.DataFrame), pd.DataFrame)
    check(assert_type(df.rename_axis("B", axis=1), pd.DataFrame), pd.DataFrame)
    check(assert_type(df.rename_axis(["B"], axis=1), pd.DataFrame), pd.DataFrame)
    check(assert_type(df.rename_axis(None, axis=1), pd.DataFrame), pd.DataFrame)

    # Rename axes with `index` and `columns`
    check(
        assert_type(df.rename_axis(index="A", columns="B"), pd.DataFrame),
        pd.DataFrame,
    )
    check(
        assert_type(df.rename_axis(index=["A"], columns=["B"]), pd.DataFrame),
        pd.DataFrame,
    )
    check(
        assert_type(df.rename_axis(index={"a": "A"}, columns={"b": "B"}), pd.DataFrame),
        pd.DataFrame,
    )
    check(
        assert_type(
            df.rename_axis(
                index=lambda name: name.upper(),
                columns=lambda name: name.upper(),
            ),
            pd.DataFrame,
        ),
        pd.DataFrame,
    )
    check(
        assert_type(df.rename_axis(index=None, columns=None), pd.DataFrame),
        pd.DataFrame,
    )


def test_types_eq() -> None:
    df1 = pd.DataFrame([[1, 2], [8, 9]], columns=["A", "B"])
    check(assert_type(df1 == 1, pd.DataFrame), pd.DataFrame)
    df2 = pd.DataFrame([[1, 2], [8, 9]], columns=["A", "B"])
    check(assert_type(df1 == df2, pd.DataFrame), pd.DataFrame)


def test_types_as_type() -> None:
    df1 = pd.DataFrame([[1, 2], [8, 9]], columns=["A", "B"])
    check(assert_type(df1.astype({"A": "int32"}), pd.DataFrame), pd.DataFrame)


def test_types_dot() -> None:
    df1 = pd.DataFrame([[0, 1, -2, -1], [1, 1, 1, 1]])
    df2 = pd.DataFrame([[0, 1], [1, 2], [-1, -1], [2, 0]])
    s1 = pd.Series([1, 1, 2, 1])
    np_array = np.array([[0, 1], [1, 2], [-1, -1], [2, 0]])
    check(assert_type(df1 @ df2, pd.DataFrame), pd.DataFrame)
    check(assert_type(df1.dot(df2), pd.DataFrame), pd.DataFrame)
    check(assert_type(df1 @ np_array, pd.DataFrame), pd.DataFrame)
    check(assert_type(df1.dot(np_array), pd.DataFrame), pd.DataFrame)
    check(assert_type(df1 @ s1, pd.Series), pd.Series)
    check(assert_type(df1.dot(s1), pd.Series), pd.Series)


<<<<<<< HEAD
def test_types_regressions() -> None:
    # https://github.com/microsoft/python-type-stubs/issues/32
    df = pd.DataFrame({"x": [1.0, 2.0, 3.0], "y": [4.0, 5, 6]})
    df2: pd.DataFrame = df.astype(int)

    # https://github.com/microsoft/python-type-stubs/issues/38
    check(
        assert_type(pd.DataFrame({"x": [12, 34], "y": [78, 9]}), pd.DataFrame),
        pd.DataFrame,
    )
    check(
        assert_type(df.sort_values(["x", "y"], ascending=[True, False]), pd.DataFrame),
        pd.DataFrame,
    )

    # https://github.com/microsoft/python-type-stubs/issues/55
    df3 = pd.DataFrame([["a", 1], ["b", 2]], columns=["let", "num"]).set_index("let")
    df4 = df3.reset_index()
    check(assert_type(df4, pd.DataFrame), pd.DataFrame)
    check(assert_type(df4[["num"]], pd.DataFrame), pd.DataFrame)

    # https://github.com/microsoft/python-type-stubs/issues/58
    df1 = pd.DataFrame(columns=["a", "b", "c"])
    df2 = pd.DataFrame(columns=["a", "c"])
    check(assert_type(df1.drop(columns=df2.columns), pd.DataFrame), pd.DataFrame)

    # https://github.com/microsoft/python-type-stubs/issues/60
    df1 = pd.DataFrame([["a", 1], ["b", 2]], columns=["let", "num"]).set_index("let")
    s2 = df1["num"]
    check(
        assert_type(pd.merge(s2, df1, left_index=True, right_index=True), pd.DataFrame),
        pd.DataFrame,
    )

    # https://github.com/microsoft/python-type-stubs/issues/62
    df7: pd.DataFrame = pd.DataFrame({"x": [1, 2, 3]}, index=pd.Index(["a", "b", "c"]))
    index: pd.Index = pd.Index(["b"])
    check(assert_type(df7.loc[index], pd.DataFrame), pd.DataFrame)

    # https://github.com/microsoft/python-type-stubs/issues/31
    df = pd.DataFrame({"A": [1, 2, 3], "B": [5, 6, 7]})
    check(assert_type(df.iloc[:, [0]], pd.DataFrame), pd.DataFrame)
    check(assert_type(df.iloc[:, 0], pd.Series), pd.Series)

    df = pd.DataFrame(
        {
            "a_col": list(range(10)),
            "a_nother": list(range(10)),
            "b_col": list(range(10)),
        }
    )
    df.loc[:, lambda df: df.columns.str.startswith("a_")]

    df = df[::-1]

    # https://github.com/microsoft/python-type-stubs/issues/69
    s1 = pd.Series([1, 2, 3])
    s2 = pd.Series([4, 5, 6])
    df = pd.concat([s1, s2], axis=1)
    ts1 = pd.concat([s1, s2], axis=0)
    ts2 = pd.concat([s1, s2])

    check(assert_type(ts1, pd.Series), pd.Series)
    check(assert_type(ts2, pd.Series), pd.Series)

    # https://github.com/microsoft/python-type-stubs/issues/110
    check(assert_type(pd.Timestamp("2021-01-01"), pd.Timestamp), datetime.date)
    tslist = list(pd.to_datetime(["2022-01-01", "2022-01-02"]))
    check(assert_type(tslist, list[pd.Timestamp]), list, pd.Timestamp)
    sseries = pd.Series(tslist)
    with pytest_warns_bounded(FutureWarning, "'d' is deprecated", lower="2.3.99"):
        sseries + pd.Timedelta(1, "d")

    check(
        assert_type(sseries + pd.Timedelta(1, "D"), "pd.Series[pd.Timestamp]"),
        pd.Series,
        pd.Timestamp,
    )

    # https://github.com/microsoft/pylance-release/issues/2133
    with pytest_warns_bounded(
        FutureWarning,
        "'H' is deprecated",
        lower="2.1.99",
        upper="2.3.99",
        upper_exception=ValueError,
    ):
        pd.date_range(start="2021-12-01", periods=24, freq="H")

    dr = pd.date_range(start="2021-12-01", periods=24, freq="h")
    check(assert_type(dr.strftime("%H:%M:%S"), pd.Index), pd.Index, str)

    # https://github.com/microsoft/python-type-stubs/issues/115
    df = pd.DataFrame({"A": [1, 2, 3], "B": [5, 6, 7]})
    pd.DatetimeIndex(
        data=df["A"],
        tz=None,
        ambiguous="NaT",
        copy=True,
    )


=======
>>>>>>> 8e5c7543
def test_read_csv() -> None:
    with ensure_clean() as path:
        Path(path).write_text("A,B\n1,2")
        check(assert_type(pd.read_csv(path), pd.DataFrame), pd.DataFrame)
        check(
            assert_type(pd.read_csv(path, iterator=False), pd.DataFrame), pd.DataFrame
        )
        check(
            assert_type(
                pd.read_csv(path, iterator=False, chunksize=None), pd.DataFrame
            ),
            pd.DataFrame,
        )

        with check(
            assert_type(pd.read_csv(path, chunksize=1), TextFileReader), TextFileReader
        ):
            pass
        with check(
            assert_type(pd.read_csv(path, iterator=False, chunksize=1), TextFileReader),
            TextFileReader,
        ):
            pass
        with check(
            assert_type(pd.read_csv(path, iterator=True), TextFileReader),
            TextFileReader,
        ):
            pass
        with check(
            assert_type(
                pd.read_csv(path, iterator=True, chunksize=None), TextFileReader
            ),
            TextFileReader,
        ):
            pass
        with check(
            assert_type(pd.read_csv(path, iterator=True, chunksize=1), TextFileReader),
            TextFileReader,
        ):
            pass

        # https://github.com/microsoft/python-type-stubs/issues/118
        check(
            assert_type(pd.read_csv(path, storage_options=None), pd.DataFrame),
            pd.DataFrame,
        )

        # Allow a variety of dict types for the converters parameter
        converters1 = {"A": str, "B": str}
        check(
            assert_type(pd.read_csv(path, converters=converters1), pd.DataFrame),
            pd.DataFrame,
        )
        converters2 = {"A": str, "B": float}
        check(
            assert_type(pd.read_csv(path, converters=converters2), pd.DataFrame),
            pd.DataFrame,
        )
        converters3 = {0: str, 1: str}
        check(
            assert_type(pd.read_csv(path, converters=converters3), pd.DataFrame),
            pd.DataFrame,
        )
        converters4 = {0: str, 1: float}
        check(
            assert_type(pd.read_csv(path, converters=converters4), pd.DataFrame),
            pd.DataFrame,
        )
        converters5: dict[int | str, Callable[[str], Any]] = {
            0: str,
            "A": float,
        }
        check(
            assert_type(pd.read_csv(path, converters=converters5), pd.DataFrame),
            pd.DataFrame,
        )

        class ReadCsvKwargs(TypedDict):
            converters: dict[int, Callable[[str], Any]]

        read_csv_kwargs: ReadCsvKwargs = {"converters": {0: int}}

        check(
            assert_type(pd.read_csv(path, **read_csv_kwargs), pd.DataFrame),
            pd.DataFrame,
        )

        # Check value covariance for various other parameters too (these only accept a str key)
        na_values = {"A": ["1"], "B": ["1"]}
        check(
            assert_type(pd.read_csv(path, na_values=na_values), pd.DataFrame),
            pd.DataFrame,
        )

    # There are several possible inputs for parse_dates
    with ensure_clean() as path:
        Path(path).write_text("Date,Year,Month,Day\n20221125,2022,11,25")
        parse_dates_1 = ["Date"]
        check(
            assert_type(pd.read_csv(path, parse_dates=parse_dates_1), pd.DataFrame),
            pd.DataFrame,
        )
        check(
            assert_type(
                pd.read_csv(path, index_col="Date", parse_dates=True), pd.DataFrame
            ),
            pd.DataFrame,
        )
        if PD_LTE_23:
            parse_dates_2 = {"combined_date": ["Year", "Month", "Day"]}
            with pytest_warns_bounded(
                FutureWarning,
                "Support for nested sequences",
                lower="2.1.99",
            ):
                check(
                    assert_type(
                        pd.read_csv(path, parse_dates=parse_dates_2), pd.DataFrame
                    ),
                    pd.DataFrame,
                )
            parse_dates_3 = {"combined_date": [1, 2, 3]}
            with pytest_warns_bounded(
                FutureWarning, "Support for nested sequences", lower="2.1.99"
            ):
                check(
                    assert_type(
                        pd.read_csv(path, parse_dates=parse_dates_3), pd.DataFrame
                    ),
                    pd.DataFrame,
                )
            # MyPy calls this Dict[str, object] by default which necessitates the explicit annotation (Pyright does not)
            parse_dates_4: dict[str, list[str | int]] = {
                "combined_date": [1, "Month", 3]
            }
            with pytest_warns_bounded(
                FutureWarning, "Support for nested sequences", lower="2.1.99"
            ):
                check(
                    assert_type(
                        pd.read_csv(path, parse_dates=parse_dates_4), pd.DataFrame
                    ),
                    pd.DataFrame,
                )

            parse_dates_6 = [[1, 2, 3]]
            with pytest_warns_bounded(
                FutureWarning,
                "Support for nested sequences",
                lower="2.1.99",
            ):
                check(
                    assert_type(
                        pd.read_csv(path, parse_dates=parse_dates_6), pd.DataFrame
                    ),
                    pd.DataFrame,
                )
        parse_dates_5 = [0]
        check(
            assert_type(pd.read_csv(path, parse_dates=parse_dates_5), pd.DataFrame),
            pd.DataFrame,
        )


def test_groupby_series_methods() -> None:
    df = pd.DataFrame({"x": [1, 2, 2, 3, 3], "y": [10, 20, 30, 40, 50]})
    gb = df.groupby("x")["y"]
    check(assert_type(gb.describe(), pd.DataFrame), pd.DataFrame)
    check(assert_type(gb.count().loc[2], int), np.integer)
    check(assert_type(gb.pct_change(), pd.Series), pd.Series)
    check(assert_type(gb.bfill(), pd.Series), pd.Series)
    check(assert_type(gb.cummax(), pd.Series), pd.Series)
    check(assert_type(gb.cummin(), pd.Series), pd.Series)
    check(assert_type(gb.cumprod(), pd.Series), pd.Series)
    check(assert_type(gb.cumsum(), pd.Series), pd.Series)
    check(assert_type(gb.ffill(), pd.Series), pd.Series)
    check(assert_type(gb.first(), pd.Series), pd.Series)
    check(assert_type(gb.head(), pd.Series), pd.Series)
    check(assert_type(gb.last(), pd.Series), pd.Series)
    check(assert_type(gb.max(), pd.Series), pd.Series)
    check(assert_type(gb.mean(), pd.Series), pd.Series)
    check(assert_type(gb.median(), pd.Series), pd.Series)
    check(assert_type(gb.min(), pd.Series), pd.Series)
    check(assert_type(gb.nlargest(), pd.Series), pd.Series)
    check(assert_type(gb.nsmallest(), pd.Series), pd.Series)
    check(assert_type(gb.nth(0), Union[pd.DataFrame, pd.Series]), pd.Series)


def test_dataframe_pct_change() -> None:
    df = pd.DataFrame({"x": [1, 2, 2, 3, 3], "y": [10, 20, 30, 40, 50]})
    check(assert_type(df.pct_change(), pd.DataFrame), pd.DataFrame)
    check(assert_type(df.pct_change(fill_method=None), pd.DataFrame), pd.DataFrame)
    check(
        assert_type(df.pct_change(periods=-1), pd.DataFrame),
        pd.DataFrame,
    )
    check(assert_type(df.pct_change(fill_value=0), pd.DataFrame), pd.DataFrame)


def test_indexslice_setitem():
    df = pd.DataFrame(
        {"x": [1, 2, 2, 3], "y": [1, 2, 3, 4], "z": [10, 20, 30, 40]}
    ).set_index(["x", "y"])
    s = pd.Series([-1, -2])
    df.loc[pd.IndexSlice[2, :]] = s.values
    df.loc[pd.IndexSlice[2, :], "z"] = [200, 300]
    # GH 314
    df.loc[pd.IndexSlice[pd.Index([2, 3]), :], "z"] = 99


def test_indexslice_getitem():
    # GH 300
    df = (
        pd.DataFrame({"x": [1, 2, 2, 3, 4], "y": [10, 20, 30, 40, 10]})
        .assign(z=lambda df: df.x * df.y)
        .set_index(["x", "y"])
    )
    ind = pd.Index([2, 3])
    check(
        assert_type(
            pd.IndexSlice[ind, :], tuple["pd.Index[int]", "slice[None, None, None]"]
        ),
        tuple,
    )
    check(assert_type(df.loc[pd.IndexSlice[ind, :]], pd.DataFrame), pd.DataFrame)
    check(assert_type(df.loc[pd.IndexSlice[1:2]], pd.DataFrame), pd.DataFrame)
    check(
        assert_type(df.loc[pd.IndexSlice[:, df["z"] > 40], :], pd.DataFrame),
        pd.DataFrame,
    )
    check(assert_type(df.loc[pd.IndexSlice[2, 30], "z"], Scalar), np.integer)
    check(
        assert_type(df.loc[pd.IndexSlice[[2, 4], [20, 40]], :], pd.DataFrame),
        pd.DataFrame,
    )
    # GH 314
    check(
        assert_type(df.loc[pd.IndexSlice[pd.Index([2, 4]), :], "z"], pd.Series),
        pd.Series,
    )


def test_compute_values():
    df = pd.DataFrame({"x": [1, 2, 3, 4]})
    s: pd.Series = pd.Series([10, 20, 30, 40])
    check(assert_type(df["x"] + s.values, pd.Series), pd.Series, np.int64)


# https://github.com/microsoft/python-type-stubs/issues/164
def test_sum_get_add() -> None:
    df = pd.DataFrame({"x": [1, 2, 3, 4, 5], "y": [10, 20, 30, 40, 50]})
    s = df["x"]
    check(assert_type(s, pd.Series), pd.Series)
    summer = df.sum(axis=1)
    check(assert_type(summer, pd.Series), pd.Series)

    check(assert_type(s + summer, pd.Series), pd.Series)  # type: ignore[assert-type]
    check(assert_type(s + df["y"], pd.Series), pd.Series)  # type: ignore[assert-type]
    check(assert_type(summer + summer, pd.Series), pd.Series)  # type: ignore[assert-type]


def test_getset_untyped() -> None:
    """Test that Dataframe.__getitem__ needs to return untyped series."""
    df = pd.DataFrame({"x": [1, 2, 3, 4, 5], "y": [10, 20, 30, 40, 50]})
    check(assert_type(df["x"].max(), Any), np.integer)


def test_getmultiindex_columns() -> None:
    mi = pd.MultiIndex.from_product([[1, 2], ["a", "b"]])
    df = pd.DataFrame([[1, 2, 3, 4], [10, 20, 30, 40]], columns=mi)
    li: list[tuple[int, str]] = [(1, "a"), (2, "b")]
    check(assert_type(df[[(1, "a"), (2, "b")]], pd.DataFrame), pd.DataFrame)
    check(assert_type(df[li], pd.DataFrame), pd.DataFrame)
    check(
        assert_type(
            df[[(i, s) for i in [1] for s in df.columns.get_level_values(1)]],
            pd.DataFrame,
        ),
        pd.DataFrame,
    )
    check(assert_type(df[[df.columns[0]]], pd.DataFrame), pd.DataFrame)
    check(assert_type(df[df.columns[0]], pd.Series), pd.Series)
    check(assert_type(df[li[0]], pd.Series), pd.Series)


def test_frame_getitem_isin() -> None:
    df = pd.DataFrame({"x": [1, 2, 3, 4, 5]}, index=[1, 2, 3, 4, 5])
    check(assert_type(df[df.index.isin([1, 3, 5])], pd.DataFrame), pd.DataFrame)


def test_to_excel() -> None:
    df = pd.DataFrame(data={"col1": [1, 2], "col2": [3, 4]})

    with ensure_clean() as path:
        df.to_excel(path, engine="openpyxl")
        check(assert_type(pd.read_excel(path), pd.DataFrame), pd.DataFrame)
    with ensure_clean() as path:
        df.to_excel(Path(path), engine="openpyxl")
        check(assert_type(pd.read_excel(path), pd.DataFrame), pd.DataFrame)
    with ensure_clean() as path:
        df.to_excel(path, engine="openpyxl", startrow=1, startcol=1, header=False)
        check(assert_type(pd.read_excel(path), pd.DataFrame), pd.DataFrame)
    with ensure_clean() as path:
        df.to_excel(path, engine="openpyxl", sheet_name="sheet", index=False)
        check(assert_type(pd.read_excel(path), pd.DataFrame), pd.DataFrame)
    with ensure_clean() as path:
        df.to_excel(path, engine="openpyxl", header=["x", "y"])
        check(assert_type(pd.read_excel(path), pd.DataFrame), pd.DataFrame)
    with ensure_clean() as path:
        df.to_excel(path, engine="openpyxl", columns=["col1"])
        check(assert_type(pd.read_excel(path), pd.DataFrame), pd.DataFrame)


def test_join() -> None:
    float_frame = pd.DataFrame(getSeriesData())
    # GH 29
    left = float_frame["A"].to_frame()
    seriesB = float_frame["B"]
    frameCD = float_frame[["C", "D"]]
    right: list[pd.Series | pd.DataFrame] = [seriesB, frameCD]
    check(assert_type(left.join(right), pd.DataFrame), pd.DataFrame)
    check(assert_type(left.join(right, validate="1:1"), pd.DataFrame), pd.DataFrame)
    check(
        assert_type(left.join(right, validate="one_to_one"), pd.DataFrame), pd.DataFrame
    )
    check(assert_type(left.join(right, validate="1:m"), pd.DataFrame), pd.DataFrame)


def test_types_join() -> None:
    df1 = pd.DataFrame({"A": [1, 2], "B": ["test", "test"]})
    df2 = pd.DataFrame({"C": [2, 3], "D": ["test", "test"]})
    check(assert_type(df1.join(df2, how="cross"), pd.DataFrame), pd.DataFrame)
    check(assert_type(df1.join(df2, how="inner"), pd.DataFrame), pd.DataFrame)
    check(assert_type(df1.join(df2, how="outer"), pd.DataFrame), pd.DataFrame)
    check(assert_type(df1.join(df2, how="left"), pd.DataFrame), pd.DataFrame)
    check(assert_type(df1.join(df2, how="right"), pd.DataFrame), pd.DataFrame)


def test_types_ffill() -> None:
    # GH 44
    df = pd.DataFrame([[1, 2, 3]])
    check(assert_type(df.ffill(), pd.DataFrame), pd.DataFrame)
    check(assert_type(df.ffill(inplace=False), pd.DataFrame), pd.DataFrame)
    check(
        assert_type(df.ffill(inplace=False, limit_area="inside"), pd.DataFrame),
        pd.DataFrame,
    )
    check(assert_type(df.ffill(inplace=True), None), type(None))
    check(assert_type(df.ffill(inplace=True, limit_area="outside"), None), type(None))


def test_types_bfill() -> None:
    # GH 44
    df = pd.DataFrame([[1, 2, 3]])
    check(assert_type(df.bfill(), pd.DataFrame), pd.DataFrame)
    check(assert_type(df.bfill(inplace=False), pd.DataFrame), pd.DataFrame)
    check(
        assert_type(df.bfill(inplace=False, limit_area="inside"), pd.DataFrame),
        pd.DataFrame,
    )
    check(assert_type(df.bfill(inplace=True), None), type(None))
    check(assert_type(df.bfill(inplace=True, limit_area="outside"), None), type(None))


def test_types_replace() -> None:
    # GH 44
    df = pd.DataFrame([[1, 2, 3]])
    check(assert_type(df.replace(1, 2), pd.DataFrame), pd.DataFrame)
    check(assert_type(df.replace(1, 2, inplace=False), pd.DataFrame), pd.DataFrame)
    check(assert_type(df.replace(1, 2, inplace=True), None), type(None))


def test_dataframe_replace() -> None:
    df = pd.DataFrame({"col1": ["a", "ab", "ba"], "col2": [0, 1, 2]})
    pattern = re.compile(r"^a.*")
    replace_dict_scalar = {0: 1}
    replace_dict_per_column = {"col2": {0: 1}}
    check(assert_type(df.replace("a", "x"), pd.DataFrame), pd.DataFrame)
    check(assert_type(df.replace(pattern, "x"), pd.DataFrame), pd.DataFrame)
    check(assert_type(df.replace("a", "x", regex=True), pd.DataFrame), pd.DataFrame)
    check(assert_type(df.replace(pattern, "x"), pd.DataFrame), pd.DataFrame)
    check(assert_type(df.replace(regex="a", value="x"), pd.DataFrame), pd.DataFrame)
    check(assert_type(df.replace(regex=pattern, value="x"), pd.DataFrame), pd.DataFrame)

    check(assert_type(df.replace(["a"], ["x"]), pd.DataFrame), pd.DataFrame)
    check(
        assert_type(df.replace([pattern], ["x"], regex=True), pd.DataFrame),
        pd.DataFrame,
    )
    check(assert_type(df.replace(regex=["a"], value=["x"]), pd.DataFrame), pd.DataFrame)
    check(
        assert_type(df.replace(regex=[pattern], value=["x"]), pd.DataFrame),
        pd.DataFrame,
    )

    check(assert_type(df.replace({"a": "x"}), pd.DataFrame), pd.DataFrame)
    check(assert_type(df.replace(replace_dict_scalar), pd.DataFrame), pd.DataFrame)
    check(
        assert_type(df.replace({pattern: "x"}, regex=True), pd.DataFrame), pd.DataFrame
    )
    check(assert_type(df.replace(pd.Series({"a": "x"})), pd.DataFrame), pd.DataFrame)
    check(assert_type(df.replace(regex={"a": "x"}), pd.DataFrame), pd.DataFrame)
    check(assert_type(df.replace(regex={pattern: "x"}), pd.DataFrame), pd.DataFrame)
    check(
        assert_type(df.replace(regex=pd.Series({"a": "x"})), pd.DataFrame), pd.DataFrame
    )

    check(
        assert_type(df.replace({"col1": "a"}, {"col1": "x"}), pd.DataFrame),
        pd.DataFrame,
    )
    check(
        assert_type(df.replace({"col1": pattern}, {"col1": "x"}), pd.DataFrame),
        pd.DataFrame,
    )
    check(
        assert_type(
            df.replace(pd.Series({"col1": "a"}), pd.Series({"col1": "x"})), pd.DataFrame
        ),
        pd.DataFrame,
    )
    check(
        assert_type(df.replace(regex={"col1": "a"}, value={"col1": "x"}), pd.DataFrame),
        pd.DataFrame,
    )
    check(
        assert_type(
            df.replace(regex={"col1": pattern}, value={"col1": "x"}), pd.DataFrame
        ),
        pd.DataFrame,
    )
    check(
        assert_type(
            df.replace(regex=pd.Series({"col1": "a"}), value=pd.Series({"col1": "x"})),
            pd.DataFrame,
        ),
        pd.DataFrame,
    )

    check(
        assert_type(df.replace({"col1": ["a"]}, {"col1": ["x"]}), pd.DataFrame),
        pd.DataFrame,
    )
    check(
        assert_type(
            df.replace({"col1": [pattern]}, {"col1": ["x"]}, regex=True), pd.DataFrame
        ),
        pd.DataFrame,
    )
    check(
        assert_type(
            df.replace(pd.Series({"col1": ["a"]}), pd.Series({"col1": ["x"]})),
            pd.DataFrame,
        ),
        pd.DataFrame,
    )
    check(
        assert_type(
            df.replace(regex={"col1": ["a"]}, value={"col1": ["x"]}), pd.DataFrame
        ),
        pd.DataFrame,
    )
    check(
        assert_type(
            df.replace(regex={"col1": [pattern]}, value={"col1": ["x"]}), pd.DataFrame
        ),
        pd.DataFrame,
    )
    check(
        assert_type(
            df.replace(
                regex=pd.Series({"col1": ["a"]}), value=pd.Series({"col1": ["x"]})
            ),
            pd.DataFrame,
        ),
        pd.DataFrame,
    )

    check(assert_type(df.replace({"col1": {"a": "x"}}), pd.DataFrame), pd.DataFrame)
    check(assert_type(df.replace(replace_dict_per_column), pd.DataFrame), pd.DataFrame)
    check(
        assert_type(df.replace({"col1": {pattern: "x"}}, regex=True), pd.DataFrame),
        pd.DataFrame,
    )
    check(
        assert_type(df.replace({"col1": pd.Series({"a": "x"})}), pd.DataFrame),
        pd.DataFrame,
    )
    check(
        assert_type(df.replace(regex={"col1": {"a": "x"}}), pd.DataFrame), pd.DataFrame
    )
    check(
        assert_type(df.replace(regex={"col1": {pattern: "x"}}), pd.DataFrame),
        pd.DataFrame,
    )
    check(
        assert_type(df.replace(regex={"col1": pd.Series({"a": "x"})}), pd.DataFrame),
        pd.DataFrame,
    )


def test_loop_dataframe() -> None:
    # GH 70
    df = pd.DataFrame({"x": [1, 2, 3]})
    for c in df:
        check(assert_type(df[c], pd.Series), pd.Series)


def test_groupby_index() -> None:
    # GH 42
    df = pd.DataFrame(
        data={"col1": [1, 1, 2], "col2": [3, 4, 5], "col3": [0, 1, 0]}
    ).set_index("col1")
    check(assert_type(df.groupby(df.index).min(), pd.DataFrame), pd.DataFrame)


def test_iloc_npint() -> None:
    # GH 69
    df = pd.DataFrame({"a": [10, 20, 30], "b": [20, 40, 60], "c": [30, 60, 90]})
    iloc = np.argmin(np.random.standard_normal(3))
    df.iloc[iloc]


# https://github.com/pandas-dev/pandas-stubs/issues/143
def test_iloc_tuple() -> None:
    df = pd.DataFrame({"Char": ["A", "B", "C"], "Number": [1, 2, 3]})
    df = df.iloc[0:2,]


def test_take() -> None:
    df = pd.DataFrame({"a": [1, 2, 3], "b": [4, 5, 6]})
    check(assert_type(df.take([0, 1]), pd.DataFrame), pd.DataFrame)
    check(assert_type(df.take([np.int64(0), np.int64(1)]), pd.DataFrame), pd.DataFrame)
    check(assert_type(df.take(np.array([0, 1])), pd.DataFrame), pd.DataFrame)
    check(assert_type(df.take([0, 1], "index"), pd.DataFrame), pd.DataFrame)
    check(assert_type(df.take([0, 1], 0), pd.DataFrame), pd.DataFrame)
    check(assert_type(df.take([0, 1], "columns"), pd.DataFrame), pd.DataFrame)
    check(assert_type(df.take([0, 1], 1), pd.DataFrame), pd.DataFrame)


def test_set_columns() -> None:
    # GH 73
    df = pd.DataFrame({"a": [1, 2, 3], "b": [0.0, 1, 1]})
    df.columns = ["c", "d"]
    df.columns = [1, 2]
    df.columns = [1, "a"]
    df.columns = np.array([1, 2])
    df.columns = pd.Series([1, 2])
    df.columns = np.array([1, "a"])
    df.columns = pd.Series([1, "a"])
    df.columns = (1, 2)
    df.columns = (1, "a")
    if TYPE_CHECKING_INVALID_USAGE:
        df.columns = "abc"  # type: ignore[assignment] # pyright: ignore[reportAttributeAccessIssue]


def test_frame_index_numpy() -> None:
    # GH 80
    i = np.array([1.0, 2.0])
    pd.DataFrame([[1.0, 2.0], [3.0, 4.0]], columns=["a", "b"], index=i)


def test_frame_stack() -> None:
    multicol2 = pd.MultiIndex.from_tuples([("weight", "kg"), ("height", "m")])
    df_multi_level_cols2 = pd.DataFrame(
        [[1.0, 2.0], [3.0, 4.0]], index=["cat", "dog"], columns=multicol2
    )

    with pytest_warns_bounded(
        FutureWarning,
        "The previous implementation of stack is deprecated",
        upper="2.3.99",
    ):
        check(
            assert_type(df_multi_level_cols2.stack(0), Union[pd.DataFrame, pd.Series]),
            pd.DataFrame,
        )
        check(
            assert_type(
                df_multi_level_cols2.stack([0, 1]),
                Union[pd.DataFrame, pd.Series],
            ),
            pd.Series,
        )
        if PD_LTE_23:
            check(
                assert_type(
                    df_multi_level_cols2.stack(0, future_stack=False),
                    Union[pd.DataFrame, pd.Series],
                ),
                pd.DataFrame,
            )
            check(
                assert_type(
                    df_multi_level_cols2.stack(0, dropna=True, sort=True),
                    Union[pd.DataFrame, pd.Series],
                ),
                pd.DataFrame,
            )


def test_frame_reindex() -> None:
    """Test DataFrame.reindex with different arguments."""
    # GH 84
    df = pd.DataFrame({"a": [1, 2, 3]}, index=[0, 1, 2])
    check(assert_type(df.reindex([2, 1, 0]), pd.DataFrame), pd.DataFrame)
    check(
        assert_type(df.reindex([2, 1, 0], method="pad", tolerance=2.3), pd.DataFrame),
        pd.DataFrame,
    )

    # GH1307
    sr = pd.Series([1, 2], pd.to_datetime(["2023-01-01", "2023-01-02"]))
    df = sr.to_frame()
    check(
        assert_type(
            df.reindex(
                index=pd.to_datetime(["2023-01-02", "2023-01-03"]),
                method="ffill",
                tolerance=pd.Timedelta("1D"),
            ),
            pd.DataFrame,
        ),
        pd.DataFrame,
    )


def test_frame_reindex_like() -> None:
    # GH 84
    df = pd.DataFrame({"a": [1, 2, 3]}, index=[0, 1, 2])
    other = pd.DataFrame({"a": [1, 2]}, index=[1, 0])
    with (
        pytest_warns_bounded(
            FutureWarning,
            "the 'method' keyword is deprecated and will be removed in a future version. Please take steps to stop the use of 'method'",
            lower="2.3.99",
            upper="2.99",
        ),
        pytest_warns_bounded(
            Pandas4Warning,
            "the 'method' keyword is deprecated and will be removed in a future version. Please take steps to stop the use of 'method'",
            lower="2.99",
            upper="3.0.99",
        ),
    ):
        check(
            assert_type(
                df.reindex_like(other, method="nearest", tolerance=[0.5, 0.2]),
                pd.DataFrame,
            ),
            pd.DataFrame,
        )


def test_frame_ndarray_assignmment() -> None:
    # GH 100
    df_a = pd.DataFrame({"a": [0.0] * 10})
    df_a.iloc[:, :] = np.array([[-1.0]] * 10)

    df_b = pd.DataFrame({"a": [0.0] * 10, "b": [1.0] * 10})
    df_b.iloc[:, :] = np.array([[-1.0, np.inf]] * 10)


def test_not_hashable() -> None:
    # GH 113
    check(assert_type(pd.DataFrame.__hash__, None), type(None))
    check(assert_type(pd.DataFrame().__hash__, None), type(None))
    check(assert_type(pd.Series.__hash__, None), type(None))
    check(assert_type(pd.Series([], dtype=object).__hash__, None), type(None))
    check(assert_type(pd.Index.__hash__, None), type(None))
    check(assert_type(pd.Index([]).__hash__, None), type(None))

    def test_func(_: Hashable):
        pass

    if TYPE_CHECKING_INVALID_USAGE:
        test_func(pd.DataFrame())  # type: ignore[arg-type] # pyright: ignore[reportArgumentType]
        test_func(pd.Series([], dtype=object))  # type: ignore[arg-type] # pyright: ignore[reportArgumentType]
        test_func(pd.Index([]))  # type: ignore[arg-type] # pyright: ignore[reportArgumentType]


def test_columns_mixlist() -> None:
    # GH 97
    df = pd.DataFrame({"a": [1, 2, 3], 1: [3, 4, 5]})
    key: list[int | str]
    key = [1]
    check(assert_type(df[key], pd.DataFrame), pd.DataFrame)


def test_frame_scalars_slice() -> None:
    # GH 133
    # scalars:
    # str, bytes, datetime.date, datetime.datetime, datetime.timedelta, bool, int,
    # float, complex, Timestamp, Timedelta

    str_ = "a"
    bytes_ = b"7"
    date = datetime.date(1999, 12, 31)
    datetime_ = datetime.datetime(1999, 12, 31)
    timedelta = datetime.datetime(2000, 1, 1) - datetime.datetime(1999, 12, 31)
    bool_ = True
    int_ = 2
    float_ = 3.14
    complex_ = 1.0 + 3.0j
    timestamp = pd.Timestamp(0)
    pd_timedelta = pd.Timedelta(0, unit="D")
    none = None
    idx = [
        str_,
        bytes_,
        date,
        datetime_,
        timedelta,
        bool_,
        int_,
        float_,
        complex_,
        timestamp,
        pd_timedelta,
        none,
    ]
    values = np.arange(len(idx))[:, None] + np.arange(len(idx))
    df = pd.DataFrame(values, columns=idx, index=idx)

    # Note: bool_ cannot be tested since the index is object and pandas does not
    # support boolean access using loc except when the index is boolean
    check(assert_type(df.loc[str_], Union[pd.Series, pd.DataFrame]), pd.Series)
    check(assert_type(df.loc[bytes_], Union[pd.Series, pd.DataFrame]), pd.Series)
    check(assert_type(df.loc[date], Union[pd.Series, pd.DataFrame]), pd.Series)
    check(assert_type(df.loc[datetime_], Union[pd.Series, pd.DataFrame]), pd.Series)
    check(assert_type(df.loc[timedelta], Union[pd.Series, pd.DataFrame]), pd.Series)
    check(assert_type(df.loc[int_], Union[pd.Series, pd.DataFrame]), pd.Series)
    check(assert_type(df.loc[float_], Union[pd.Series, pd.DataFrame]), pd.Series)
    check(assert_type(df.loc[complex_], Union[pd.Series, pd.DataFrame]), pd.Series)
    check(assert_type(df.loc[timestamp], Union[pd.Series, pd.DataFrame]), pd.Series)
    check(assert_type(df.loc[pd_timedelta], Union[pd.Series, pd.DataFrame]), pd.Series)
    check(assert_type(df.loc[none], pd.Series), pd.Series)

    check(assert_type(df.loc[:, str_], pd.Series), pd.Series)
    check(assert_type(df.loc[:, bytes_], pd.Series), pd.Series)
    check(assert_type(df.loc[:, date], pd.Series), pd.Series)
    check(assert_type(df.loc[:, datetime_], pd.Series), pd.Series)
    check(assert_type(df.loc[:, timedelta], pd.Series), pd.Series)
    check(assert_type(df.loc[:, int_], pd.Series), pd.Series)
    check(assert_type(df.loc[:, float_], pd.Series), pd.Series)
    check(assert_type(df.loc[:, complex_], pd.Series), pd.Series)
    check(assert_type(df.loc[:, timestamp], pd.Series), pd.Series)
    check(assert_type(df.loc[:, pd_timedelta], pd.Series), pd.Series)
    check(assert_type(df.loc[:, none], pd.Series), pd.Series)

    # GH749

    multi_idx = pd.MultiIndex.from_product([["a", "b"], [1, 2]], names=["alpha", "num"])
    df2 = pd.DataFrame({"col1": range(4)}, index=multi_idx)
    check(assert_type(df2.loc[str_], Union[pd.Series, pd.DataFrame]), pd.DataFrame)

    df3 = pd.DataFrame({"x": range(2)}, index=pd.Index(["a", "b"]))
    check(assert_type(df3.loc[str_], Union[pd.Series, pd.DataFrame]), pd.Series)

    # https://github.com/microsoft/python-type-stubs/issues/62
    df7 = pd.DataFrame({"x": [1, 2, 3]}, index=pd.Index(["a", "b", "c"]))
    index = pd.Index(["b"])
    check(assert_type(df7.loc[index], pd.DataFrame), pd.DataFrame)


def test_boolean_loc() -> None:
    # Booleans can only be used in loc when the index is boolean
    df = pd.DataFrame([[0, 1], [1, 0]], columns=[True, False], index=[True, False])
    check(assert_type(df.loc[True], Union[pd.Series, pd.DataFrame]), pd.Series)
    check(assert_type(df.loc[:, False], pd.Series), pd.Series)


def test_groupby_result() -> None:
    # GH 142
    df = pd.DataFrame({"a": [0, 1, 2], "b": [4, 5, 6], "c": [7, 8, 9]})
    iterator = df.groupby(["a", "b"]).__iter__()
    assert_type(iterator, Iterator[tuple[tuple, pd.DataFrame]])
    index, value = next(iterator)
    assert_type((index, value), tuple[tuple, pd.DataFrame])

    if PD_LTE_23:
        check(assert_type(index, tuple), tuple, np.integer)
    else:
        check(assert_type(index, tuple), tuple, int)

    check(assert_type(value, pd.DataFrame), pd.DataFrame)

    iterator2 = df.groupby("a").__iter__()
    assert_type(iterator2, Iterator[tuple[Scalar, pd.DataFrame]])
    index2, value2 = next(iterator2)
    assert_type((index2, value2), tuple[Scalar, pd.DataFrame])

    check(assert_type(index2, Scalar), int)
    check(assert_type(value2, pd.DataFrame), pd.DataFrame)

    # GH 674
    # grouping by pd.MultiIndex should always resolve to a tuple as well
    multi_index = pd.MultiIndex.from_frame(df[["a", "b"]])
    iterator3 = df.groupby(multi_index).__iter__()
    assert_type(iterator3, Iterator[tuple[tuple, pd.DataFrame]])
    index3, value3 = next(iterator3)
    assert_type((index3, value3), tuple[tuple, pd.DataFrame])

    check(assert_type(index3, tuple), tuple, int)
    check(assert_type(value3, pd.DataFrame), pd.DataFrame)

    # Want to make sure these cases are differentiated
    for (k1, k2), g in df.groupby(["a", "b"]):
        pass

    for kk, g in df.groupby("a"):
        pass

    for (k1, k2), g in df.groupby(multi_index):
        pass


def test_groupby_result_for_scalar_indexes() -> None:
    # GH 674
    dates = pd.date_range("2020-01-01", "2020-12-31")
    df = pd.DataFrame({"date": dates, "days": 1})
    period_index = pd.PeriodIndex(df.date, freq="M")
    iterator = df.groupby(period_index).__iter__()
    assert_type(iterator, Iterator[tuple[pd.Period, pd.DataFrame]])
    index, value = next(iterator)
    assert_type((index, value), tuple[pd.Period, pd.DataFrame])

    check(assert_type(index, pd.Period), pd.Period)
    check(assert_type(value, pd.DataFrame), pd.DataFrame)

    dt_index = pd.DatetimeIndex(dates)
    iterator2 = df.groupby(dt_index).__iter__()
    assert_type(iterator2, Iterator[tuple[pd.Timestamp, pd.DataFrame]])
    index2, value2 = next(iterator2)
    assert_type((index2, value2), tuple[pd.Timestamp, pd.DataFrame])

    check(assert_type(index2, pd.Timestamp), pd.Timestamp)
    check(assert_type(value2, pd.DataFrame), pd.DataFrame)

    tdelta_index = pd.TimedeltaIndex(dates - pd.Timestamp("2020-01-01"))
    iterator3 = df.groupby(tdelta_index).__iter__()
    assert_type(iterator3, Iterator[tuple[pd.Timedelta, pd.DataFrame]])
    index3, value3 = next(iterator3)
    assert_type((index3, value3), tuple[pd.Timedelta, pd.DataFrame])

    check(assert_type(index3, pd.Timedelta), pd.Timedelta)
    check(assert_type(value3, pd.DataFrame), pd.DataFrame)

    intervals: list[pd.Interval[pd.Timestamp]] = [
        pd.Interval(date, date + pd.DateOffset(days=1), closed="left") for date in dates
    ]
    interval_index = pd.IntervalIndex(intervals)
    assert_type(interval_index, "pd.IntervalIndex[pd.Interval[pd.Timestamp]]")
    iterator4 = df.groupby(interval_index).__iter__()
    assert_type(iterator4, Iterator[tuple["pd.Interval[pd.Timestamp]", pd.DataFrame]])
    index4, value4 = next(iterator4)
    assert_type((index4, value4), tuple["pd.Interval[pd.Timestamp]", pd.DataFrame])

    check(assert_type(index4, "pd.Interval[pd.Timestamp]"), pd.Interval)
    check(assert_type(value4, pd.DataFrame), pd.DataFrame)

    for p, g in df.groupby(period_index):
        pass

    for dt, g in df.groupby(dt_index):
        pass

    for tdelta, g in df.groupby(tdelta_index):
        pass

    for interval, g in df.groupby(interval_index):
        pass


def test_groupby_result_for_ambiguous_indexes() -> None:
    # GH 674
    df = pd.DataFrame({"a": [0, 1, 2], "b": [4, 5, 6], "c": [7, 8, 9]})
    # this will use pd.Index which is ambiguous
    iterator = df.groupby(df.index).__iter__()
    assert_type(iterator, Iterator[tuple[Any, pd.DataFrame]])
    index, value = next(iterator)
    assert_type((index, value), tuple[Any, pd.DataFrame])

    check(assert_type(index, Any), int)
    check(assert_type(value, pd.DataFrame), pd.DataFrame)

    # categorical indexes are also ambiguous

    # https://github.com/pandas-dev/pandas/issues/54054 needs to be fixed
    with pytest_warns_bounded(
        FutureWarning,
        "The default of observed=False is deprecated",
        upper="2.3.99",
    ):
        categorical_index = pd.CategoricalIndex(df.a)
        iterator2 = df.groupby(categorical_index).__iter__()
        assert_type(iterator2, Iterator[tuple[Any, pd.DataFrame]])
        index2, value2 = next(iterator2)
        assert_type((index2, value2), tuple[Any, pd.DataFrame])

        check(assert_type(index2, Any), int)
        check(assert_type(value2, pd.DataFrame), pd.DataFrame)


def test_setitem_list():
    # GH 153
    lst1: list[str] = ["a", "b", "c"]
    lst2: list[int] = [1, 2, 3]
    lst3: list[float] = [4.0, 5.0, 6.0]
    lst4: list[tuple[str, int]] = [("a", 1), ("b", 2), ("c", 3)]
    lst5: list[complex] = [0 + 1j, 0 + 2j, 0 + 3j]

    columns: list[Hashable] = [
        "a",
        "b",
        "c",
        1,
        2,
        3,
        4.0,
        5.0,
        6.0,
        ("a", 1),
        ("b", 2),
        ("c", 3),
        0 + 1j,
        0 + 2j,
        0 + 3j,
    ]

    df = pd.DataFrame(np.empty((3, 15)), columns=columns)

    check(assert_type(df.set_index(lst1), pd.DataFrame), pd.DataFrame)
    check(assert_type(df.set_index(lst2), pd.DataFrame), pd.DataFrame)
    check(assert_type(df.set_index(lst3), pd.DataFrame), pd.DataFrame)
    check(assert_type(df.set_index(lst4), pd.DataFrame), pd.DataFrame)
    check(assert_type(df.set_index(lst5), pd.DataFrame), pd.DataFrame)

    iter1: Iterator[str] = (v for v in lst1)
    iter2: Iterator[tuple[str, int]] = (v for v in lst4)
    check(assert_type(df.set_index(iter1), pd.DataFrame), pd.DataFrame)
    check(assert_type(df.set_index(iter2), pd.DataFrame), pd.DataFrame)


def test_groupby_apply() -> None:
    # GH 167
    df = pd.DataFrame({"col1": [1, 2, 3], "col2": [4, 5, 6]})

    def sum_mean(x: pd.DataFrame) -> float:
        x.sum()
        return x.sum().mean()

    with pytest_warns_bounded(
        FutureWarning,
        "DataFrameGroupBy.apply operated on the grouping columns.",
        lower="2.2.99",
        upper="2.99",
    ):
        check(
            assert_type(df.groupby("col1").apply(sum_mean), pd.Series),
            pd.Series,
        )

    lfunc: Callable[[pd.DataFrame], float] = lambda x: x.sum().mean()
    with pytest_warns_bounded(
        FutureWarning,
        "DataFrameGroupBy.apply operated on the grouping columns.",
        lower="2.2.99",
        upper="2.99",
    ):
        check(assert_type(df.groupby("col1").apply(lfunc), pd.Series), pd.Series)

    def sum_to_list(x: pd.DataFrame) -> list:
        return x.sum().tolist()

    with pytest_warns_bounded(
        FutureWarning,
        "DataFrameGroupBy.apply operated on the grouping columns.",
        lower="2.2.99",
        upper="2.99",
    ):
        check(assert_type(df.groupby("col1").apply(sum_to_list), pd.Series), pd.Series)

    def sum_to_series(x: pd.DataFrame) -> pd.Series:
        return x.sum()

    with pytest_warns_bounded(
        FutureWarning,
        "DataFrameGroupBy.apply operated on the grouping columns.",
        lower="2.2.99",
        upper="2.99",
    ):
        check(
            assert_type(df.groupby("col1").apply(sum_to_series), pd.DataFrame),
            pd.DataFrame,
        )

    def sample_to_df(x: pd.DataFrame) -> pd.DataFrame:
        return x.sample()

    with pytest_warns_bounded(
        FutureWarning,
        "DataFrameGroupBy.apply operated on the grouping columns.",
        lower="2.2.99",
        upper="2.99",
    ):
        check(
            assert_type(
                df.groupby("col1", group_keys=False).apply(sample_to_df), pd.DataFrame
            ),
            pd.DataFrame,
        )


def test_resample() -> None:
    # GH 181
    N = 10
    x = [x for x in range(N)]
    index = pd.date_range("1/1/2000", periods=N, freq="min")
    x = [x for x in range(N)]
    df = pd.DataFrame({"a": x, "b": x, "c": x}, index=index)
    check(assert_type(df.resample("2min").std(), pd.DataFrame), pd.DataFrame)
    check(assert_type(df.resample("2min").var(), pd.DataFrame), pd.DataFrame)
    check(assert_type(df.resample("2min").quantile(), pd.DataFrame), pd.DataFrame)
    check(assert_type(df.resample("2min").sum(), pd.DataFrame), pd.DataFrame)
    check(assert_type(df.resample("2min").prod(), pd.DataFrame), pd.DataFrame)
    check(assert_type(df.resample("2min").min(), pd.DataFrame), pd.DataFrame)
    check(assert_type(df.resample("2min").max(), pd.DataFrame), pd.DataFrame)
    check(assert_type(df.resample("2min").first(), pd.DataFrame), pd.DataFrame)
    check(assert_type(df.resample("2min").last(), pd.DataFrame), pd.DataFrame)
    check(assert_type(df.resample("2min").mean(), pd.DataFrame), pd.DataFrame)
    check(assert_type(df.resample("2min").sem(), pd.DataFrame), pd.DataFrame)
    check(assert_type(df.resample("2min").median(), pd.DataFrame), pd.DataFrame)
    check(assert_type(df.resample("2min").ohlc(), pd.DataFrame), pd.DataFrame)


def test_squeeze() -> None:
    df1 = pd.DataFrame({"a": [1, 2], "b": [3, 4]})
    check(
        assert_type(df1.squeeze(), Union[pd.DataFrame, pd.Series, Scalar]), pd.DataFrame
    )
    df2 = pd.DataFrame({"a": [1, 2]})
    check(assert_type(df2.squeeze(), Union[pd.DataFrame, pd.Series, Scalar]), pd.Series)
    df3 = pd.DataFrame({"a": [1], "b": [2]})
    check(
        assert_type(df3.squeeze(), Union[pd.DataFrame, pd.Series, Scalar]),
        pd.Series,
        np.integer,
    )
    df4 = pd.DataFrame({"a": [1]})
    check(
        assert_type(df4.squeeze(), Union[pd.DataFrame, pd.Series, Scalar]), np.integer
    )


def test_loc_set() -> None:
    df = pd.DataFrame({"a": [1, 2], "b": [3, 4]})
    df.loc["a"] = [3, 4]


def test_loc_int_set() -> None:
    df = pd.DataFrame({1: [1, 2], 2: [3, 4]})
    df.loc[1] = [3, 4]
    df.loc[np.int_(1)] = pd.Series([1, 2])
    df.loc[np.uint(1)] = pd.Series([1, 2])
    df.loc[np.int8(1)] = pd.Series([1, 2])
    df.loc[np.int32(1)] = [2, 3]
    df.loc[np.uint64(1)] = [2, 3]


def test_loclist() -> None:
    # GH 189
    df = pd.DataFrame({1: [1, 2], None: 5}, columns=pd.Index([1, None], dtype=object))

    check(assert_type(df.loc[:, [None]], pd.DataFrame), pd.DataFrame)
    check(assert_type(df.loc[:, [1]], pd.DataFrame), pd.DataFrame)


def test_dict_items() -> None:
    # GH 180
    x = {"a": [1]}
    check(assert_type(pd.DataFrame(x.items()), pd.DataFrame), pd.DataFrame)


def test_generic() -> None:
    # GH 197
    T = TypeVar("T")

    class MyDataFrame(pd.DataFrame, Generic[T]): ...

    def func() -> MyDataFrame[int]:
        return MyDataFrame[int]({"foo": [1, 2, 3]})

    func()


def test_to_xarray() -> None:
    check(assert_type(DF.to_xarray(), xr.Dataset), xr.Dataset)


def test_to_records() -> None:
    check(assert_type(DF.to_records(False, "int8"), np.recarray), np.recarray)
    check(
        assert_type(DF.to_records(False, index_dtypes=np.int8), np.recarray),
        np.recarray,
    )
    check(
        assert_type(
            DF.to_records(False, {"col1": np.int8, "col2": np.int16}), np.recarray
        ),
        np.recarray,
    )
    dtypes = {"col1": np.int8, "col2": np.int16}
    check(
        assert_type(DF.to_records(False, dtypes), np.recarray),
        np.recarray,
    )


def test_to_dict_simple() -> None:
    data = pd.DataFrame({"a": [1], "b": [2]})
    check(assert_type(data.to_dict(), dict[Hashable, Any]), dict)
    check(assert_type(data.to_dict("records"), list[dict[Hashable, Any]]), list)
    check(assert_type(data.to_dict("index"), dict[Hashable, dict[Hashable, Any]]), dict)
    check(assert_type(data.to_dict("dict"), dict[Hashable, Any]), dict)
    check(assert_type(data.to_dict("list"), dict[Hashable, Any]), dict)
    check(assert_type(data.to_dict("series"), dict[Hashable, Any]), dict)
    check(assert_type(data.to_dict("split"), dict[str, list]), dict, str)

    # orient param accepting "tight" added in 1.4.0 https://pandas.pydata.org/docs/whatsnew/v1.4.0.html
    check(assert_type(data.to_dict("tight"), dict[str, list]), dict, str)

    if TYPE_CHECKING_INVALID_USAGE:

        def test(mapping: Mapping) -> None:  # pyright: ignore[reportUnusedFunction]
            data.to_dict(into=mapping)  # type: ignore[call-overload] # pyright: ignore[reportArgumentType,reportCallIssue]

        assert_type(data.to_dict(into=defaultdict), Never)
        assert_type(data.to_dict("records", into=defaultdict), Never)
        assert_type(data.to_dict("index", into=defaultdict), Never)
        assert_type(data.to_dict("dict", into=defaultdict), Never)
        assert_type(data.to_dict("list", into=defaultdict), Never)
        assert_type(data.to_dict("series", into=defaultdict), Never)
        assert_type(data.to_dict("split", into=defaultdict), Never)
        assert_type(data.to_dict("tight", into=defaultdict), Never)


def test_to_dict_into_defaultdict() -> None:
    """Test DataFrame.to_dict with `into` is an instance of defaultdict[Any, list]"""

    data = pd.DataFrame({("str", "rts"): [[1, 2, 4], [2, 3], [3]]})
    target: defaultdict[Any, list] = defaultdict(list)

    check(
        assert_type(data.to_dict(into=target), defaultdict[Any, list]),
        defaultdict,
        tuple,
    )
    check(
        assert_type(
            data.to_dict("index", into=target),
            defaultdict[Hashable, dict[Hashable, Any]],
        ),
        defaultdict,
    )
    check(
        assert_type(data.to_dict("tight", into=target), MutableMapping[str, list]),
        defaultdict,
        str,
    )
    check(
        assert_type(data.to_dict("records", into=target), list[defaultdict[Any, list]]),
        list,
        defaultdict,
    )


def test_to_dict_into_ordered_dict() -> None:
    """Test DataFrame.to_dict with `into=OrderedDict`"""

    data = pd.DataFrame({("str", "rts"): [[1, 2, 4], [2, 3], [3]]})

    check(assert_type(data.to_dict(into=OrderedDict), OrderedDict), OrderedDict, tuple)
    check(
        assert_type(
            data.to_dict("index", into=OrderedDict),
            OrderedDict[Hashable, dict[Hashable, Any]],
        ),
        OrderedDict,
    )
    check(
        assert_type(data.to_dict("tight", into=OrderedDict), MutableMapping[str, list]),
        OrderedDict,
        str,
    )
    check(
        assert_type(data.to_dict("records", into=OrderedDict), list[OrderedDict]),
        list,
        OrderedDict,
    )


def test_neg() -> None:
    # GH 253
    df = pd.DataFrame(data={"col1": [1, 2], "col2": [3, 4]})
    check(assert_type(-df, pd.DataFrame), pd.DataFrame)


def test_pos() -> None:
    # GH 253
    df = pd.DataFrame(data={"col1": [1, 2], "col2": [3, 4]})
    check(assert_type(+df, pd.DataFrame), pd.DataFrame)


def test_getattr() -> None:
    # GH 261
    df = pd.DataFrame({"a": [1, 2]})
    check(assert_type(df.a, pd.Series), pd.Series)


def test_xs_key() -> None:
    # GH 214
    mi = pd.MultiIndex.from_product([[0, 1], [0, 1]], names=["foo", "bar"])
    df = pd.DataFrame({"x": [10, 20, 30, 40], "y": [50, 60, 70, 80]}, index=mi)
    check(
        assert_type(df.xs(0, level="foo"), Union[pd.DataFrame, pd.Series]), pd.DataFrame
    )


def test_loc_slice() -> None:
    """Test DataFrame.loc with a slice, Index, Series."""
    # GH277
    df1 = pd.DataFrame(
        {"x": [1, 2, 3, 4]},
        index=pd.MultiIndex.from_product([[1, 2], ["a", "b"]], names=["num", "let"]),
    )
    check(assert_type(df1.loc[1, :], Union[pd.Series, pd.DataFrame]), pd.DataFrame)
    check(assert_type(df1[::-1], pd.DataFrame), pd.DataFrame)

    # GH1299
    ind = pd.Index(["a", "b"])
    mask = pd.Series([True, False])
    mask_col = pd.Series([True, False], index=pd.Index(["a", "b"]))
    df = pd.DataFrame({"a": [1, 2], "b": [3, 4]})

    # loc with index for columns
    check(assert_type(df.loc[mask, ind], pd.DataFrame), pd.DataFrame)
    # loc with index for columns
    check(assert_type(df.loc[mask, mask_col], pd.DataFrame), pd.DataFrame)


def test_where() -> None:
    df = pd.DataFrame({"a": [1, 2, 3], "b": [4, 5, 6]})

    def cond1(x: int) -> bool:
        return x % 2 == 0

    check(assert_type(df.where(cond1), pd.DataFrame), pd.DataFrame)

    def cond2(x: pd.DataFrame) -> pd.DataFrame:
        return x > 1

    check(assert_type(df.where(cond2), pd.DataFrame), pd.DataFrame)

    cond3 = pd.DataFrame({"a": [True, True, False], "b": [False, False, False]})
    check(assert_type(df.where(cond3), pd.DataFrame), pd.DataFrame)


def test_mask() -> None:
    df = pd.DataFrame({"a": [1, 2, 3], "b": [4, 5, 6]})

    def cond1(x: int) -> bool:
        return x % 2 == 0

    check(assert_type(df.mask(cond1), pd.DataFrame), pd.DataFrame)


def test_setitem_loc() -> None:
    # GH 254
    df = pd.DataFrame.from_dict(
        {view: (True, True, True) for view in ["A", "B", "C"]}, orient="index"
    )
    df.loc[["A", "C"]] = False
    my_arr = ["A", "C"]
    df.loc[my_arr] = False


def test_replace_na() -> None:
    # GH 262
    frame = pd.DataFrame(["N/A", "foo", "bar"])
    check(assert_type(frame.replace("N/A", pd.NA), pd.DataFrame), pd.DataFrame)


def test_isetframe() -> None:
    frame = pd.DataFrame([[1, 2], [3, 4]], columns=["a", "b"])
    check(assert_type(frame.isetitem(0, 10), None), type(None))
    check(assert_type(frame.isetitem([0], [10, 12]), None), type(None))


def test_reset_index_150_changes() -> None:
    frame = pd.DataFrame({"a": [1, 2, 3, 4]}, index=[-10, -9, -8, -7])
    check(
        assert_type(
            frame.reset_index(allow_duplicates=True, names="idx"), pd.DataFrame
        ),
        pd.DataFrame,
    )
    check(
        assert_type(
            frame.reset_index(allow_duplicates=True, names=["idx"]), pd.DataFrame
        ),
        pd.DataFrame,
    )

    # https://github.com/microsoft/python-type-stubs/issues/55
    df3 = pd.DataFrame([["a", 1], ["b", 2]], columns=["let", "num"]).set_index("let")
    df4 = df3.reset_index()
    check(assert_type(df4, pd.DataFrame), pd.DataFrame)
    check(assert_type(df4[["num"]], pd.DataFrame), pd.DataFrame)


def test_compare_150_changes() -> None:
    frame_a = pd.DataFrame({"a": [1, 2, 3, 4]}, index=[-10, -9, -8, -7])
    frame_b = pd.DataFrame({"a": [1, 2, 4, 3]}, index=[-10, -9, -8, -7])
    check(
        assert_type(
            frame_a.compare(frame_b, result_names=("one", "the_other")), pd.DataFrame
        ),
        pd.DataFrame,
    )


def test_quantile_150_changes() -> None:
    frame = pd.DataFrame(getSeriesData())
    check(assert_type(frame.quantile(0.5, method="single"), pd.Series), pd.Series)
    check(
        assert_type(
            frame.quantile([0.25, 0.5, 0.75], interpolation="nearest", method="table"),
            pd.DataFrame,
        ),
        pd.DataFrame,
    )


def test_resample_150_changes() -> None:
    idx = pd.date_range("2020-1-1", periods=700)
    frame = pd.DataFrame(np.random.standard_normal((700, 1)), index=idx, columns=["a"])
    with pytest_warns_bounded(
        FutureWarning,
        "'M' is deprecated",
        lower="2.1.99",
        upper="2.99",
        upper_exception=ValueError,
    ):
        frame.resample("M", group_keys=True)

    resampler = frame.resample("MS", group_keys=True)
    check(
        assert_type(resampler, "DatetimeIndexResampler[pd.DataFrame]"),
        DatetimeIndexResampler,
    )

    def f(s: pd.DataFrame) -> pd.Series:
        return s.mean()

    check(assert_type(resampler.apply(f), pd.DataFrame), pd.DataFrame)


def test_df_accepting_dicts_iterator() -> None:
    # GH 392
    data = [{"a": 1, "b": 2}, {"a": 3, "b": 5}]
    check(assert_type(pd.DataFrame(iter(data)), pd.DataFrame), pd.DataFrame)


def test_series_added_in_astype() -> None:
    # GH410
    df = pd.DataFrame({"a": [1, 2, 3], "b": [4, 5, 6]})
    check(assert_type(df.astype(df.dtypes), pd.DataFrame), pd.DataFrame)


def test_series_groupby_and_value_counts() -> None:
    df = pd.DataFrame(
        {
            "Animal": ["Falcon", "Falcon", "Parrot", "Parrot"],
            "Max Speed": [380, 370, 24, 26],
        }
    )
    c1 = df.groupby("Animal")["Max Speed"].value_counts()
    c2 = df.groupby("Animal")["Max Speed"].value_counts(normalize=True)
    check(assert_type(c1, "pd.Series[int]"), pd.Series, np.integer)
    check(assert_type(c2, "pd.Series[float]"), pd.Series, float)


def test_axes_as_tuple() -> None:
    # GH 384
    index = (3, 5, 7)
    columns = ["a", "b", "c"]
    df = pd.DataFrame(data=1, index=index, columns=columns)
    check(assert_type(df, pd.DataFrame), pd.DataFrame)


def test_astype_dict() -> None:
    # GH 447
    df = pd.DataFrame({"a": [1, 2, 3], 43: [4, 5, 6]})
    columns_types = {"a": "int", 43: "float"}
    de = df.astype(columns_types)
    check(assert_type(de, pd.DataFrame), pd.DataFrame)
    check(assert_type(df.astype({"a": "int", 43: "float"}), pd.DataFrame), pd.DataFrame)


def test_setitem_none() -> None:
    df = pd.DataFrame(
        {"A": [1, 2, 3], "B": ["abc", "def", "ghi"]}, index=["x", "y", "z"]
    )
    df.loc["x", "B"] = None
    df.iloc[2, 0] = None
    sb = pd.Series([1, 2, 3], dtype=int)
    sb.loc["y"] = None
    sb.iloc[0] = None


def test_groupby_and_transform() -> None:
    df = pd.DataFrame(
        {
            "A": ["foo", "bar", "foo", "bar", "foo", "bar"],
            "B": ["one", "one", "two", "three", "two", "two"],
            "C": [1, 5, 5, 2, 5, 5],
            "D": [2.0, 5.0, 8.0, 1.0, 2.0, 9.0],
        }
    )
    ser = pd.Series(
        [390.0, 350.0, 30.0, 20.0],
        index=["Falcon", "Falcon", "Parrot", "Parrot"],
        name="Max Speed",
    )
    grouped = df.groupby("A")[["C", "D"]]
    grouped1 = ser.groupby(ser > 100)
    c1 = grouped.transform("sum")
    c2 = grouped.transform(lambda x: (x - x.mean()) / x.std())
    c3 = grouped1.transform("cumsum")
    c4 = grouped1.transform(lambda x: x.max() - x.min())
    check(assert_type(c1, pd.DataFrame), pd.DataFrame)
    check(assert_type(c2, pd.DataFrame), pd.DataFrame)
    check(assert_type(c3, pd.Series), pd.Series)
    check(assert_type(c4, pd.Series), pd.Series)


def test_getattr_and_dataframe_groupby() -> None:
    df = pd.DataFrame(
        data={"col1": [1, 1, 2], "col2": [3, 4, 5], "col3": [0, 1, 0], 0: [-1, -1, -1]}
    )
    with pytest_warns_bounded(
        FutureWarning,
        r"The provided callable <built-in function (min|max)> is currently using",
        upper="2.3.99",
    ):
        check(assert_type(df.groupby("col1").col3.agg(min), pd.Series), pd.Series)
        check(
            assert_type(df.groupby("col1").col3.agg([min, max]), pd.DataFrame),
            pd.DataFrame,
        )


def test_getsetitem_multiindex() -> None:
    # GH 466
    rows = pd.Index(["project A", "project B", "project C"])
    years: tuple[str, ...] = ("Year 1", "Year 2", "Year 3")
    quarters: tuple[str, ...] = ("Q1", "Q2", "Q3", "Q4")
    index_tuples: list[tuple[str, ...]] = list(itertools.product(years, quarters))
    cols = pd.MultiIndex.from_tuples(index_tuples)
    budget = pd.DataFrame(index=rows, columns=cols)
    multi_index: tuple[str, str] = ("Year 1", "Q1")
    budget.loc["project A", multi_index] = 4700
    check(assert_type(budget.loc["project A", multi_index], Scalar), int)


def test_frame_dropna_subset() -> None:
    # GH 434
    data = {"col1": [1, 3, 4], "col2": [2, 3, 5], "col3": [2, 4, 4]}
    df = pd.DataFrame(data)
    check(
        assert_type(df.dropna(subset=df.columns.drop("col1")), pd.DataFrame),
        pd.DataFrame,
    )


def test_loc_callable() -> None:
    # GH 256
    df = pd.DataFrame({"x": [1, 2, 3], "y": [4, 5, 6]})

    def select1(df: pd.DataFrame) -> pd.Series:
        return df["x"] > 2.0

    check(assert_type(df.loc[select1], pd.DataFrame), pd.DataFrame)
    check(assert_type(df.loc[select1, :], pd.DataFrame), pd.DataFrame)

    def select2(df: pd.DataFrame) -> list[Hashable]:
        return [i for i in df.index if cast(int, i) % 2 == 1]

    check(assert_type(df.loc[select2, "x"], pd.Series), pd.Series)

    def select3(_: pd.DataFrame) -> int:
        return 1

    check(assert_type(df.loc[select3, "x"], Scalar), np.integer)

    check(
        assert_type(df.loc[:, lambda df: df.columns.str.startswith("x")], pd.DataFrame),
        pd.DataFrame,
    )


def test_npint_loc_indexer() -> None:
    # GH 508

    df = pd.DataFrame(dict(x=[1, 2, 3]), index=np.array([10, 20, 30], dtype="uint64"))

    def get_NDArray(df: pd.DataFrame, key: npt.NDArray[np.uint64]) -> pd.DataFrame:
        df2 = df.loc[key]
        return df2

    a: npt.NDArray[np.uint64] = np.array([10, 30], dtype="uint64")
    check(assert_type(get_NDArray(df, a), pd.DataFrame), pd.DataFrame)


def test_in_columns() -> None:
    # GH 532 (PR)
    df = pd.DataFrame(np.random.random((3, 4)), columns=["cat", "dog", "rat", "pig"])
    cols = [c for c in df.columns if "at" in c]
    check(assert_type(cols, list[str]), list, str)
    check(assert_type(df.loc[:, cols], pd.DataFrame), pd.DataFrame)
    check(assert_type(df[cols], pd.DataFrame), pd.DataFrame)
    check(assert_type(df.groupby(by=cols).sum(), pd.DataFrame), pd.DataFrame)


def test_loc_list_str() -> None:
    # GH 1162 (PR)
    df = pd.DataFrame(
        [[1, 2], [4, 5], [7, 8]],
        index=["cobra", "viper", "sidewinder"],
        columns=["max_speed", "shield"],
    )

    result = df.loc[["viper", "sidewinder"]]
    check(assert_type(result, pd.DataFrame), pd.DataFrame)


def test_insert_newvalues() -> None:
    df = pd.DataFrame({"a": [1, 2]})
    ab = pd.DataFrame({"col1": [1, 2], "col2": [3, 4]})
    ef = pd.DataFrame({"z": [4, 5, 6]})
    check(assert_type(df.insert(loc=0, column="b", value=None), None), type(None))
    check(
        assert_type(ab.insert(loc=0, column="newcol", value=[99, 99]), None), type(None)
    )
    check(assert_type(ef.insert(loc=0, column="g", value=4), None), type(None))


def test_astype() -> None:
    s = pd.DataFrame({"d": [1, 2]})
    ab = pd.DataFrame({"col1": [1, 2], "col2": ["a", "b"]})

    check(assert_type(s.astype(int), "pd.DataFrame"), pd.DataFrame)
    check(assert_type(s.astype(pd.Int64Dtype()), "pd.DataFrame"), pd.DataFrame)
    check(assert_type(s.astype(str), "pd.DataFrame"), pd.DataFrame)
    check(assert_type(s.astype(bytes), "pd.DataFrame"), pd.DataFrame)
    check(assert_type(s.astype(pd.Float64Dtype()), "pd.DataFrame"), pd.DataFrame)
    check(assert_type(s.astype(complex), "pd.DataFrame"), pd.DataFrame)
    check(
        assert_type(ab.astype({"col1": "int32", "col2": str}), "pd.DataFrame"),
        pd.DataFrame,
    )
    check(assert_type(s.astype(pd.CategoricalDtype()), "pd.DataFrame"), pd.DataFrame)
    check(assert_type(s.astype("category"), "pd.DataFrame"), pd.DataFrame)  # GH 559

    population_dict = {
        "California": 38332521,
        "Texas": 26448193,
        "New York": 19651127,
        "Florida": 19552860,
        "Illinois": 12882135,
    }
    area_dict = {
        "California": 423967,
        "Texas": 695662,
        "New York": 141297,
        "Florida": 170312,
        "Illinois": 149995,
    }
    population = pd.Series(population_dict)
    area = pd.Series(area_dict)

    states = pd.DataFrame({"population": population, "area": area})
    check(assert_type(states.astype(object), pd.DataFrame), pd.DataFrame, object)

    # https://github.com/microsoft/python-type-stubs/issues/32
    df = pd.DataFrame({"x": [1.0, 2.0, 3.0], "y": [4.0, 5, 6]})
    check(assert_type(df.astype(int), pd.DataFrame), pd.DataFrame)


def test_xs_frame_new() -> None:
    d = {
        "num_legs": [4, 4, 2, 2],
        "num_wings": [0, 0, 2, 2],
        "class": ["mammal", "mammal", "mammal", "bird"],
        "animal": ["cat", "dog", "bat", "penguin"],
        "locomotion": ["walks", "walks", "flies", "walks"],
    }
    df = pd.DataFrame(data=d)
    df = df.set_index(["class", "animal", "locomotion"])
    s1 = df.xs("mammal", axis=0)
    s2 = df.xs("num_wings", axis=1)
    check(assert_type(s1, Union[pd.Series, pd.DataFrame]), pd.DataFrame)
    check(assert_type(s2, Union[pd.Series, pd.DataFrame]), pd.Series)


def test_align() -> None:
    df0 = pd.DataFrame(
        data=np.array(
            [
                ["A0", "A1", "A2", "A3"],
                ["B0", "B1", "B2", "B3"],
                ["C0", "C1", "C2", "C3"],
            ]
        ).T,
        index=[0, 1, 2, 3],
        columns=["A", "B", "C"],
    )

    s0 = pd.Series(data={0: "1", 3: "3", 5: "5"})
    aligned_df0, aligned_s0 = df0.align(s0, axis="index")
    check(assert_type(aligned_df0, pd.DataFrame), pd.DataFrame)
    check(assert_type(aligned_s0, "pd.Series[str]"), pd.Series, str)
    aligned_df0, aligned_s0 = df0.align(s0, axis="index", fill_value=0)
    check(assert_type(aligned_df0, pd.DataFrame), pd.DataFrame)
    check(assert_type(aligned_s0, "pd.Series[str]"), pd.Series, str)

    s1 = pd.Series(data={"A": "A", "D": "D"})
    aligned_df0, aligned_s1 = df0.align(s1, axis="columns")
    check(assert_type(aligned_df0, pd.DataFrame), pd.DataFrame)
    check(assert_type(aligned_s1, "pd.Series[str]"), pd.Series, str)

    df1 = pd.DataFrame(
        data=np.array(
            [
                ["A1", "A3", "A5"],
                ["D1", "D3", "D5"],
            ]
        ).T,
        index=[1, 3, 5],
        columns=["A", "D"],
    )
    aligned_df0, aligned_df1 = df0.align(df1)
    check(assert_type(aligned_df0, pd.DataFrame), pd.DataFrame)
    check(assert_type(aligned_df1, pd.DataFrame), pd.DataFrame)


def test_loc_returns_series() -> None:
    df1 = pd.DataFrame({"x": [1, 2, 3, 4]}, index=[10, 20, 30, 40])
    df2 = df1.loc[10, :]
    check(assert_type(df2, Union[pd.Series, pd.DataFrame]), pd.Series)


def test_to_dict_index() -> None:
    df = pd.DataFrame({"a": [1, 2], "b": [9, 10]})
    check(
        assert_type(
            df.to_dict(orient="records", index=True), list[dict[Hashable, Any]]
        ),
        list,
    )
    check(assert_type(df.to_dict(orient="dict", index=True), dict[Hashable, Any]), dict)
    check(
        assert_type(df.to_dict(orient="series", index=True), dict[Hashable, Any]), dict
    )
    check(
        assert_type(
            df.to_dict(orient="index", index=True), dict[Hashable, dict[Hashable, Any]]
        ),
        dict,
    )
    check(
        assert_type(df.to_dict(orient="split", index=True), dict[str, list]), dict, str
    )
    check(
        assert_type(df.to_dict(orient="tight", index=True), dict[str, list]), dict, str
    )
    check(
        assert_type(df.to_dict(orient="tight", index=False), dict[str, list]), dict, str
    )
    check(
        assert_type(df.to_dict(orient="split", index=False), dict[str, list]), dict, str
    )
    if TYPE_CHECKING_INVALID_USAGE:
        check(assert_type(df.to_dict(orient="records", index=False), list[dict[Hashable, Any]]), list)  # type: ignore[assert-type, call-overload] # pyright: ignore[reportArgumentType,reportAssertTypeFailure,reportCallIssue]
        check(assert_type(df.to_dict(orient="dict", index=False), dict[Hashable, Any]), dict)  # type: ignore[assert-type, call-overload] # pyright: ignore[reportArgumentType,reportAssertTypeFailure,reportCallIssue]
        check(assert_type(df.to_dict(orient="series", index=False), dict[Hashable, Any]), dict)  # type: ignore[assert-type, call-overload] # pyright: ignore[reportArgumentType,reportAssertTypeFailure,reportCallIssue]
        check(assert_type(df.to_dict(orient="index", index=False), dict[Hashable, Any]), dict)  # type: ignore[assert-type, call-overload] # pyright: ignore[reportArgumentType,reportAssertTypeFailure,reportCallIssue]


def test_suffix_prefix_index() -> None:
    df = pd.DataFrame({"A": [1, 2, 3, 4], "B": [3, 4, 5, 6]})
    check(assert_type(df.add_suffix("_col", axis=1), pd.DataFrame), pd.DataFrame)
    check(assert_type(df.add_suffix("_col", axis="index"), pd.DataFrame), pd.DataFrame)
    check(assert_type(df.add_prefix("_col", axis="index"), pd.DataFrame), pd.DataFrame)
    check(
        assert_type(df.add_prefix("_col", axis="columns"), pd.DataFrame), pd.DataFrame
    )


def test_convert_dtypes_convert_floating() -> None:
    df = pd.DataFrame({"A": [1, 2, 3, 4], "B": [3, 4, 5, 6]})
    dfn = df.convert_dtypes(convert_floating=False)
    check(assert_type(dfn, pd.DataFrame), pd.DataFrame)


def test_convert_dtypes_dtype_backend() -> None:
    df = pd.DataFrame({"A": [1, 2, 3, 4], "B": [3, 4, 5, 6]})
    dfn = df.convert_dtypes(dtype_backend="numpy_nullable")
    check(assert_type(dfn, pd.DataFrame), pd.DataFrame)


def test_select_dtypes() -> None:
    df = pd.DataFrame({"a": [1, 2] * 3, "b": [True, False] * 3, "c": [1.0, 2.0] * 3})
    check(assert_type(df.select_dtypes("number"), pd.DataFrame), pd.DataFrame)
    check(assert_type(df.select_dtypes("integer"), pd.DataFrame), pd.DataFrame)
    check(assert_type(df.select_dtypes(np.number), pd.DataFrame), pd.DataFrame)
    check(assert_type(df.select_dtypes(object), pd.DataFrame), pd.DataFrame)
    check(assert_type(df.select_dtypes(include="bool"), pd.DataFrame), pd.DataFrame)
    check(
        assert_type(df.select_dtypes(include=["float64"], exclude=None), pd.DataFrame),
        pd.DataFrame,
    )
    check(
        assert_type(df.select_dtypes(exclude=["int64"], include=None), pd.DataFrame),
        pd.DataFrame,
    )
    check(
        assert_type(df.select_dtypes(exclude=["int64", object]), pd.DataFrame),
        pd.DataFrame,
    )
    check(
        assert_type(
            df.select_dtypes(
                exclude=[
                    np.datetime64,
                    "datetime64",
                    "datetime",
                    np.timedelta64,
                    "timedelta",
                    "timedelta64",
                    "category",
                    "datetimetz",
                    "datetime64[ns]",
                ]
            ),
            pd.DataFrame,
        ),
        pd.DataFrame,
    )
    if TYPE_CHECKING_INVALID_USAGE:
        # include and exclude shall not be both empty
        assert_never(df.select_dtypes([], []))
        assert_never(df.select_dtypes())
        # str like dtypes are not allowed
        assert_never(df.select_dtypes(str))
        assert_never(df.select_dtypes(exclude=str))
        assert_never(df.select_dtypes(None, str))


def test_to_json_mode() -> None:
    df = pd.DataFrame(
        [["a", "b"], ["c", "d"]],
        index=["row 1", "row 2"],
        columns=["col 1", "col 2"],
    )
    result = df.to_json(orient="records", lines=True, mode="a")
    result1 = df.to_json(orient="split", mode="w")
    result2 = df.to_json(orient="columns", mode="w")
    result4 = df.to_json(orient="records", mode="w")
    check(assert_type(result, str), str)
    check(assert_type(result1, str), str)
    check(assert_type(result2, str), str)
    check(assert_type(result4, str), str)
    if TYPE_CHECKING_INVALID_USAGE:
        result3 = df.to_json(orient="records", lines=False, mode="a")  # type: ignore[call-overload] # pyright: ignore[reportArgumentType,reportCallIssue]


def test_interpolate_inplace() -> None:
    # GH 691
    df = pd.DataFrame({"a": range(3)})
    check(assert_type(df.interpolate(method="linear"), pd.DataFrame), pd.DataFrame)
    check(
        assert_type(df.interpolate(method="linear", inplace=False), pd.DataFrame),
        pd.DataFrame,
    )
    check(assert_type(df.interpolate(method="linear", inplace=True), None), type(None))


def test_getitem_generator() -> None:
    # GH 685
    check(assert_type(DF[(f"col{i+1}" for i in range(2))], pd.DataFrame), pd.DataFrame)


def test_getitem_dict_keys() -> None:
    # GH 770
    some_columns = {"a": [1], "b": [2]}
    df = pd.DataFrame.from_dict(some_columns)
    check(assert_type(df[some_columns.keys()], pd.DataFrame), pd.DataFrame)


def test_frame_setitem_na() -> None:
    # GH 743
    df = pd.DataFrame(
        {"x": [1, 2, 3], "y": pd.date_range("3/1/2023", "3/3/2023")},
        index=pd.Index(["a", "b", "c"]),
    ).convert_dtypes()

    ind = pd.Index(["a", "c"])

    df.loc[ind, :] = pd.NA
    df.iloc[[0, 2], :] = pd.NA

    # reveal_type(df["y"]) gives Series[Any], so we have to cast to tell the
    # type checker what kind of type it is when adding to a Timedelta
    df["x"] = cast("pd.Series[pd.Timestamp]", df["y"]) + pd.Timedelta(days=3)
    df.loc[ind, :] = pd.NaT
    df.iloc[[0, 2], :] = pd.NaT


def test_itertuples() -> None:
    # GH 822
    df = pd.DataFrame({"a": [1, 2, 3, 4], "b": [5, 6, 7, 8]})

    for item in df.itertuples():
        check(assert_type(item, _PandasNamedTuple), tuple)
        assert_type(item.a, Scalar)


def test_get() -> None:
    df = pd.DataFrame({"a": [1, 2, 3], "b": [4, 5, 6], "c": [7, 8, 9]})

    # Get single column
    check(assert_type(df.get("a"), Union[pd.Series, None]), pd.Series, np.int64)
    check(assert_type(df.get("z"), Union[pd.Series, None]), type(None))
    check(
        assert_type(df.get("a", default=None), Union[pd.Series, None]),
        pd.Series,
        np.int64,
    )
    check(assert_type(df.get("z", default=None), Union[pd.Series, None]), type(None))
    check(
        assert_type(df.get("a", default=1), Union[pd.Series, int]), pd.Series, np.int64
    )
    check(assert_type(df.get("z", default=1), Union[pd.Series, int]), int)

    # Get multiple columns
    check(assert_type(df.get(["a"]), Union[pd.DataFrame, None]), pd.DataFrame)
    check(assert_type(df.get(["a", "b"]), Union[pd.DataFrame, None]), pd.DataFrame)
    check(assert_type(df.get(["z"]), Union[pd.DataFrame, None]), type(None))
    check(
        assert_type(df.get(["a", "b"], default=None), Union[pd.DataFrame, None]),
        pd.DataFrame,
    )
    check(
        assert_type(df.get(["z"], default=None), Union[pd.DataFrame, None]), type(None)
    )
    check(
        assert_type(df.get(["a", "b"], default=1), Union[pd.DataFrame, int]),
        pd.DataFrame,
    )
    check(assert_type(df.get(["z"], default=1), Union[pd.DataFrame, int]), int)


def test_info() -> None:
    df = pd.DataFrame()

    check(assert_type(df.info(verbose=True), None), type(None))
    check(assert_type(df.info(verbose=False), None), type(None))
    check(assert_type(df.info(verbose=None), None), type(None))

    check(assert_type(df.info(buf=io.StringIO()), None), type(None))

    check(assert_type(df.info(max_cols=1), None), type(None))
    check(assert_type(df.info(max_cols=None), None), type(None))

    check(assert_type(df.info(memory_usage=True), None), type(None))
    check(assert_type(df.info(memory_usage=False), None), type(None))
    check(assert_type(df.info(memory_usage="deep"), None), type(None))
    check(assert_type(df.info(memory_usage=None), None), type(None))

    check(assert_type(df.info(show_counts=True), None), type(None))
    check(assert_type(df.info(show_counts=False), None), type(None))
    check(assert_type(df.info(show_counts=None), None), type(None))


def test_frame_single_slice() -> None:
    # GH 572
    df = pd.DataFrame([1, 2, 3])
    check(assert_type(df.loc[:], pd.DataFrame), pd.DataFrame)

    df.loc[:] = 1 + df


def test_frame_index_timestamp() -> None:
    # GH 620
    dt1 = pd.to_datetime("2023-05-01")
    dt2 = pd.to_datetime("2023-05-02")
    s = pd.Series([1, 2], index=[dt1, dt2])
    df = pd.DataFrame(s)
    # Next result is Series or DataFrame because the index could be a MultiIndex
    check(assert_type(df.loc[dt1, :], pd.Series | pd.DataFrame), pd.Series)
    check(assert_type(df.loc[[dt1], :], pd.DataFrame), pd.DataFrame)
    df2 = pd.DataFrame({"x": s})
    check(assert_type(df2.loc[dt1, "x"], Scalar), np.integer)
    check(assert_type(df2.loc[[dt1], "x"], pd.Series), pd.Series, np.integer)


def test_frame_bool_fails() -> None:
    # GH 663

    df = pd.DataFrame({"a": [1, 2, 3], "b": [4, 5, 6]})

    try:
        # We want the type checker to tell us the next line is invalid
        # mypy doesn't seem to figure that out, but pyright does
        if df == "foo":  # pyright: ignore[reportGeneralTypeIssues]
            # Next line is unreachable.
            s = df["a"]
    except ValueError:
        pass


def test_frame_subclass() -> None:
    class MyClass(pd.DataFrame):
        @property
        def _constructor(self) -> type[MyClass]:
            return MyClass

    df = MyClass({"a": [1, 2, 3], "b": [4, 5, 6]})
    check(assert_type(df.iloc[1:2], MyClass), MyClass)
    check(assert_type(df.loc[:, ["a", "b"]], MyClass), MyClass)
    check(assert_type(df[["a", "b"]], MyClass), MyClass)


def test_hashable_args() -> None:
    # GH 1104
    df = pd.DataFrame([["abc"]], columns=["test"], index=["ind"])
    test = ["test"]

    with ensure_clean() as path:

        df.to_stata(path, version=117, convert_strl=test)
        df.to_stata(path, version=117, convert_strl=["test"])

        df.to_html(path, columns=test)
        df.to_html(path, columns=["test"])

        df.to_xml(path, attr_cols=test)
        df.to_xml(path, attr_cols=["test"])

        df.to_xml(path, elem_cols=test)
        df.to_xml(path, elem_cols=["test"])

    df.columns = test
    df.columns = ["test"]

    testDict = {"test": 1}
    with ensure_clean() as path:
        df.to_string(path, col_space=testDict)
        df.to_string(path, col_space={"test": 1})


# GH 906
@pd.api.extensions.register_dataframe_accessor("geo")
class GeoAccessor: ...


def test_transpose() -> None:
    df = pd.DataFrame({"a": [1, 1, 2], "b": [4, 5, 6]})
    check(assert_type(df.transpose(), pd.DataFrame), pd.DataFrame)
    check(assert_type(df.transpose(None), pd.DataFrame), pd.DataFrame)
    msg = "The copy keyword is deprecated and will be removed in a future"
    with pytest_warns_bounded(
        DeprecationWarning,
        msg,
        lower="2.3.99",
    ):
        check(assert_type(df.transpose(copy=True), pd.DataFrame), pd.DataFrame)


def test_combine() -> None:
    df1 = pd.DataFrame({"A": [0, 0], "B": [4, 4]})
    df2 = pd.DataFrame({"A": [1, 1], "B": [3, 3]})
    take_smaller = lambda s1, s2: s1 if s1.sum() < s2.sum() else s2
    assert_type(
        check(
            df1.combine(df2, take_smaller, fill_value=0, overwrite=False), pd.DataFrame
        ),
        pd.DataFrame,
    )


def test_df_loc_dict() -> None:
    """Test that we can set a dict to a df.loc result GH1203."""
    df = pd.DataFrame(columns=["X"])
    df.loc[0] = {"X": 0}
    check(assert_type(df, pd.DataFrame), pd.DataFrame)

    df.iloc[0] = {"X": 0}
    check(assert_type(df, pd.DataFrame), pd.DataFrame)


def test_unstack() -> None:
    """Test different types of argument for `fill_value` in DataFrame.unstack."""
    df = pd.DataFrame(
        [
            ["a", "b", pd.Timestamp(2021, 3, 2)],
            ["a", "a", pd.Timestamp(2023, 4, 2)],
            ["b", "b", pd.Timestamp(2024, 3, 2)],
        ]
    ).set_index([0, 1])
    df_sr = pd.DataFrame(
        [
            ["a", "b", "abc"],
            ["a", "a", "def"],
            ["b", "b", "ghi"],
        ]
    ).set_index([0, 1])
    df_flt = pd.DataFrame(
        [
            ["a", "b", 1],
            ["a", "a", 12.2],
            ["b", "b", 14],
        ]
    ).set_index([0, 1])

    check(assert_type(df.unstack(0), pd.DataFrame | pd.Series), pd.DataFrame)
    check(assert_type(df.unstack([0]), pd.DataFrame | pd.Series), pd.DataFrame)
    check(
        assert_type(
            df.unstack(1, fill_value=pd.Timestamp(2023, 4, 5)), pd.DataFrame | pd.Series
        ),
        pd.DataFrame,
    )
    check(
        assert_type(df_flt.unstack(1, fill_value=0.0), pd.DataFrame | pd.Series),
        pd.DataFrame,
    )
    check(
        assert_type(df_flt.unstack(1, fill_value=1), pd.DataFrame | pd.Series),
        pd.DataFrame,
    )
    check(
        assert_type(df_sr.unstack(1, fill_value="string"), pd.DataFrame | pd.Series),
        pd.DataFrame,
    )
    check(
        assert_type(df.unstack(0, sort=False), pd.DataFrame | pd.Series), pd.DataFrame
    )
    check(
        assert_type(
            df.unstack(1, fill_value=pd.Timestamp(2023, 4, 5), sort=True),
            pd.DataFrame | pd.Series,
        ),
        pd.DataFrame,
    )
    check(
        assert_type(
            df_flt.unstack(1, fill_value=0.0, sort=False), pd.DataFrame | pd.Series
        ),
        pd.DataFrame,
    )


def test_from_records() -> None:

    # test with np.ndarray
    arr = np.array([[1, "a"], [2, "b"]], dtype=object).reshape(2, 2)
    check(assert_type(pd.DataFrame.from_records(arr), pd.DataFrame), pd.DataFrame)

    # testing with list of tuples
    data_tuples = [(1, "a"), (2, "b"), (3, "c")]
    check(
        assert_type(
            pd.DataFrame.from_records(data_tuples, columns=["id", "name"]),
            pd.DataFrame,
        ),
        pd.DataFrame,
    )

    # testing with pd.Index as columns parameter
    check(
        assert_type(
            pd.DataFrame.from_records(data_tuples, columns=pd.Index(["id", "name"])),
            pd.DataFrame,
        ),
        pd.DataFrame,
    )

    # Testing with list of tuples (instead of structured array for type compatibility)
    data_array_tuples = [(1, "a"), (2, "b")]
    check(
        assert_type(
            pd.DataFrame.from_records(data_array_tuples, columns=["id", "name"]),
            pd.DataFrame,
        ),
        pd.DataFrame,
    )

    # testing with list of dictionaries
    data_dict_list = [{"id": 1, "name": "a"}, {"id": 2, "name": "b"}]
    check(
        assert_type(
            pd.DataFrame.from_records(data_dict_list, columns=["id", "name"]),
            pd.DataFrame,
        ),
        pd.DataFrame,
    )

    # test with single dictionary
    data_single_dict = {"id": 1, "name": "a"}
    check(
        assert_type(
            pd.DataFrame.from_records(data_single_dict, index=["0"]), pd.DataFrame
        ),
        pd.DataFrame,
    )

    # testing with mapping of sequences
    data_mapping_dict = {"id": [1, 2], "name": ["a", "b"]}
    check(
        assert_type(pd.DataFrame.from_records(data_mapping_dict), pd.DataFrame),
        pd.DataFrame,
    )

    # Testing with index parameter as string
    check(
        assert_type(
            pd.DataFrame.from_records(data_tuples, columns=["id", "name"], index="id"),
            pd.DataFrame,
        ),
        pd.DataFrame,
    )

    # Testing with index parameter as sequence
    check(
        assert_type(
            pd.DataFrame.from_records(
                data_tuples, columns=["id", "name"], index=["id"]
            ),
            pd.DataFrame,
        ),
        pd.DataFrame,
    )

    # Testing  with exclude parameter
    check(
        assert_type(
            pd.DataFrame.from_records(
                [(1, "a", "extra"), (2, "b", "extra")],
                columns=["id", "name", "extra"],
                exclude=["extra"],
            ),
            pd.DataFrame,
        ),
        pd.DataFrame,
    )

    # Testing with all parameters
    check(
        assert_type(
            pd.DataFrame.from_records(
                data_tuples,
                index=None,
                columns=["id", "name"],
                exclude=None,
                coerce_float=True,
                nrows=2,
            ),
            pd.DataFrame,
        ),
        pd.DataFrame,
    )

    # Testing parameter order
    check(
        assert_type(
            pd.DataFrame.from_records(
                data_tuples, columns=["id", "name"], exclude=None
            ),
            pd.DataFrame,
        ),
        pd.DataFrame,
    )

    # GH1358
    data, py_l = [[1, 2, 3], [4, 5, 6]], ["a", "b"]

    check(
        assert_type(pd.DataFrame.from_records(data, pd.Index(py_l)), pd.DataFrame),
        pd.DataFrame,
    )
    check(
        assert_type(pd.DataFrame.from_records(data, pd.Series(py_l)), pd.DataFrame),
        pd.DataFrame,
    )
    check(
        assert_type(
            pd.DataFrame.from_records(data, pd.Series(py_l).array), pd.DataFrame
        ),
        pd.DataFrame,
    )
    check(
        assert_type(
            pd.DataFrame.from_records(data, pd.Series(py_l).values), pd.DataFrame
        ),
        pd.DataFrame,
    )
    check(
        assert_type(pd.DataFrame.from_records(data, np.asarray(py_l)), pd.DataFrame),
        pd.DataFrame,
    )
    check(
        assert_type(
            pd.DataFrame.from_records(data, np.asarray(py_l, np.str_)), pd.DataFrame
        ),
        pd.DataFrame,
    )


def test_frame_index_setter() -> None:
    """Test DataFrame.index setter property GH1366."""
    df = pd.DataFrame(data={"col1": [1, 2], "col2": [3, 4]})

    check(assert_type(df.index, pd.Index), pd.Index)
    df.index = [2, 3]
    check(assert_type(df.index, pd.Index), pd.Index)<|MERGE_RESOLUTION|>--- conflicted
+++ resolved
@@ -76,14 +76,11 @@
     from pandas.core.frame import _PandasNamedTuple
 else:
     _PandasNamedTuple: TypeAlias = tuple
-<<<<<<< HEAD
-=======
 
 if not PD_LTE_23:
     from pandas.errors import Pandas4Warning  # type: ignore[attr-defined]  # pyright: ignore  # isort: skip
 else:
     Pandas4Warning: TypeAlias = FutureWarning  # type: ignore[no-redef]
->>>>>>> 8e5c7543
 
 DF = pd.DataFrame(data={"col1": [1, 2], "col2": [3, 4]})
 
@@ -2623,111 +2620,6 @@
     check(assert_type(df1.dot(s1), pd.Series), pd.Series)
 
 
-<<<<<<< HEAD
-def test_types_regressions() -> None:
-    # https://github.com/microsoft/python-type-stubs/issues/32
-    df = pd.DataFrame({"x": [1.0, 2.0, 3.0], "y": [4.0, 5, 6]})
-    df2: pd.DataFrame = df.astype(int)
-
-    # https://github.com/microsoft/python-type-stubs/issues/38
-    check(
-        assert_type(pd.DataFrame({"x": [12, 34], "y": [78, 9]}), pd.DataFrame),
-        pd.DataFrame,
-    )
-    check(
-        assert_type(df.sort_values(["x", "y"], ascending=[True, False]), pd.DataFrame),
-        pd.DataFrame,
-    )
-
-    # https://github.com/microsoft/python-type-stubs/issues/55
-    df3 = pd.DataFrame([["a", 1], ["b", 2]], columns=["let", "num"]).set_index("let")
-    df4 = df3.reset_index()
-    check(assert_type(df4, pd.DataFrame), pd.DataFrame)
-    check(assert_type(df4[["num"]], pd.DataFrame), pd.DataFrame)
-
-    # https://github.com/microsoft/python-type-stubs/issues/58
-    df1 = pd.DataFrame(columns=["a", "b", "c"])
-    df2 = pd.DataFrame(columns=["a", "c"])
-    check(assert_type(df1.drop(columns=df2.columns), pd.DataFrame), pd.DataFrame)
-
-    # https://github.com/microsoft/python-type-stubs/issues/60
-    df1 = pd.DataFrame([["a", 1], ["b", 2]], columns=["let", "num"]).set_index("let")
-    s2 = df1["num"]
-    check(
-        assert_type(pd.merge(s2, df1, left_index=True, right_index=True), pd.DataFrame),
-        pd.DataFrame,
-    )
-
-    # https://github.com/microsoft/python-type-stubs/issues/62
-    df7: pd.DataFrame = pd.DataFrame({"x": [1, 2, 3]}, index=pd.Index(["a", "b", "c"]))
-    index: pd.Index = pd.Index(["b"])
-    check(assert_type(df7.loc[index], pd.DataFrame), pd.DataFrame)
-
-    # https://github.com/microsoft/python-type-stubs/issues/31
-    df = pd.DataFrame({"A": [1, 2, 3], "B": [5, 6, 7]})
-    check(assert_type(df.iloc[:, [0]], pd.DataFrame), pd.DataFrame)
-    check(assert_type(df.iloc[:, 0], pd.Series), pd.Series)
-
-    df = pd.DataFrame(
-        {
-            "a_col": list(range(10)),
-            "a_nother": list(range(10)),
-            "b_col": list(range(10)),
-        }
-    )
-    df.loc[:, lambda df: df.columns.str.startswith("a_")]
-
-    df = df[::-1]
-
-    # https://github.com/microsoft/python-type-stubs/issues/69
-    s1 = pd.Series([1, 2, 3])
-    s2 = pd.Series([4, 5, 6])
-    df = pd.concat([s1, s2], axis=1)
-    ts1 = pd.concat([s1, s2], axis=0)
-    ts2 = pd.concat([s1, s2])
-
-    check(assert_type(ts1, pd.Series), pd.Series)
-    check(assert_type(ts2, pd.Series), pd.Series)
-
-    # https://github.com/microsoft/python-type-stubs/issues/110
-    check(assert_type(pd.Timestamp("2021-01-01"), pd.Timestamp), datetime.date)
-    tslist = list(pd.to_datetime(["2022-01-01", "2022-01-02"]))
-    check(assert_type(tslist, list[pd.Timestamp]), list, pd.Timestamp)
-    sseries = pd.Series(tslist)
-    with pytest_warns_bounded(FutureWarning, "'d' is deprecated", lower="2.3.99"):
-        sseries + pd.Timedelta(1, "d")
-
-    check(
-        assert_type(sseries + pd.Timedelta(1, "D"), "pd.Series[pd.Timestamp]"),
-        pd.Series,
-        pd.Timestamp,
-    )
-
-    # https://github.com/microsoft/pylance-release/issues/2133
-    with pytest_warns_bounded(
-        FutureWarning,
-        "'H' is deprecated",
-        lower="2.1.99",
-        upper="2.3.99",
-        upper_exception=ValueError,
-    ):
-        pd.date_range(start="2021-12-01", periods=24, freq="H")
-
-    dr = pd.date_range(start="2021-12-01", periods=24, freq="h")
-    check(assert_type(dr.strftime("%H:%M:%S"), pd.Index), pd.Index, str)
-
-    # https://github.com/microsoft/python-type-stubs/issues/115
-    df = pd.DataFrame({"A": [1, 2, 3], "B": [5, 6, 7]})
-    pd.DatetimeIndex(
-        data=df["A"],
-        tz=None,
-        ambiguous="NaT",
-        copy=True,
-    )
-
-
-=======
->>>>>>> 8e5c7543
 def test_read_csv() -> None:
     with ensure_clean() as path:
         Path(path).write_text("A,B\n1,2")
@@ -2984,9 +2876,9 @@
     summer = df.sum(axis=1)
     check(assert_type(summer, pd.Series), pd.Series)
 
-    check(assert_type(s + summer, pd.Series), pd.Series)  # type: ignore[assert-type]
-    check(assert_type(s + df["y"], pd.Series), pd.Series)  # type: ignore[assert-type]
-    check(assert_type(summer + summer, pd.Series), pd.Series)  # type: ignore[assert-type]
+    check(assert_type(s + summer, pd.Series), pd.Series)
+    check(assert_type(s + df["y"], pd.Series), pd.Series)
+    check(assert_type(summer + summer, pd.Series), pd.Series)
 
 
 def test_getset_untyped() -> None:
@@ -3677,7 +3569,6 @@
     df = pd.DataFrame({"col1": [1, 2, 3], "col2": [4, 5, 6]})
 
     def sum_mean(x: pd.DataFrame) -> float:
-        x.sum()
         return x.sum().mean()
 
     with pytest_warns_bounded(
