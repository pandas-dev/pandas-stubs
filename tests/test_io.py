--- conflicted
+++ resolved
@@ -342,7 +342,6 @@
     check(assert_type(read_feather(bio), DataFrame), DataFrame)
 
 
-<<<<<<< HEAD
 def test_read_excel():
     with ensure_clean(".xlsx") as path:
         check(assert_type(DF.to_excel(path), None), type(None))
@@ -387,10 +386,10 @@
             dict,
         )
         check(assert_type(ef.close(), None), type(None))
-=======
+
+
 def test_read_html():
     check(assert_type(DF.to_html(), str), str)
     with ensure_clean() as path:
         check(assert_type(DF.to_html(path), None), type(None))
-        check(assert_type(read_html(path), List[DataFrame]), list)
->>>>>>> 426e31d6
+        check(assert_type(read_html(path), List[DataFrame]), list)