--- conflicted
+++ resolved
@@ -21,11 +21,8 @@
     Series,
     __version__,
     read_clipboard,
-<<<<<<< HEAD
     read_csv,
-=======
     read_excel,
->>>>>>> 15d2775d
     read_feather,
     read_fwf,
     read_hdf,
@@ -364,7 +361,6 @@
     check(assert_type(read_feather(bio), DataFrame), DataFrame)
 
 
-<<<<<<< HEAD
 def test_read_csv():
     with ensure_clean() as path:
         check(assert_type(DF.to_csv(path), None), type(None))
@@ -498,7 +494,8 @@
     check(assert_type(s.to_csv(), str), str)
     with ensure_clean() as path:
         check(assert_type(s.to_csv(path), None), type(None))
-=======
+
+
 def test_read_excel() -> None:
     with ensure_clean(".xlsx") as path:
         # https://github.com/pandas-dev/pandas-stubs/pull/33
@@ -606,7 +603,6 @@
             dict,
         )
         check(assert_type(ef.close(), None), type(None))
->>>>>>> 15d2775d
 
 
 def test_to_string():
