--- conflicted
+++ resolved
@@ -187,8 +187,6 @@
         check(assert_type(read_stata(path), pd.DataFrame), pd.DataFrame)
 
 
-<<<<<<< HEAD
-=======
 # Remove test when pandas 1.5.0 is released
 @pytest.mark.skipif(not PD_LT_15, reason="Keyword only in 1.5.0")
 def test_read_stata_iterator_positional():
@@ -206,7 +204,6 @@
         )
 
 
->>>>>>> f1bab3e3
 def test_read_stata_iterator():
     with ensure_clean() as path:
         str_path = str(path)
