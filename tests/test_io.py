--- conflicted
+++ resolved
@@ -1175,18 +1175,13 @@
 
 def test_excel_writer() -> None:
     with ensure_clean(".xlsx") as path:
-<<<<<<< HEAD
         with pd.ExcelWriter(path) as ew:  # pyright: ignore[reportUnknownVariableType]
-            check(assert_type(ew, pd.ExcelWriter), pd.ExcelWriter)
-=======
-        with pd.ExcelWriter(path) as ew:
             check(
                 assert_type(
                     ew, pd.ExcelWriter  # pyright: ignore[reportUnknownArgumentType]
                 ),
                 pd.ExcelWriter,
             )
->>>>>>> b7a669c8
             DF.to_excel(ew, sheet_name="A")
         check(assert_type(read_excel(path, sheet_name="A"), DataFrame), DataFrame)
         check(assert_type(read_excel(path), DataFrame), DataFrame)
@@ -1214,13 +1209,9 @@
 
 def test_excel_writer_engine() -> None:
     with ensure_clean(".xlsx") as path:
-<<<<<<< HEAD
         with pd.ExcelWriter(
             path, engine="auto"
         ) as ew:  # pyright: ignore[reportUnknownVariableType]
-            check(assert_type(ew, pd.ExcelWriter), pd.ExcelWriter)
-=======
-        with pd.ExcelWriter(path, engine="auto") as ew:
             check(
                 assert_type(
                     ew,
@@ -1228,7 +1219,6 @@
                 ),
                 pd.ExcelWriter,
             )
->>>>>>> b7a669c8
             DF.to_excel(ew, sheet_name="A")
 
     with ensure_clean(".xlsx") as path:
