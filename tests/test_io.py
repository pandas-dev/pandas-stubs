--- conflicted
+++ resolved
@@ -1,19 +1,13 @@
-<<<<<<< HEAD
 from pathlib import Path
 
 from packaging.version import parse
-=======
 import pandas as pd
->>>>>>> a45600d8
 from pandas import (
     DataFrame,
     __version__,
     read_clipboard,
-<<<<<<< HEAD
     read_orc,
-=======
     read_stata,
->>>>>>> a45600d8
 )
 from pandas._testing import ensure_clean
 import pytest
