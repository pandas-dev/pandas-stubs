import io
import os.path
import pathlib
from pathlib import Path
from typing import (
    List,
    Union,
)

from packaging.version import parse
import pandas as pd
from pandas import (
    DataFrame,
    HDFStore,
    Series,
    __version__,
    read_clipboard,
    read_csv,
    read_feather,
    read_fwf,
    read_hdf,
    read_html,
    read_json,
    read_orc,
    read_parquet,
    read_sas,
    read_spss,
    read_stata,
    read_table,
    read_xml,
)
from pandas._testing import ensure_clean
import pytest
from typing_extensions import assert_type

from tests import check

from pandas.io.clipboard import PyperclipException
from pandas.io.json._json import JsonReader
from pandas.io.parsers import TextFileReader
from pandas.io.pytables import (
    TableIterator,
    Term,
)
from pandas.io.sas.sas7bdat import SAS7BDATReader
from pandas.io.sas.sas_xport import XportReader
from pandas.io.stata import StataReader

DF = DataFrame({"a": [1, 2, 3], "b": [0.0, 0.0, 0.0]})
CWD = os.path.split(os.path.abspath(__file__))[0]

PD_LT_15 = parse(__version__) < parse("1.5.0")


@pytest.mark.skipif(PD_LT_15, reason="pandas 1.5.0 or later required")
def test_orc():
    with ensure_clean() as path:
        check(assert_type(DF.to_orc(path), None), type(None))
        check(assert_type(read_orc(path), DataFrame), DataFrame)


@pytest.mark.skipif(PD_LT_15, reason="pandas 1.5.0 or later required")
def test_orc_path():
    with ensure_clean() as path:
        pathlib_path = Path(path)
        check(assert_type(DF.to_orc(pathlib_path), None), type(None))
        check(assert_type(read_orc(pathlib_path), DataFrame), DataFrame)


@pytest.mark.skipif(PD_LT_15, reason="pandas 1.5.0 or later required")
def test_orc_buffer():
    with ensure_clean() as path:
        file_w = open(path, "wb")
        check(assert_type(DF.to_orc(file_w), None), type(None))
        file_w.close()

        file_r = open(path, "rb")
        check(assert_type(read_orc(file_r), DataFrame), DataFrame)
        file_r.close()


@pytest.mark.skipif(PD_LT_15, reason="pandas 1.5.0 or later required")
def test_orc_columns():
    with ensure_clean() as path:
        check(assert_type(DF.to_orc(path, index=False), None), type(None))
        check(assert_type(read_orc(path, columns=["a"]), DataFrame), DataFrame)


@pytest.mark.skipif(PD_LT_15, reason="pandas 1.5.0 or later required")
def test_orc_bytes():
    check(assert_type(DF.to_orc(index=False), bytes), bytes)


def test_xml():
    with ensure_clean() as path:
        check(assert_type(DF.to_xml(path), None), type(None))
        check(assert_type(read_xml(path), DataFrame), DataFrame)
        with open(path, "rb") as f:
            check(assert_type(read_xml(f), DataFrame), DataFrame)


def test_xml_str():
    with ensure_clean() as path:
        check(assert_type(DF.to_xml(), str), str)
        out: str = DF.to_xml()
        check(assert_type(read_xml(io.StringIO(out)), DataFrame), DataFrame)


def test_read_stata_df():
    with ensure_clean() as path:
        DF.to_stata(path)
        check(assert_type(read_stata(path), pd.DataFrame), pd.DataFrame)


def test_read_stata_iterator_positional():
    with ensure_clean() as path:
        str_path = str(path)
        DF.to_stata(str_path)
        check(
            assert_type(
                read_stata(
                    str_path, False, False, None, False, False, None, False, 2, True
                ),
                StataReader,
            ),
            StataReader,
        )


def test_read_stata_iterator():
    with ensure_clean() as path:
        str_path = str(path)
        DF.to_stata(str_path)
        check(
            assert_type(read_stata(str_path, iterator=True), StataReader), StataReader
        )


def test_clipboard():
    try:
        DF.to_clipboard()
    except PyperclipException:
        pytest.skip("clipboard not available for testing")
    check(assert_type(read_clipboard(), DataFrame), DataFrame)
    check(assert_type(read_clipboard(iterator=False), DataFrame), DataFrame)
    check(assert_type(read_clipboard(chunksize=None), DataFrame), DataFrame)


def test_clipboard_iterator():
    try:
        DF.to_clipboard()
    except PyperclipException:
        pytest.skip("clipboard not available for testing")
    check(assert_type(read_clipboard(iterator=True), TextFileReader), TextFileReader)
    check(
        assert_type(read_clipboard(iterator=True, chunksize=None), TextFileReader),
        TextFileReader,
    )
    check(assert_type(read_clipboard(chunksize=1), TextFileReader), TextFileReader)
    check(
        assert_type(read_clipboard(iterator=False, chunksize=1), TextFileReader),
        TextFileReader,
    )


def test_sas_bdat() -> None:
    path = pathlib.Path(CWD, "data", "airline.sas7bdat")
    check(assert_type(read_sas(path), DataFrame), DataFrame)
    check(
        assert_type(read_sas(path, iterator=True), Union[SAS7BDATReader, XportReader]),
        SAS7BDATReader,
    )
    check(
        assert_type(read_sas(path, iterator=True, format="sas7bdat"), SAS7BDATReader),
        SAS7BDATReader,
    )
    check(
        assert_type(read_sas(path, chunksize=1), Union[SAS7BDATReader, XportReader]),
        SAS7BDATReader,
    )
    check(
        assert_type(read_sas(path, chunksize=1, format="sas7bdat"), SAS7BDATReader),
        SAS7BDATReader,
    )


def test_sas_xport() -> None:
    path = pathlib.Path(CWD, "data", "SSHSV1_A.xpt")
    check(assert_type(read_sas(path), DataFrame), DataFrame)
    check(
        assert_type(read_sas(path, iterator=True), Union[SAS7BDATReader, XportReader]),
        XportReader,
    )
    check(
        assert_type(read_sas(path, iterator=True, format="xport"), XportReader),
        XportReader,
    )
    check(
        assert_type(read_sas(path, chunksize=1), Union[SAS7BDATReader, XportReader]),
        XportReader,
    )
    check(
        assert_type(read_sas(path, chunksize=1, format="xport"), XportReader),
        XportReader,
    )


def test_hdf():
    with ensure_clean() as path:
        check(assert_type(DF.to_hdf(path, "df"), None), type(None))
        check(assert_type(read_hdf(path), Union[DataFrame, Series]), DataFrame)


def test_hdfstore():
    with ensure_clean() as path:
        store = HDFStore(path, model="w")
        check(assert_type(store, HDFStore), HDFStore)
        check(assert_type(store.put("df", DF, "table"), None), type(None))
        check(assert_type(store.append("df2", DF, "table"), None), type(None))
        check(assert_type(store.keys(), List[str]), list)
        check(assert_type(store.info(), str), str)
        check(
            assert_type(store.select("df", start=0, stop=1), Union[DataFrame, Series]),
            DataFrame,
        )
        check(
            assert_type(store.select("df", where="index>=1"), Union[DataFrame, Series]),
            DataFrame,
        )
        check(
            assert_type(
                store.select("df", where=Term("index>=1")),
                Union[DataFrame, Series],
            ),
            DataFrame,
        )
        check(
            assert_type(
                store.select("df", where=[Term("index>=1")]),
                Union[DataFrame, Series],
            ),
            DataFrame,
        )
        check(assert_type(store.get("df"), Union[DataFrame, Series]), DataFrame)
        check(assert_type(store.close(), None), type(None))

        store = HDFStore(path, model="r")
        check(
            assert_type(read_hdf(store, "df"), Union[DataFrame, Series]),
            DataFrame,
        )
        store.close()


def test_read_hdf_iterator():
    with ensure_clean() as path:
        check(assert_type(DF.to_hdf(path, "df", format="table"), None), type(None))
        ti = read_hdf(path, chunksize=1)
        check(assert_type(ti, TableIterator), TableIterator)
        ti.close()

        ti = read_hdf(path, "df", iterator=True)
        check(assert_type(ti, TableIterator), TableIterator)
        for _ in ti:
            pass
        ti.close()


def test_hdf_context_manager():
    with ensure_clean() as path:
        check(assert_type(DF.to_hdf(path, "df", format="table"), None), type(None))
        with HDFStore(path, mode="r") as store:
            check(assert_type(store.is_open, bool), bool)
            check(assert_type(store.get("df"), Union[DataFrame, Series]), DataFrame)


def test_hdf_series():
    s = DF["a"]
    with ensure_clean() as path:
        check(assert_type(s.to_hdf(path, "s"), None), type(None))
        check(assert_type(read_hdf(path, "s"), Union[DataFrame, Series]), Series)


def test_spss():
    path = Path(CWD, "data", "labelled-num.sav")
    check(assert_type(read_spss(path, convert_categoricals=True), DataFrame), DataFrame)
    check(assert_type(read_spss(str(path), usecols=["VAR00002"]), DataFrame), DataFrame)


def test_json():
    with ensure_clean() as path:
        check(assert_type(DF.to_json(path), None), type(None))
        check(assert_type(read_json(path), DataFrame), DataFrame)
    json_str = DF.to_json()
    check(assert_type(json_str, str), str)
    bin_json = io.StringIO(json_str)
    check(assert_type(read_json(bin_json), DataFrame), DataFrame)


def test_json_series():
    s = DF["a"]
    with ensure_clean() as path:
        check(assert_type(s.to_json(path), None), type(None))
        check(assert_type(read_json(path, typ="series"), Series), Series)
    check(assert_type(DF.to_json(), str), str)


def test_json_chunk():
    with ensure_clean() as path:
        check(assert_type(DF.to_json(path), None), type(None))
        json_reader = read_json(path, chunksize=1, lines=True)
        check(assert_type(json_reader, "JsonReader[DataFrame]"), JsonReader)
        for sub_df in json_reader:
            check(assert_type(sub_df, DataFrame), DataFrame)
    check(assert_type(DF.to_json(), str), str)


def test_parquet():
    with ensure_clean() as path:
        check(assert_type(DF.to_parquet(path), None), type(None))
        check(assert_type(read_parquet(path), DataFrame), DataFrame)
    check(assert_type(DF.to_parquet(), bytes), bytes)


def test_parquet_options():
    with ensure_clean(".parquet") as path:
        check(
            assert_type(DF.to_parquet(path, compression=None, index=True), None),
            type(None),
        )
        check(assert_type(read_parquet(path), DataFrame), DataFrame)


def test_feather():
    with ensure_clean() as path:
        check(assert_type(DF.to_feather(path), None), type(None))
        check(assert_type(read_feather(path), DataFrame), DataFrame)
        check(assert_type(read_feather(path, columns=["a"]), DataFrame), DataFrame)
    bio = io.BytesIO()
    check(assert_type(DF.to_feather(bio), None), type(None))
    bio.seek(0)
    check(assert_type(read_feather(bio), DataFrame), DataFrame)


<<<<<<< HEAD
def test_read_csv():
    with ensure_clean() as path:
        check(assert_type(DF.to_csv(path), None), type(None))
        check(assert_type(read_csv(path), DataFrame), DataFrame)
        with open(path) as csv_file:
            check(assert_type(read_csv(csv_file), DataFrame), DataFrame)
        with open(path) as csv_file:
            sio = io.StringIO(csv_file.read())
            check(assert_type(read_csv(sio), DataFrame), DataFrame)
        check(assert_type(read_csv(path, iterator=False), DataFrame), DataFrame)
        check(assert_type(read_csv(path, chunksize=None), DataFrame), DataFrame)


def test_read_csv_iterator():
    with ensure_clean() as path:
        check(assert_type(DF.to_csv(path), None), type(None))
        check(
            assert_type(read_csv(path, iterator=True), TextFileReader), TextFileReader
        )
        check(
            assert_type(read_csv(pathlib.Path(path), chunksize=1), TextFileReader),
            TextFileReader,
        )


def test_read_table():
    with ensure_clean() as path:
        check(assert_type(DF.to_csv(path, sep="\t"), None), type(None))
        check(assert_type(read_table(path), DataFrame), DataFrame)
        check(assert_type(read_table(path, iterator=False), DataFrame), DataFrame)
        check(assert_type(read_table(path, chunksize=None), DataFrame), DataFrame)


def test_read_table_iterator():
    with ensure_clean() as path:
        check(assert_type(DF.to_csv(path, sep="\t"), None), type(None))
        check(
            assert_type(read_table(path, iterator=True), TextFileReader), TextFileReader
        )
        check(
            assert_type(read_table(path, chunksize=1), TextFileReader), TextFileReader
        )


def test_read_fwf():
    with ensure_clean() as path:
        DF.to_string(path, index=False)
        check(assert_type(read_fwf(path), Union[DataFrame, TextFileReader]), DataFrame)
        check(
            assert_type(read_fwf(pathlib.Path(path)), Union[DataFrame, TextFileReader]),
            DataFrame,
        )

        with open(path) as fwf_file:
            check(
                assert_type(read_fwf(fwf_file), Union[DataFrame, TextFileReader]),
                DataFrame,
            )
        with open(path) as fwf_file:
            sio = io.StringIO(fwf_file.read())
            check(
                assert_type(read_fwf(sio), Union[DataFrame, TextFileReader]), DataFrame
            )
        with open(path, "rb") as fwf_file:
            bio = io.BytesIO(fwf_file.read())
            check(
                assert_type(read_fwf(bio), Union[DataFrame, TextFileReader]), DataFrame
            )
        fwf_iterator = read_fwf(path, iterator=True)
        check(
            assert_type(fwf_iterator, Union[DataFrame, TextFileReader]), TextFileReader
        )
        fwf_iterator.close()


def test_text_file_reader():
    with ensure_clean() as path:
        DF.to_string(path, index=False)
        tfr = TextFileReader(path, engine="python")
        check(assert_type(tfr, TextFileReader), TextFileReader)
        check(assert_type(tfr.read(1), DataFrame), DataFrame)
        check(assert_type(tfr.close(), None), type(None))
        with TextFileReader(path, engine="python") as tfr:
            check(assert_type(tfr.read(1), DataFrame), DataFrame)
        with TextFileReader(path, engine="python") as tfr:
            check(assert_type(tfr.__next__(), DataFrame), DataFrame)
            df_iter: DataFrame
            for df_iter in tfr:
                check(df_iter, DataFrame)


def test_to_csv_series():
    s: Series
    s = DF.iloc[:, 0]
    check(assert_type(s.to_csv(), str), str)
    with ensure_clean() as path:
        check(assert_type(s.to_csv(path), None), type(None))
=======
def test_read_html():
    check(assert_type(DF.to_html(), str), str)
    with ensure_clean() as path:
        check(assert_type(DF.to_html(path), None), type(None))
        check(assert_type(read_html(path), List[DataFrame]), list)
>>>>>>> 426e31d6
<|MERGE_RESOLUTION|>--- conflicted
+++ resolved
@@ -342,7 +342,6 @@
     check(assert_type(read_feather(bio), DataFrame), DataFrame)
 
 
-<<<<<<< HEAD
 def test_read_csv():
     with ensure_clean() as path:
         check(assert_type(DF.to_csv(path), None), type(None))
@@ -440,10 +439,10 @@
     check(assert_type(s.to_csv(), str), str)
     with ensure_clean() as path:
         check(assert_type(s.to_csv(path), None), type(None))
-=======
+
+
 def test_read_html():
     check(assert_type(DF.to_html(), str), str)
     with ensure_clean() as path:
         check(assert_type(DF.to_html(path), None), type(None))
-        check(assert_type(read_html(path), List[DataFrame]), list)
->>>>>>> 426e31d6
+        check(assert_type(read_html(path), List[DataFrame]), list)