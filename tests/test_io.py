--- conflicted
+++ resolved
@@ -1,3 +1,4 @@
+import csv
 import io
 import os.path
 import pathlib
@@ -357,7 +358,6 @@
     check(assert_type(read_feather(bio), DataFrame), DataFrame)
 
 
-<<<<<<< HEAD
 def test_read_csv():
     with ensure_clean() as path:
         check(assert_type(DF.to_csv(path), None), type(None))
@@ -444,34 +444,28 @@
         )
 
 
-def test_read_fwf():
+def btest_read_fwf():
     with ensure_clean() as path:
         DF.to_string(path, index=False)
-        check(assert_type(read_fwf(path), Union[DataFrame, TextFileReader]), DataFrame)
-        check(
-            assert_type(read_fwf(pathlib.Path(path)), Union[DataFrame, TextFileReader]),
-            DataFrame,
-        )
+        check(assert_type(read_fwf(path), DataFrame), DataFrame)
+        check(assert_type(read_fwf(pathlib.Path(path)), DataFrame), DataFrame)
 
         with open(path) as fwf_file:
             check(
-                assert_type(read_fwf(fwf_file), Union[DataFrame, TextFileReader]),
+                assert_type(read_fwf(fwf_file), DataFrame),
                 DataFrame,
             )
         with open(path) as fwf_file:
             sio = io.StringIO(fwf_file.read())
-            check(
-                assert_type(read_fwf(sio), Union[DataFrame, TextFileReader]), DataFrame
-            )
+            check(assert_type(read_fwf(sio), DataFrame), DataFrame)
         with open(path, "rb") as fwf_file:
             bio = io.BytesIO(fwf_file.read())
-            check(
-                assert_type(read_fwf(bio), Union[DataFrame, TextFileReader]), DataFrame
-            )
+            check(assert_type(read_fwf(bio), DataFrame), DataFrame)
         fwf_iterator = read_fwf(path, iterator=True)
-        check(
-            assert_type(fwf_iterator, Union[DataFrame, TextFileReader]), TextFileReader
-        )
+        check(assert_type(fwf_iterator, TextFileReader), TextFileReader)
+        fwf_iterator.close()
+        fwf_iterator2 = read_fwf(path, chunksize=1)
+        check(assert_type(fwf_iterator2, TextFileReader), TextFileReader)
         fwf_iterator.close()
 
 
@@ -497,7 +491,8 @@
     check(assert_type(s.to_csv(), str), str)
     with ensure_clean() as path:
         check(assert_type(s.to_csv(path), None), type(None))
-=======
+
+
 def test_to_string():
     check(assert_type(DF.to_string(), str), str)
     with ensure_clean() as path:
@@ -507,7 +502,6 @@
             check(assert_type(DF.to_string(df_string), None), type(None))
         sio = io.StringIO()
         check(assert_type(DF.to_string(sio), None), type(None))
->>>>>>> 4890dba8
 
 
 def test_read_sql():
@@ -583,4 +577,14 @@
     check(assert_type(DF.to_html(), str), str)
     with ensure_clean() as path:
         check(assert_type(DF.to_html(path), None), type(None))
-        check(assert_type(read_html(path), List[DataFrame]), list)+        check(assert_type(read_html(path), List[DataFrame]), list)
+
+
+def test_csv_quoting():
+    with ensure_clean() as path:
+        check(assert_type(DF.to_csv(path, quoting=csv.QUOTE_ALL), None), type(None))
+        check(assert_type(DF.to_csv(path, quoting=csv.QUOTE_NONE), None), type(None))
+        check(
+            assert_type(DF.to_csv(path, quoting=csv.QUOTE_NONNUMERIC), None), type(None)
+        )
+        check(assert_type(DF.to_csv(path, quoting=csv.QUOTE_MINIMAL), None), type(None))