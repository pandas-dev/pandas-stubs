from __future__ import annotations

import datetime as dt
import random
from typing import (
    TYPE_CHECKING,
    Any,
    Literal,
    Union,
)

import numpy as np
import numpy.typing as npt
import pandas as pd
from pandas import Grouper
from pandas.api.extensions import ExtensionArray
import pytest
from typing_extensions import assert_type

from pandas._typing import Scalar

from tests import (
    TYPE_CHECKING_INVALID_USAGE,
    check,
)


def test_types_to_datetime() -> None:
    df = pd.DataFrame({"year": [2015, 2016], "month": [2, 3], "day": [4, 5]})
    r1: pd.Series = pd.to_datetime(df)
    r2: pd.Series = pd.to_datetime(
        df, unit="s", origin="unix", infer_datetime_format=True
    )
    r3: pd.Series = pd.to_datetime(
        df, unit="ns", dayfirst=True, utc=None, format="%M:%D", exact=False
    )
    r4: pd.DatetimeIndex = pd.to_datetime(
        [1, 2], unit="D", origin=pd.Timestamp("01/01/2000")
    )
    r5: pd.DatetimeIndex = pd.to_datetime([1, 2], unit="D", origin=3)
    r6: pd.DatetimeIndex = pd.to_datetime(["2022-01-03", "2022-02-22"])
    r7: pd.DatetimeIndex = pd.to_datetime(pd.Index(["2022-01-03", "2022-02-22"]))
    r8: pd.Series = pd.to_datetime(
        {"year": [2015, 2016], "month": [2, 3], "day": [4, 5]}
    )


def test_types_concat() -> None:
    s: pd.Series = pd.Series([0, 1, -10])
    s2: pd.Series = pd.Series([7, -5, 10])

    check(assert_type(pd.concat([s, s2]), pd.Series), pd.Series)
    check(assert_type(pd.concat([s, s2], axis=1), pd.DataFrame), pd.DataFrame)
    check(
        assert_type(pd.concat([s, s2], keys=["first", "second"], sort=True), pd.Series),
        pd.Series,
    )
    check(
        assert_type(
            pd.concat([s, s2], keys=["first", "second"], names=["source", "row"]),
            pd.Series,
        ),
        pd.Series,
    )

    # Depends on the axis
    rs1: pd.Series | pd.DataFrame = pd.concat({"a": s, "b": s2})
    rs1a: pd.Series | pd.DataFrame = pd.concat({"a": s, "b": s2}, axis=1)
    rs2: pd.Series | pd.DataFrame = pd.concat({1: s, 2: s2})
    rs2a: pd.Series | pd.DataFrame = pd.concat({1: s, 2: s2}, axis=1)
    rs3: pd.Series | pd.DataFrame = pd.concat({1: s, None: s2})
    rs3a: pd.Series | pd.DataFrame = pd.concat({1: s, None: s2}, axis=1)

    df = pd.DataFrame(data={"col1": [1, 2], "col2": [3, 4]})
    df2 = pd.DataFrame(data={"col1": [10, 20], "col2": [30, 40]})

    check(assert_type(pd.concat([df, df2]), pd.DataFrame), pd.DataFrame)
    check(assert_type(pd.concat([df, df2], axis=1), pd.DataFrame), pd.DataFrame)
    check(
        assert_type(
            pd.concat([df, df2], keys=["first", "second"], sort=True), pd.DataFrame
        ),
        pd.DataFrame,
    )
    check(
        assert_type(
            pd.concat([df, df2], keys=["first", "second"], names=["source", "row"]),
            pd.DataFrame,
        ),
        pd.DataFrame,
    )

    result: pd.DataFrame = pd.concat(
        {"a": pd.DataFrame([1, 2, 3]), "b": pd.DataFrame([4, 5, 6])}, axis=1
    )
    result2: pd.DataFrame | pd.Series = pd.concat(
        {"a": pd.Series([1, 2, 3]), "b": pd.Series([4, 5, 6])}, axis=1
    )

    rdf1: pd.DataFrame = pd.concat({"a": df, "b": df2})
    rdf2: pd.DataFrame = pd.concat({1: df, 2: df2})
    rdf3: pd.DataFrame = pd.concat({1: df, None: df2})

    rdf4: pd.DataFrame = pd.concat(map(lambda x: s2, ["some_value", 3]), axis=1)
    adict = {"a": df, 2: df2}
    rdict: pd.DataFrame = pd.concat(adict)


def test_types_json_normalize() -> None:
    data1: list[dict[str, Any]] = [
        {"id": 1, "name": {"first": "Coleen", "last": "Volk"}},
        {"name": {"given": "Mose", "family": "Regner"}},
        {"id": 2, "name": "Faye Raker"},
    ]
    df1: pd.DataFrame = pd.json_normalize(data=data1)
    df2: pd.DataFrame = pd.json_normalize(data=data1, max_level=0, sep=";")
    df3: pd.DataFrame = pd.json_normalize(
        data=data1, meta_prefix="id", record_prefix="name", errors="raise"
    )
    df4: pd.DataFrame = pd.json_normalize(data=data1, record_path=None, meta="id")
    data2: dict[str, Any] = {"name": {"given": "Mose", "family": "Regner"}}
    df5: pd.DataFrame = pd.json_normalize(data=data2)


def test_isna() -> None:
    # https://github.com/pandas-dev/pandas-stubs/issues/264
    s1 = pd.Series([1, np.nan, 3.2])
    check(assert_type(pd.isna(s1), "pd.Series[bool]"), pd.Series, bool)

    s2 = pd.Series([1, 3.2])
    check(assert_type(pd.notna(s2), "pd.Series[bool]"), pd.Series, bool)

    df1 = pd.DataFrame({"a": [1, 2, 1, 2], "b": [1, 1, 2, np.nan]})
    check(assert_type(pd.isna(df1), "pd.DataFrame"), pd.DataFrame)

    idx1 = pd.Index([1, 2, np.nan])
    check(assert_type(pd.isna(idx1), npt.NDArray[np.bool_]), np.ndarray, np.bool_)

    idx2 = pd.Index([1, 2])
    check(assert_type(pd.notna(idx2), npt.NDArray[np.bool_]), np.ndarray, np.bool_)

    assert check(assert_type(pd.isna(pd.NA), Literal[True]), bool)
    assert not check(assert_type(pd.notna(pd.NA), Literal[False]), bool)

    assert check(assert_type(pd.isna(pd.NaT), Literal[True]), bool)
    assert not check(assert_type(pd.notna(pd.NaT), Literal[False]), bool)

    assert check(assert_type(pd.isna(None), Literal[True]), bool)
    assert not check(assert_type(pd.notna(None), Literal[False]), bool)

    check(assert_type(pd.isna(2.5), bool), bool)
    check(assert_type(pd.notna(2.5), bool), bool)


# GH 55
def test_read_xml() -> None:
    if TYPE_CHECKING:  # Skip running pytest
        check(
            assert_type(
                pd.read_xml(
                    "path/to/file", xpath=".//row", stylesheet="path/to/stylesheet"
                ),
                pd.DataFrame,
            ),
            pd.DataFrame,
        )


def test_unique() -> None:
    # Taken from the docs
    check(
        assert_type(
            pd.unique(pd.Series([2, 1, 3, 3])), Union[np.ndarray, ExtensionArray]
        ),
        np.ndarray,
    )

    check(
        assert_type(
            pd.unique(pd.Series([2] + [1] * 5)), Union[np.ndarray, ExtensionArray]
        ),
        np.ndarray,
    )

    check(
        assert_type(
            pd.unique(pd.Series([pd.Timestamp("20160101"), pd.Timestamp("20160101")])),
            Union[np.ndarray, ExtensionArray],
        ),
        np.ndarray,
    )

    check(
        assert_type(
            pd.unique(
                pd.Series(
                    [
                        pd.Timestamp("20160101", tz="US/Eastern"),
                        pd.Timestamp("20160101", tz="US/Eastern"),
                    ]
                )
            ),
            Union[np.ndarray, ExtensionArray],
        ),
        pd.arrays.DatetimeArray,
    )
    check(
        assert_type(
            pd.unique(
                pd.Index(
                    [
                        pd.Timestamp("20160101", tz="US/Eastern"),
                        pd.Timestamp("20160101", tz="US/Eastern"),
                    ]
                )
            ),
            np.ndarray,
        ),
        pd.DatetimeIndex,
    )

    check(assert_type(pd.unique(list("baabc")), np.ndarray), np.ndarray)

    check(
        assert_type(
            pd.unique(pd.Series(pd.Categorical(list("baabc")))),
            Union[np.ndarray, ExtensionArray],
        ),
        pd.Categorical,
    )
    check(
        assert_type(
            pd.unique(pd.Series(pd.Categorical(list("baabc"), categories=list("abc")))),
            Union[np.ndarray, ExtensionArray],
        ),
        pd.Categorical,
    )
    check(
        assert_type(
            pd.unique(
                pd.Series(
                    pd.Categorical(list("baabc"), categories=list("abc"), ordered=True)
                )
            ),
            Union[np.ndarray, ExtensionArray],
        ),
        pd.Categorical,
    )
    check(
        assert_type(
            pd.unique([("a", "b"), ("b", "a"), ("a", "c"), ("b", "a")]), np.ndarray
        ),
        np.ndarray,
    )
    check(
        assert_type(pd.unique(pd.Index(["a", "b", "c", "a"])), np.ndarray),
        np.ndarray,
    )
    check(
        assert_type(pd.unique(pd.RangeIndex(0, 10)), np.ndarray),
        np.ndarray,
    )
    check(
        assert_type(pd.unique(pd.Categorical(["a", "b", "c", "a"])), pd.Categorical),
        pd.Categorical,
    )
    check(
        assert_type(
            pd.unique(pd.period_range("2001Q1", periods=10, freq="D")),
            pd.PeriodIndex,
        ),
        pd.PeriodIndex,
    )
    check(
        assert_type(
            pd.unique(pd.timedelta_range(start="1 day", periods=4)),
            np.ndarray,
        ),
        np.ndarray,
    )


# GH 200
def test_crosstab() -> None:
    df = pd.DataFrame({"a": [1, 2, 1, 2], "b": [1, 1, 2, 2]})
    check(
        assert_type(
            pd.crosstab(
                index=df["a"],
                columns=df["b"],
                margins=True,
                dropna=False,
                normalize="columns",
            ),
            pd.DataFrame,
        ),
        pd.DataFrame,
    )


def test_arrow_dtype() -> None:
    pytest.importorskip("pyarrow")

    import pyarrow as pa

    check(
        assert_type(
            pd.ArrowDtype(pa.timestamp("s", tz="America/New_York")), pd.ArrowDtype
        ),
        pd.ArrowDtype,
    )


def test_hashing():
    a = np.array([1, 2, 3])
    check(assert_type(pd.util.hash_array(a), npt.NDArray[np.uint64]), np.ndarray)
    check(
        assert_type(
            pd.util.hash_array(a, encoding="latin1", hash_key="1", categorize=True),
            npt.NDArray[np.uint64],
        ),
        np.ndarray,
    )

    b = pd.Series(a)
    c = pd.DataFrame({"a": a, "b": a})
    d = pd.Index(b)
    check(assert_type(pd.util.hash_pandas_object(b), pd.Series), pd.Series)
    check(assert_type(pd.util.hash_pandas_object(c), pd.Series), pd.Series)
    check(assert_type(pd.util.hash_pandas_object(d), pd.Series), pd.Series)
    check(
        assert_type(
            pd.util.hash_pandas_object(
                d, index=True, encoding="latin1", hash_key="apple", categorize=True
            ),
            pd.Series,
        ),
        pd.Series,
    )


def test_eval():
    df = pd.DataFrame({"animal": ["dog", "pig"], "age": [10, 20]})
    check(
        assert_type(
            pd.eval("double_age = df.age * 2", target=df),
            Union[npt.NDArray, Scalar, pd.DataFrame, pd.Series, None],
        ),
        pd.DataFrame,
    )


def test_wide_to_long():
    df = pd.DataFrame(
        {
            "A1970": {0: "a", 1: "b", 2: "c"},
            "A1980": {0: "d", 1: "e", 2: "f"},
            "B1970": {0: 2.5, 1: 1.2, 2: 0.7},
            "B1980": {0: 3.2, 1: 1.3, 2: 0.1},
            "X": dict(zip(range(3), np.random.randn(3))),
        }
    )
    df["id"] = df.index
    df["id2"] = df.index + 1
    check(
        assert_type(pd.wide_to_long(df, ["A", "B"], i="id", j="year"), pd.DataFrame),
        pd.DataFrame,
    )
    check(
        assert_type(
            pd.wide_to_long(df, ["A", "B"], i=["id", "id2"], j="year"), pd.DataFrame
        ),
        pd.DataFrame,
    )


def test_melt():
    df = pd.DataFrame(
        {
            "A": {0: "a", 1: "b", 2: "c"},
            "B": {0: 1, 1: 3, 2: 5},
            "C": {0: 2, 1: 4, 2: 6},
            "D": {0: 3, 1: 6, 2: 9},
            "E": {0: 3, 1: 6, 2: 9},
        }
    )
    check(
        assert_type(
            pd.melt(df, id_vars=["A"], value_vars=["B"], ignore_index=False),
            pd.DataFrame,
        ),
        pd.DataFrame,
    )
    check(
        assert_type(
            pd.melt(df, id_vars=["A"], value_vars=["B"], value_name=("F",)),
            pd.DataFrame,
        ),
        pd.DataFrame,
    )
    df.columns = pd.MultiIndex.from_arrays([list("ABCDE"), list("FGHIJ")])
    check(
        assert_type(
            pd.melt(
                df, id_vars=["A"], value_vars=["B"], ignore_index=False, col_level=0
            ),
            pd.DataFrame,
        ),
        pd.DataFrame,
    )


def test_lreshape() -> None:
    data = pd.DataFrame(
        {
            "hr1": [514, 573],
            "hr2": [545, 526],
            "team": ["Red Sox", "Yankees"],
            "year1": [2007, 2007],
            "year2": [2008, 2008],
        }
    )
    check(
        assert_type(
            pd.lreshape(
                data, {"year": ["year1", "year2"], "hr": ["hr1", "hr2"]}, dropna=True
            ),
            pd.DataFrame,
        ),
        pd.DataFrame,
    )
    data2 = pd.DataFrame(
        {
            "hr1": [514, 573],
            ("hr2",): [545, 526],
            "team": ["Red Sox", "Yankees"],
            ("year1",): [2007, 2007],
            "year2": [2008, 2008],
        }
    )
    from typing import Hashable

    groups: dict[Hashable, list[Hashable]] = {
        ("year",): [("year1",), "year2"],
        ("hr",): ["hr1", ("hr2",)],
    }
    check(
        assert_type(
            pd.lreshape(data2, groups=groups),
            pd.DataFrame,
        ),
        pd.DataFrame,
    )


def test_factorize() -> None:
    codes, uniques = pd.factorize(["b", "b", "a", "c", "b"])
    check(assert_type(codes, np.ndarray), np.ndarray)
    check(assert_type(uniques, np.ndarray), np.ndarray)

    codes, cat_uniques = pd.factorize(pd.Categorical(["b", "b", "a", "c", "b"]))
    check(assert_type(codes, np.ndarray), np.ndarray)
    check(assert_type(cat_uniques, pd.Categorical), pd.Categorical)

    codes, idx_uniques = pd.factorize(pd.Index(["b", "b", "a", "c", "b"]))
    check(assert_type(codes, np.ndarray), np.ndarray)
    check(assert_type(idx_uniques, pd.Index), pd.Index)

    codes, idx_uniques = pd.factorize(pd.Series(["b", "b", "a", "c", "b"]))
    check(assert_type(codes, np.ndarray), np.ndarray)
    check(assert_type(idx_uniques, pd.Index), pd.Index)

    codes, uniques = pd.factorize("bbacb")
    check(assert_type(codes, np.ndarray), np.ndarray)
    check(assert_type(uniques, np.ndarray), np.ndarray)

    codes, uniques = pd.factorize(
        ["b", "b", "a", "c", "b"], use_na_sentinel=True, size_hint=10
    )
    check(assert_type(codes, np.ndarray), np.ndarray)
    check(assert_type(uniques, np.ndarray), np.ndarray)


def test_index_unqiue() -> None:
    ci = pd.CategoricalIndex(["a", "b", "a", "c"])
    dti = pd.DatetimeIndex([pd.Timestamp(2000, 1, 1)])
    with pytest.warns(FutureWarning, match="pandas.Float64Index is deprecated"):
        fi = pd.Float64Index([1.0, 2.0])
    i = pd.Index(["a", "b", "c", "a"])
    with pytest.warns(FutureWarning, match="pandas.Int64Index is deprecated"):
        i64i = pd.Int64Index([1, 2, 3, 4])
    pi = pd.period_range("2000Q1", periods=2, freq="Q")
    ri = pd.RangeIndex(0, 10)
    with pytest.warns(FutureWarning, match="pandas.UInt64Index is deprecated"):
        ui = pd.UInt64Index([0, 1, 2, 3, 5])
    tdi = pd.timedelta_range("1 day", "10 days", periods=10)
    mi = pd.MultiIndex.from_product([["a", "b"], ["apple", "banana"]])
    interval_i = pd.interval_range(1, 10, periods=10)

    check(assert_type(pd.unique(ci), pd.CategoricalIndex), pd.CategoricalIndex)
    check(assert_type(pd.unique(dti), np.ndarray), np.ndarray)
    check(assert_type(pd.unique(fi), np.ndarray), np.ndarray)
    check(assert_type(pd.unique(i), np.ndarray), np.ndarray)
    check(assert_type(pd.unique(i64i), np.ndarray), np.ndarray)
    check(assert_type(pd.unique(pi), pd.PeriodIndex), pd.PeriodIndex)
    check(assert_type(pd.unique(ri), np.ndarray), np.ndarray)
    check(assert_type(pd.unique(ui), np.ndarray), np.ndarray)
    check(assert_type(pd.unique(tdi), np.ndarray), np.ndarray)
    check(assert_type(pd.unique(mi), np.ndarray), np.ndarray)
    check(assert_type(pd.unique(interval_i), pd.IntervalIndex), pd.IntervalIndex)


def test_cut() -> None:
    intval_idx = pd.interval_range(0, 10, 4)
    a = pd.cut([1, 2, 3, 4, 5, 6, 7, 8], 4, precision=1, duplicates="drop")
    b = pd.cut([1, 2, 3, 4, 5, 6, 7, 8], 4, labels=False, duplicates="raise")
    c = pd.cut([1, 2, 3, 4, 5, 6, 7, 8], 4, labels=["1", "2", "3", "4"])
    check(assert_type(a, pd.Categorical), pd.Categorical)
    check(assert_type(b, npt.NDArray[np.intp]), np.ndarray)
    check(assert_type(c, pd.Categorical), pd.Categorical)

    d0, d1 = pd.cut([1, 2, 3, 4, 5, 6, 7, 8], 4, retbins=True)
    e0, e1 = pd.cut([1, 2, 3, 4, 5, 6, 7, 8], 4, labels=False, retbins=True)
    f0, f1 = pd.cut(
        [1, 2, 3, 4, 5, 6, 7, 8], 4, labels=["1", "2", "3", "4"], retbins=True
    )
    check(assert_type(d0, pd.Categorical), pd.Categorical)
    check(assert_type(d1, npt.NDArray), np.ndarray)
    check(assert_type(e0, npt.NDArray[np.intp]), np.ndarray)
    check(assert_type(e1, npt.NDArray), np.ndarray)
    check(assert_type(f0, pd.Categorical), pd.Categorical)
    check(assert_type(f1, npt.NDArray), np.ndarray)

    g = pd.cut(pd.Series([1, 2, 3, 4, 5, 6, 7, 8]), 4, precision=1, duplicates="drop")
    h = pd.cut(pd.Series([1, 2, 3, 4, 5, 6, 7, 8]), 4, labels=False, duplicates="raise")
    i = pd.cut(pd.Series([1, 2, 3, 4, 5, 6, 7, 8]), 4, labels=["1", "2", "3", "4"])
    check(assert_type(g, pd.Series), pd.Series)
    check(assert_type(h, pd.Series), pd.Series)
    check(assert_type(i, pd.Series), pd.Series)

    j0, j1 = pd.cut(
        pd.Series([1, 2, 3, 4, 5, 6, 7, 8]),
        4,
        precision=1,
        duplicates="drop",
        retbins=True,
    )
    k0, k1 = pd.cut(
        pd.Series([1, 2, 3, 4, 5, 6, 7, 8]),
        4,
        labels=False,
        duplicates="raise",
        retbins=True,
    )
    l0, l1 = pd.cut(
        pd.Series([1, 2, 3, 4, 5, 6, 7, 8]),
        4,
        labels=["1", "2", "3", "4"],
        retbins=True,
    )
    m0, m1 = pd.cut(
        pd.Series([1, 2, 3, 4, 5, 6, 7, 8]),
        intval_idx,
        retbins=True,
    )
    check(assert_type(j0, pd.Series), pd.Series)
    check(assert_type(j1, npt.NDArray), np.ndarray)
    check(assert_type(k0, pd.Series), pd.Series)
    check(assert_type(k1, npt.NDArray), np.ndarray)
    check(assert_type(l0, pd.Series), pd.Series)
    check(assert_type(l1, npt.NDArray), np.ndarray)
    check(assert_type(m0, pd.Series), pd.Series)
    check(assert_type(m1, pd.IntervalIndex), pd.IntervalIndex)

    n0, n1 = pd.cut([1, 2, 3, 4, 5, 6, 7, 8], intval_idx, retbins=True)
    check(assert_type(n0, pd.Categorical), pd.Categorical)
    check(assert_type(n1, pd.IntervalIndex), pd.IntervalIndex)


def test_qcut() -> None:
    val_list = [random.random() for _ in range(20)]
    val_arr = np.array(val_list)
    val_series = pd.Series(val_list)
    val_idx = pd.Index(val_list)

    check(
        assert_type(
            pd.qcut(val_list, 4, precision=2, duplicates="raise"), pd.Categorical
        ),
        pd.Categorical,
    )
    check(
        assert_type(
            pd.qcut(val_arr, 4, precision=2, duplicates="drop"), pd.Categorical
        ),
        pd.Categorical,
    )
    check(
        assert_type(
            pd.qcut(val_idx, 4, precision=2, duplicates="drop"), pd.Categorical
        ),
        pd.Categorical,
    )
    check(
        assert_type(pd.qcut(val_series, 4, precision=2, duplicates="raise"), pd.Series),
        pd.Series,
    )

    a0, a1 = pd.qcut(val_list, 4, retbins=True)
    b0, b1 = pd.qcut(val_arr, 4, retbins=True)
    c0, c1 = pd.qcut(val_idx, 4, retbins=True)
    d0, d1 = pd.qcut(val_series, 4, retbins=True)
    check(assert_type(a0, pd.Categorical), pd.Categorical)
    check(assert_type(b0, pd.Categorical), pd.Categorical)
    check(assert_type(c0, pd.Categorical), pd.Categorical)
    check(assert_type(d0, pd.Series), pd.Series)

    check(assert_type(a1, npt.NDArray[np.float_]), np.ndarray)
    check(assert_type(b1, npt.NDArray[np.float_]), np.ndarray)
    check(assert_type(c1, npt.NDArray[np.float_]), np.ndarray)
    check(assert_type(d1, npt.NDArray[np.float_]), np.ndarray)

    e0, e1 = pd.qcut(val_list, [0.25, 0.5, 0.75], retbins=True)
    f0, f1 = pd.qcut(val_arr, np.array([0.25, 0.5, 0.75]), retbins=True)
    g0, g1 = pd.qcut(val_idx, 4, retbins=True, labels=False)
    h0, h1 = pd.qcut(val_series, 4, retbins=True, labels=False)
    i0, i1 = pd.qcut(val_list, [0.25, 0.5, 0.75], retbins=True, labels=False)
    j0, j1 = pd.qcut(val_arr, np.array([0.25, 0.5, 0.75]), retbins=True, labels=False)

    check(assert_type(e0, pd.Categorical), pd.Categorical)
    check(assert_type(f0, pd.Categorical), pd.Categorical)
    check(assert_type(g0, npt.NDArray[np.intp]), np.ndarray)
    check(assert_type(h0, pd.Series), pd.Series)
    check(assert_type(i0, npt.NDArray[np.intp]), np.ndarray)
    check(assert_type(j0, npt.NDArray[np.intp]), np.ndarray)

    check(assert_type(e1, npt.NDArray[np.float_]), np.ndarray)
    check(assert_type(f1, npt.NDArray[np.float_]), np.ndarray)
    check(assert_type(g1, npt.NDArray[np.float_]), np.ndarray)
    check(assert_type(h1, npt.NDArray[np.float_]), np.ndarray)
    check(assert_type(i1, npt.NDArray[np.float_]), np.ndarray)
    check(assert_type(j1, npt.NDArray[np.float_]), np.ndarray)


def test_merge() -> None:
    ls = pd.Series([1, 2, 3, 4], index=[1, 2, 3, 4], name="left")
    rs = pd.Series([3, 4, 5, 6], index=[3, 4, 5, 6], name="right")
    lf = pd.DataFrame(pd.Series([1, 2, 3, 4], index=[1, 2, 3, 4], name="left"))
    rf = pd.DataFrame(pd.Series([3, 4, 5, 6], index=[3, 4, 5, 6], name="right"))

    check(
        assert_type(pd.merge(ls, rs, left_on="left", right_on="right"), pd.DataFrame),
        pd.DataFrame,
    )
    check(
        assert_type(
            pd.merge(ls, rs, how="left", left_on="left", right_on="right"), pd.DataFrame
        ),
        pd.DataFrame,
    )
    check(
        assert_type(
            pd.merge(ls, rs, how="right", left_on="left", right_on="right"),
            pd.DataFrame,
        ),
        pd.DataFrame,
    )
    check(
        assert_type(
            pd.merge(ls, rs, how="outer", left_on="left", right_on="right"),
            pd.DataFrame,
        ),
        pd.DataFrame,
    )
    check(
        assert_type(
            pd.merge(ls, rs, how="inner", left_on="left", right_on="right"),
            pd.DataFrame,
        ),
        pd.DataFrame,
    )
    # TOOD: When cross don't need on??
    check(assert_type(pd.merge(ls, rs, how="cross"), pd.DataFrame), pd.DataFrame)
    check(
        assert_type(
            pd.merge(ls, rs, how="inner", left_index=True, right_index=True),
            pd.DataFrame,
        ),
        pd.DataFrame,
    )
    check(
        assert_type(
            pd.merge(
                ls,
                rs,
                how="inner",
                left_index=True,
                right_index=True,
                sort=True,
                copy=True,
            ),
            pd.DataFrame,
        ),
        pd.DataFrame,
    )
    check(
        assert_type(
            pd.merge(
                ls,
                rs,
                how="inner",
                left_index=True,
                right_index=True,
                suffixes=["_1", "_2"],
            ),
            pd.DataFrame,
        ),
        pd.DataFrame,
    )
    check(
        assert_type(
            pd.merge(
                ls,
                rs,
                how="inner",
                left_index=True,
                right_index=True,
                suffixes=["_1", None],
            ),
            pd.DataFrame,
        ),
        pd.DataFrame,
    )
    check(
        assert_type(
            pd.merge(
                ls,
                rs,
                how="inner",
                left_index=True,
                right_index=True,
                suffixes=("_1", None),
            ),
            pd.DataFrame,
        ),
        pd.DataFrame,
    )
    check(
        assert_type(
            pd.merge(
                ls,
                rs,
                how="inner",
                left_index=True,
                right_index=True,
                suffixes=(None, "_2"),
            ),
            pd.DataFrame,
        ),
        pd.DataFrame,
    )
    check(
        assert_type(
            pd.merge(
                ls,
                rs,
                how="inner",
                left_index=True,
                right_index=True,
                suffixes=("_1", "_2"),
            ),
            pd.DataFrame,
        ),
        pd.DataFrame,
    )
    check(
        assert_type(
            pd.merge(
                ls, rs, how="inner", left_index=True, right_index=True, indicator=True
            ),
            pd.DataFrame,
        ),
        pd.DataFrame,
    )
    check(
        assert_type(pd.merge(lf, rs, left_on="left", right_on="right"), pd.DataFrame),
        pd.DataFrame,
    )
    check(
        assert_type(pd.merge(ls, rf, left_on="left", right_on="right"), pd.DataFrame),
        pd.DataFrame,
    )
    check(
        assert_type(pd.merge(lf, rf, left_on="left", right_on="right"), pd.DataFrame),
        pd.DataFrame,
    )
    check(
        assert_type(
            pd.merge(lf, rf, left_on=["left"], right_on=["right"]), pd.DataFrame
        ),
        pd.DataFrame,
    )
    check(
        assert_type(pd.merge(lf, rf, left_index=True, right_index=True), pd.DataFrame),
        pd.DataFrame,
    )


def test_merge_ordered() -> None:
    ls = pd.Series([1, 2, 3, 4], index=[1, 2, 3, 4], name="left")
    rs = pd.Series([3, 4, 5, 6], index=[3, 4, 5, 6], name="right")
    lf = pd.DataFrame(
        [[1, 2, 3], [3, 4, 5], [5, 6, 7], [7, 8, 9]],
        index=[1, 2, 3, 4],
        columns=["a", "b", "c"],
    )
    rf = pd.DataFrame(pd.Series([3, 4, 5, 6], index=[3, 4, 5, 6], name="b"))

    check(
        assert_type(
            pd.merge_ordered(ls, rs, left_on="left", right_on="right"), pd.DataFrame
        ),
        pd.DataFrame,
    )
    check(
        assert_type(
            pd.merge_ordered(ls, rf, left_on="left", right_on="b"), pd.DataFrame
        ),
        pd.DataFrame,
    )
    check(
        assert_type(
            pd.merge_ordered(lf, rs, left_on="a", right_on="right"), pd.DataFrame
        ),
        pd.DataFrame,
    )
    check(assert_type(pd.merge_ordered(lf, rf, on="b"), pd.DataFrame), pd.DataFrame)
    check(
        assert_type(pd.merge_ordered(lf, rf, left_on="a", right_on="b"), pd.DataFrame),
        pd.DataFrame,
    )
    check(
        assert_type(
            pd.merge_ordered(lf, rf, left_on="b", right_on="b", how="outer"),
            pd.DataFrame,
        ),
        pd.DataFrame,
    )
    check(
        assert_type(
            pd.merge_ordered(lf, rf, left_on=["b"], right_on=["b"], how="outer"),
            pd.DataFrame,
        ),
        pd.DataFrame,
    )
    check(
        assert_type(
            pd.merge_ordered(lf, rf, left_on="b", right_on="b", how="inner"),
            pd.DataFrame,
        ),
        pd.DataFrame,
    )
    check(
        assert_type(
            pd.merge_ordered(lf, rf, left_on="b", right_on="b", how="left"),
            pd.DataFrame,
        ),
        pd.DataFrame,
    )
    check(
        assert_type(
            pd.merge_ordered(lf, rf, left_on="b", right_on="b", how="right"),
            pd.DataFrame,
        ),
        pd.DataFrame,
    )
    check(
        assert_type(pd.merge_ordered(lf, rf, left_by="a"), pd.DataFrame), pd.DataFrame
    )
    check(
        assert_type(
            pd.merge_ordered(lf, rf, left_by=["a", "c"], fill_method="ffill"),
            pd.DataFrame,
        ),
        pd.DataFrame,
    )
    check(
        assert_type(
            pd.merge_ordered(lf, rf, on="b", suffixes=["_1", None]), pd.DataFrame
        ),
        pd.DataFrame,
    )
    check(
        assert_type(
            pd.merge_ordered(lf, rf, on="b", suffixes=("_1", None)), pd.DataFrame
        ),
        pd.DataFrame,
    )
    check(
        assert_type(
            pd.merge_ordered(lf, rf, on="b", suffixes=(None, "_2")), pd.DataFrame
        ),
        pd.DataFrame,
    )
    check(
        assert_type(
            pd.merge_ordered(lf, rf, on="b", suffixes=("_1", "_2")), pd.DataFrame
        ),
        pd.DataFrame,
    )
    if TYPE_CHECKING_INVALID_USAGE:
        pd.merge_ordered(  # type: ignore[call-overload]
            ls,
            rs,
            left_on="left",
            right_on="right",
            left_by="left",  # pyright: ignore
            right_by="right",  # pyright: ignore
        )
        pd.merge_ordered(  # type: ignore[call-overload]
            ls,
            rf,  # pyright: ignore
            left_on="left",
            right_on="b",
            left_by="left",  # pyright: ignore
            right_by="b",  # pyright: ignore
        )
        pd.merge_ordered(  # type: ignore[call-overload]
            lf,
            rs,
            left_on="a",
            right_on="right",
            left_by="a",  # pyright: ignore
            right_by="right",  # pyright: ignore
        )


def test_merge_asof() -> None:
    ls = pd.Series([1, 2, 3, 4], index=[1, 2, 3, 4], name="left")
    rs = pd.Series([3, 4, 5, 6], index=[3, 4, 5, 6], name="right")
    lf = pd.DataFrame(
        [[1, 2, 3], [3, 4, 5], [5, 6, 7], [7, 8, 9]],
        index=[1, 2, 3, 4],
        columns=["a", "b", "c"],
    )
    rf = pd.DataFrame(
        [[1, 2, 3], [3, 4, 5], [5, 6, 7], [7, 8, 9]],
        index=[1, 2, 3, 4],
        columns=["a", "b", "d"],
    )

    check(
        assert_type(
            pd.merge_asof(ls, rs, left_on="left", right_on="right"), pd.DataFrame
        ),
        pd.DataFrame,
    )
    check(
        assert_type(
            pd.merge_asof(ls, rs, left_index=True, right_index=True), pd.DataFrame
        ),
        pd.DataFrame,
    )

    check(assert_type(pd.merge_asof(lf, rf, on="a"), pd.DataFrame), pd.DataFrame)
    check(
        assert_type(pd.merge_asof(lf, rf, left_on="a", right_on="b"), pd.DataFrame),
        pd.DataFrame,
    )

    check(
        assert_type(pd.merge_asof(lf, rf, on="a", by="b"), pd.DataFrame), pd.DataFrame
    )
    check(
        assert_type(
            pd.merge_asof(lf, rf, left_on="c", right_on="d", by=["a", "b"]),
            pd.DataFrame,
        ),
        pd.DataFrame,
    )
    check(
        assert_type(
            pd.merge_asof(lf, rf, on="a", left_by=["c"], right_by=["d"]), pd.DataFrame
        ),
        pd.DataFrame,
    )
    check(
        assert_type(
            pd.merge_asof(lf, rf, on="a", left_by=["b", "c"], right_by=["b", "d"]),
            pd.DataFrame,
        ),
        pd.DataFrame,
    )
    check(
        assert_type(pd.merge_asof(lf, rf, on="a", suffixes=["_1", None]), pd.DataFrame),
        pd.DataFrame,
    )
    check(
        assert_type(pd.merge_asof(lf, rf, on="a", suffixes=("_1", None)), pd.DataFrame),
        pd.DataFrame,
    )
    check(
        assert_type(pd.merge_asof(lf, rf, on="a", suffixes=("_1", "_2")), pd.DataFrame),
        pd.DataFrame,
    )
    check(
        assert_type(pd.merge_asof(lf, rf, on="a", suffixes=(None, "_2")), pd.DataFrame),
        pd.DataFrame,
    )

    quotes = pd.DataFrame(
        {
            "time": [
                pd.Timestamp("2016-05-25 13:30:00.023"),
                pd.Timestamp("2016-05-25 13:30:00.023"),
                pd.Timestamp("2016-05-25 13:30:00.030"),
                pd.Timestamp("2016-05-25 13:30:00.041"),
                pd.Timestamp("2016-05-25 13:30:00.048"),
                pd.Timestamp("2016-05-25 13:30:00.049"),
                pd.Timestamp("2016-05-25 13:30:00.072"),
                pd.Timestamp("2016-05-25 13:30:00.075"),
            ],
            "ticker": ["GOOG", "MSFT", "MSFT", "MSFT", "GOOG", "AAPL", "GOOG", "MSFT"],
            "bid": [720.50, 51.95, 51.97, 51.99, 720.50, 97.99, 720.50, 52.01],
            "ask": [720.93, 51.96, 51.98, 52.00, 720.93, 98.01, 720.88, 52.03],
        }
    )
    trades = pd.DataFrame(
        {
            "time": [
                pd.Timestamp("2016-05-25 13:30:00.023"),
                pd.Timestamp("2016-05-25 13:30:00.038"),
                pd.Timestamp("2016-05-25 13:30:00.048"),
                pd.Timestamp("2016-05-25 13:30:00.048"),
                pd.Timestamp("2016-05-25 13:30:00.048"),
            ],
            "ticker": ["MSFT", "MSFT", "GOOG", "GOOG", "AAPL"],
            "price": [51.95, 51.95, 720.77, 720.92, 98.0],
            "quantity": [75, 155, 100, 100, 100],
        }
    )

    check(
        assert_type(
            pd.merge_asof(
                trades, quotes, on="time", by="ticker", tolerance=pd.Timedelta("10ms")
            ),
            pd.DataFrame,
        ),
        pd.DataFrame,
    )
    check(
        assert_type(
            pd.merge_asof(
                trades,
                quotes,
                on="time",
                by="ticker",
                tolerance=pd.Timedelta("10ms"),
                allow_exact_matches=False,
            ),
            pd.DataFrame,
        ),
        pd.DataFrame,
    )
    check(
        assert_type(
            pd.merge_asof(
                trades,
                quotes,
                on="time",
                by="ticker",
                tolerance=pd.Timedelta("10ms"),
                direction="backward",
            ),
            pd.DataFrame,
        ),
        pd.DataFrame,
    )
    check(
        assert_type(
            pd.merge_asof(
                trades,
                quotes,
                on="time",
                by="ticker",
                tolerance=pd.Timedelta("10ms"),
                direction="forward",
            ),
            pd.DataFrame,
        ),
        pd.DataFrame,
    )
    check(
        assert_type(
            pd.merge_asof(
                trades,
                quotes,
                on="time",
                by="ticker",
                tolerance=pd.Timedelta("10ms"),
                direction="nearest",
            ),
            pd.DataFrame,
        ),
        pd.DataFrame,
    )


<<<<<<< HEAD
def test_pivot_extended() -> None:
    df = pd.DataFrame(
        data={
            "col1": ["first", "second", "third", "fourth"],
            "col2": [50, 70, 56, 111],
            "col3": ["A", "B", "B", "A"],
            "col4": [100, 102, 500, 600],
            ("col5",): ["E", "F", "G", "H"],
            ("col6", 6): ["apple", "banana", "cherry", "date"],
            ("col7", "other"): ["apple", "banana", "cherry", "date"],
            dt.date(2000, 1, 1): ["E", "F", "G", "H"],
            dt.datetime(2001, 1, 1, 12): ["E", "F", "G", "H"],
            dt.timedelta(7): ["E", "F", "G", "H"],
            True: ["E", "F", "G", "H"],
            9: ["E", "F", "G", "H"],
            10.0: ["E", "F", "G", "H"],
            (11.0 + 1j): ["E", "F", "G", "H"],
            pd.Timestamp(2002, 1, 1): ["E", "F", "G", "H"],
            pd.Timedelta(1, "D"): ["E", "F", "G", "H"],
        }
    )
    check(
        assert_type(
            pd.pivot(df, index="col1", columns="col3", values="col2"), pd.DataFrame
        ),
        pd.DataFrame,
    )
    check(
        assert_type(
            pd.pivot(df, index=[("col5",)], columns=[("col6", 6)], values="col2"),
            pd.DataFrame,
        ),
        pd.DataFrame,
    )
    check(
        assert_type(
            pd.pivot(
                df, index=[("col5",)], columns=[("col6", 6)], values=[("col7", "other")]
            ),
            pd.DataFrame,
        ),
        pd.DataFrame,
    )
    check(
        assert_type(
            pd.pivot(df, index=dt.date(2000, 1, 1), columns="col3", values="col2"),
            pd.DataFrame,
        ),
        pd.DataFrame,
    )
    check(
        assert_type(
            pd.pivot(
                df, index=dt.datetime(2001, 1, 1, 12), columns="col3", values="col2"
            ),
            pd.DataFrame,
        ),
        pd.DataFrame,
    )
    check(
        assert_type(
            pd.pivot(df, index=dt.timedelta(7), columns="col3", values="col2"),
            pd.DataFrame,
        ),
        pd.DataFrame,
    )
    check(
        assert_type(
            pd.pivot(df, index=True, columns="col3", values="col2"), pd.DataFrame
        ),
        pd.DataFrame,
    )
    check(
        assert_type(pd.pivot(df, index=9, columns="col3", values="col2"), pd.DataFrame),
        pd.DataFrame,
    )
    check(
        assert_type(
            pd.pivot(df, index=10.0, columns="col3", values="col2"), pd.DataFrame
        ),
        pd.DataFrame,
    )
    check(
        assert_type(
            pd.pivot(df, index=(11.0 + 1j), columns="col3", values="col2"), pd.DataFrame
        ),
        pd.DataFrame,
    )
    check(
        assert_type(
            pd.pivot(df, index=pd.Timestamp(2002, 1, 1), columns="col3", values="col2"),
            pd.DataFrame,
        ),
=======
def test_crosstab_args() -> None:
    a = [1, 2, 3, 4, 1, 2, 3, 4, 1, 2]
    b: list = [4, 5, 6, 3, 4, 3, 5, 6, 5, 5]
    c = [1, 3, 2, 3, 1, 2, 3, 1, 3, 2]
    check(assert_type(pd.crosstab(a, b), pd.DataFrame), pd.DataFrame)
    check(assert_type(pd.crosstab(a, [b, c]), pd.DataFrame), pd.DataFrame)
    check(
        assert_type(pd.crosstab(np.array(a), np.array(b)), pd.DataFrame), pd.DataFrame
    )
    check(
        assert_type(pd.crosstab(np.array(a), [np.array(b), np.array(c)]), pd.DataFrame),
        pd.DataFrame,
    )
    check(
        assert_type(pd.crosstab(pd.Series(a), pd.Series(b)), pd.DataFrame), pd.DataFrame
    )
    check(
        assert_type(pd.crosstab(pd.Index(a), pd.Index(b)), pd.DataFrame), pd.DataFrame
    )
    check(
        assert_type(pd.crosstab(pd.Categorical(a), pd.Categorical(b)), pd.DataFrame),
>>>>>>> ba504260
        pd.DataFrame,
    )
    check(
        assert_type(
<<<<<<< HEAD
            pd.pivot(df, index=pd.Timedelta(1, "D"), columns="col3", values="col2"),
            pd.DataFrame,
        ),
        pd.DataFrame,
    )


def test_pivot_table() -> None:
    df = pd.DataFrame(
        {
            "A": ["foo", "foo", "foo", "foo", "foo", "bar", "bar", "bar", "bar"],
            "B": ["one", "one", "one", "two", "two", "one", "one", "two", "two"],
            "C": [
                "small",
                "large",
                "large",
                "small",
                "small",
                "large",
                "small",
                "small",
                "large",
            ],
            "D": [1, 2, 2, 3, 3, 4, 5, 6, 7],
            "E": [2, 4, 5, 5, 6, 6, 8, 9, 9],
            ("col5",): ["foo", "foo", "foo", "foo", "foo", "bar", "bar", "bar", "bar"],
            ("col6", 6): [
                "one",
                "one",
                "one",
                "two",
                "two",
                "one",
                "one",
                "two",
                "two",
            ],
            (7, "seven"): [
                "small",
                "large",
                "large",
                "small",
                "small",
                "large",
                "small",
                "small",
                "large",
            ],
        }
    )
    check(
        assert_type(
            pd.pivot_table(
                df, values="D", index=["A", "B"], columns=["C"], aggfunc=np.sum
            ),
            pd.DataFrame,
        ),
        pd.DataFrame,
    )
    check(
        assert_type(
            pd.pivot_table(
                df,
                values="D",
                index=pd.Series(["A", "B"]),
                columns=["C"],
                aggfunc=np.sum,
            ),
            pd.DataFrame,
        ),
=======
            pd.crosstab(pd.Series(a), [pd.Series(b), pd.Series(c)]), pd.DataFrame
        ),
        pd.DataFrame,
    )
    values = [1, 2, 3, 4, 5, 6, 7, 8, 9, 10]
    check(
        assert_type(pd.crosstab(a, b, values=values, aggfunc=np.sum), pd.DataFrame),
>>>>>>> ba504260
        pd.DataFrame,
    )
    check(
        assert_type(
<<<<<<< HEAD
            pd.pivot_table(
                df, values="D", index=["A", "B"], columns="C", aggfunc=np.sum
            ),
            pd.DataFrame,
        ),
        pd.DataFrame,
    )
    with pytest.warns(np.VisibleDeprecationWarning):
        check(
            assert_type(
                pd.pivot_table(
                    df,
                    values="D",
                    index=["A", "B"],
                    columns=[(7, "seven")],
                    aggfunc=np.sum,
                ),
                pd.DataFrame,
            ),
            pd.DataFrame,
        )
    with pytest.warns(np.VisibleDeprecationWarning):
        check(
            assert_type(
                pd.pivot_table(
                    df,
                    values="D",
                    index=[("col5",), ("col6", 6)],
                    columns=[(7, "seven")],
                    aggfunc=np.sum,
                ),
=======
            pd.crosstab(a, b, values=pd.Index(values), aggfunc=np.sum), pd.DataFrame
        ),
        pd.DataFrame,
    )
    with pytest.warns(FutureWarning):
        check(
            assert_type(
                pd.crosstab(a, b, values=pd.Categorical(values), aggfunc=np.sum),
>>>>>>> ba504260
                pd.DataFrame,
            ),
            pd.DataFrame,
        )
    check(
        assert_type(
<<<<<<< HEAD
            pd.pivot_table(
                df, values="D", index=["A", "B"], columns=["C"], aggfunc="sum"
            ),
            pd.DataFrame,
=======
            pd.crosstab(a, b, values=np.array(values), aggfunc=np.sum), pd.DataFrame
>>>>>>> ba504260
        ),
        pd.DataFrame,
    )

<<<<<<< HEAD
    def f(x: pd.Series) -> float:
        return x.sum()

    check(
        assert_type(
            pd.pivot_table(df, values="D", index=["A", "B"], columns=["C"], aggfunc=f),
            pd.DataFrame,
        ),
        pd.DataFrame,
    )
    check(
        assert_type(
            pd.pivot_table(
                df, values="D", index=["A", "B"], columns=["C"], aggfunc={"D": f}
            ),
            pd.DataFrame,
        ),
        pd.DataFrame,
    )
    check(
        assert_type(
            pd.pivot_table(
                df, values="D", index=["A", "B"], columns=["C"], aggfunc={"D": np.sum}
            ),
            pd.DataFrame,
        ),
        pd.DataFrame,
    )
    check(
        assert_type(
            pd.pivot_table(
                df, values="D", index=["A", "B"], columns=["C"], aggfunc={"D": "sum"}
            ),
            pd.DataFrame,
=======
    check(
        assert_type(
            pd.crosstab(a, b, values=pd.Series(values), aggfunc=np.sum), pd.DataFrame
>>>>>>> ba504260
        ),
        pd.DataFrame,
    )
    check(
<<<<<<< HEAD
        assert_type(
            pd.pivot_table(
                df,
                values="D",
                index=["A", "B"],
                columns=["C"],
                aggfunc=[f, np.sum, "sum"],
            ),
            pd.DataFrame,
        ),
        pd.DataFrame,
    )
    check(
        assert_type(
            pd.pivot_table(
                df,
                values="D",
                index=["A", "B"],
                columns=["C"],
                aggfunc=np.sum,
                margins=True,
                margins_name="Total",
            ),
            pd.DataFrame,
        ),
        pd.DataFrame,
    )
    check(
        assert_type(
            pd.pivot_table(
                df,
                values="D",
                index=["A", "B"],
                columns=["C"],
                aggfunc=np.sum,
                dropna=True,
            ),
            pd.DataFrame,
        ),
        pd.DataFrame,
    )
    check(
        assert_type(
            pd.pivot_table(
                df,
                values="D",
                index=["A", "B"],
                columns=["C"],
                aggfunc=np.sum,
                dropna=True,
            ),
            pd.DataFrame,
        ),
        pd.DataFrame,
    )
    check(
        assert_type(
            pd.pivot_table(
                df,
                values="D",
                index=["A", "B"],
                columns=["C"],
                aggfunc=np.sum,
                observed=True,
            ),
            pd.DataFrame,
        ),
        pd.DataFrame,
    )
    check(
        assert_type(
            pd.pivot_table(
                df,
                values="D",
                index=["A", "B"],
                columns=["C"],
                aggfunc=np.sum,
                sort=False,
            ),
            pd.DataFrame,
        ),
        pd.DataFrame,
    )

    idx = pd.DatetimeIndex(
        ["2011-01-01", "2011-02-01", "2011-01-02", "2011-01-01", "2011-01-02"]
    )
    df = pd.DataFrame(
        {
            "A": [1, 2, 3, 4, 5],
            "dt": pd.date_range("2011-01-01", freq="D", periods=5),
        },
        index=idx,
    )
    check(
        assert_type(
            pd.pivot_table(
                df, index=pd.Index(idx.month), columns=Grouper(key="dt", freq="M")
            ),
            pd.DataFrame,
=======
        assert_type(pd.crosstab(a, b, values=values, aggfunc=np.mean), pd.DataFrame),
        pd.DataFrame,
    )
    check(
        assert_type(pd.crosstab(a, b, values=values, aggfunc="mean"), pd.DataFrame),
        pd.DataFrame,
    )

    def m(x: pd.Series) -> float:
        return x.sum() / len(x)

    check(
        assert_type(pd.crosstab(a, b, values=values, aggfunc=m), pd.DataFrame),
        pd.DataFrame,
    )

    def m2(x: pd.Series) -> int:
        return int(x.sum())

    check(
        assert_type(pd.crosstab(a, b, values=values, aggfunc=m2), pd.DataFrame),
        pd.DataFrame,
    )
    check(
        assert_type(
            pd.crosstab(a, b, margins=True, margins_name="something"), pd.DataFrame
>>>>>>> ba504260
        ),
        pd.DataFrame,
    )
    check(
<<<<<<< HEAD
        assert_type(
            pd.pivot_table(
                df, index=np.array(idx.month), columns=Grouper(key="dt", freq="M")
            ),
            pd.DataFrame,
        ),
        pd.DataFrame,
    )
    check(
        assert_type(
            pd.pivot_table(
                df, index=Grouper(key="dt", freq="M"), columns=pd.Index(idx.month)
            ),
            pd.DataFrame,
        ),
        pd.DataFrame,
    )
    check(
        assert_type(
            pd.pivot_table(
                df, index=Grouper(key="dt", freq="M"), columns=np.array(idx.month)
            ),
=======
        assert_type(pd.crosstab(a, b, margins=True, dropna=True), pd.DataFrame),
        pd.DataFrame,
    )
    check(
        assert_type(pd.crosstab(a, b, colnames=["a"], rownames=["b"]), pd.DataFrame),
        pd.DataFrame,
    )
    rownames: list[tuple] = [("b", 1)]
    colnames: list[tuple] = [("a",)]
    check(
        assert_type(
            pd.crosstab(a, b, colnames=colnames, rownames=rownames),
>>>>>>> ba504260
            pd.DataFrame,
        ),
        pd.DataFrame,
    )
<<<<<<< HEAD
    check(
        assert_type(
            pd.pivot_table(
                df, index=Grouper(freq="A"), columns=Grouper(key="dt", freq="M")
            ),
            pd.DataFrame,
        ),
        pd.DataFrame,
=======
    check(assert_type(pd.crosstab(a, b, normalize=0), pd.DataFrame), pd.DataFrame)
    check(assert_type(pd.crosstab(a, b, normalize=1), pd.DataFrame), pd.DataFrame)
    check(assert_type(pd.crosstab(a, b, normalize="all"), pd.DataFrame), pd.DataFrame)
    check(assert_type(pd.crosstab(a, b, normalize="index"), pd.DataFrame), pd.DataFrame)
    check(
        assert_type(pd.crosstab(a, b, normalize="columns"), pd.DataFrame), pd.DataFrame
>>>>>>> ba504260
    )<|MERGE_RESOLUTION|>--- conflicted
+++ resolved
@@ -1107,7 +1107,123 @@
     )
 
 
-<<<<<<< HEAD
+def test_crosstab_args() -> None:
+    a = [1, 2, 3, 4, 1, 2, 3, 4, 1, 2]
+    b: list = [4, 5, 6, 3, 4, 3, 5, 6, 5, 5]
+    c = [1, 3, 2, 3, 1, 2, 3, 1, 3, 2]
+    check(assert_type(pd.crosstab(a, b), pd.DataFrame), pd.DataFrame)
+    check(assert_type(pd.crosstab(a, [b, c]), pd.DataFrame), pd.DataFrame)
+    check(
+        assert_type(pd.crosstab(np.array(a), np.array(b)), pd.DataFrame), pd.DataFrame
+    )
+    check(
+        assert_type(pd.crosstab(np.array(a), [np.array(b), np.array(c)]), pd.DataFrame),
+        pd.DataFrame,
+    )
+    check(
+        assert_type(pd.crosstab(pd.Series(a), pd.Series(b)), pd.DataFrame), pd.DataFrame
+    )
+    check(
+        assert_type(pd.crosstab(pd.Index(a), pd.Index(b)), pd.DataFrame), pd.DataFrame
+    )
+    check(
+        assert_type(pd.crosstab(pd.Categorical(a), pd.Categorical(b)), pd.DataFrame),
+        pd.DataFrame,
+    )
+    check(
+        assert_type(
+            pd.crosstab(pd.Series(a), [pd.Series(b), pd.Series(c)]), pd.DataFrame
+        ),
+        pd.DataFrame,
+    )
+    values = [1, 2, 3, 4, 5, 6, 7, 8, 9, 10]
+    check(
+        assert_type(pd.crosstab(a, b, values=values, aggfunc=np.sum), pd.DataFrame),
+        pd.DataFrame,
+    )
+    check(
+        assert_type(
+            pd.crosstab(a, b, values=pd.Index(values), aggfunc=np.sum), pd.DataFrame
+        ),
+        pd.DataFrame,
+    )
+    with pytest.warns(FutureWarning):
+        check(
+            assert_type(
+                pd.crosstab(a, b, values=pd.Categorical(values), aggfunc=np.sum),
+                pd.DataFrame,
+            ),
+            pd.DataFrame,
+        )
+    check(
+        assert_type(
+            pd.crosstab(a, b, values=np.array(values), aggfunc=np.sum), pd.DataFrame
+        ),
+        pd.DataFrame,
+    )
+
+    check(
+        assert_type(
+            pd.crosstab(a, b, values=pd.Series(values), aggfunc=np.sum), pd.DataFrame
+        ),
+        pd.DataFrame,
+    )
+    check(
+        assert_type(pd.crosstab(a, b, values=values, aggfunc=np.mean), pd.DataFrame),
+        pd.DataFrame,
+    )
+    check(
+        assert_type(pd.crosstab(a, b, values=values, aggfunc="mean"), pd.DataFrame),
+        pd.DataFrame,
+    )
+
+    def m(x: pd.Series) -> float:
+        return x.sum() / len(x)
+
+    check(
+        assert_type(pd.crosstab(a, b, values=values, aggfunc=m), pd.DataFrame),
+        pd.DataFrame,
+    )
+
+    def m2(x: pd.Series) -> int:
+        return int(x.sum())
+
+    check(
+        assert_type(pd.crosstab(a, b, values=values, aggfunc=m2), pd.DataFrame),
+        pd.DataFrame,
+    )
+    check(
+        assert_type(
+            pd.crosstab(a, b, margins=True, margins_name="something"), pd.DataFrame
+        ),
+        pd.DataFrame,
+    )
+    check(
+        assert_type(pd.crosstab(a, b, margins=True, dropna=True), pd.DataFrame),
+        pd.DataFrame,
+    )
+    check(
+        assert_type(pd.crosstab(a, b, colnames=["a"], rownames=["b"]), pd.DataFrame),
+        pd.DataFrame,
+    )
+    rownames: list[tuple] = [("b", 1)]
+    colnames: list[tuple] = [("a",)]
+    check(
+        assert_type(
+            pd.crosstab(a, b, colnames=colnames, rownames=rownames),
+            pd.DataFrame,
+        ),
+        pd.DataFrame,
+    )
+    check(assert_type(pd.crosstab(a, b, normalize=0), pd.DataFrame), pd.DataFrame)
+    check(assert_type(pd.crosstab(a, b, normalize=1), pd.DataFrame), pd.DataFrame)
+    check(assert_type(pd.crosstab(a, b, normalize="all"), pd.DataFrame), pd.DataFrame)
+    check(assert_type(pd.crosstab(a, b, normalize="index"), pd.DataFrame), pd.DataFrame)
+    check(
+        assert_type(pd.crosstab(a, b, normalize="columns"), pd.DataFrame), pd.DataFrame
+    )
+
+
 def test_pivot_extended() -> None:
     df = pd.DataFrame(
         data={
@@ -1201,34 +1317,10 @@
             pd.pivot(df, index=pd.Timestamp(2002, 1, 1), columns="col3", values="col2"),
             pd.DataFrame,
         ),
-=======
-def test_crosstab_args() -> None:
-    a = [1, 2, 3, 4, 1, 2, 3, 4, 1, 2]
-    b: list = [4, 5, 6, 3, 4, 3, 5, 6, 5, 5]
-    c = [1, 3, 2, 3, 1, 2, 3, 1, 3, 2]
-    check(assert_type(pd.crosstab(a, b), pd.DataFrame), pd.DataFrame)
-    check(assert_type(pd.crosstab(a, [b, c]), pd.DataFrame), pd.DataFrame)
-    check(
-        assert_type(pd.crosstab(np.array(a), np.array(b)), pd.DataFrame), pd.DataFrame
-    )
-    check(
-        assert_type(pd.crosstab(np.array(a), [np.array(b), np.array(c)]), pd.DataFrame),
-        pd.DataFrame,
-    )
-    check(
-        assert_type(pd.crosstab(pd.Series(a), pd.Series(b)), pd.DataFrame), pd.DataFrame
-    )
-    check(
-        assert_type(pd.crosstab(pd.Index(a), pd.Index(b)), pd.DataFrame), pd.DataFrame
-    )
-    check(
-        assert_type(pd.crosstab(pd.Categorical(a), pd.Categorical(b)), pd.DataFrame),
->>>>>>> ba504260
-        pd.DataFrame,
-    )
-    check(
-        assert_type(
-<<<<<<< HEAD
+        pd.DataFrame,
+    )
+    check(
+        assert_type(
             pd.pivot(df, index=pd.Timedelta(1, "D"), columns="col3", values="col2"),
             pd.DataFrame,
         ),
@@ -1299,20 +1391,10 @@
             ),
             pd.DataFrame,
         ),
-=======
-            pd.crosstab(pd.Series(a), [pd.Series(b), pd.Series(c)]), pd.DataFrame
-        ),
-        pd.DataFrame,
-    )
-    values = [1, 2, 3, 4, 5, 6, 7, 8, 9, 10]
-    check(
-        assert_type(pd.crosstab(a, b, values=values, aggfunc=np.sum), pd.DataFrame),
->>>>>>> ba504260
-        pd.DataFrame,
-    )
-    check(
-        assert_type(
-<<<<<<< HEAD
+        pd.DataFrame,
+    )
+    check(
+        assert_type(
             pd.pivot_table(
                 df, values="D", index=["A", "B"], columns="C", aggfunc=np.sum
             ),
@@ -1344,35 +1426,20 @@
                     columns=[(7, "seven")],
                     aggfunc=np.sum,
                 ),
-=======
-            pd.crosstab(a, b, values=pd.Index(values), aggfunc=np.sum), pd.DataFrame
-        ),
-        pd.DataFrame,
-    )
-    with pytest.warns(FutureWarning):
-        check(
-            assert_type(
-                pd.crosstab(a, b, values=pd.Categorical(values), aggfunc=np.sum),
->>>>>>> ba504260
                 pd.DataFrame,
             ),
             pd.DataFrame,
         )
     check(
         assert_type(
-<<<<<<< HEAD
             pd.pivot_table(
                 df, values="D", index=["A", "B"], columns=["C"], aggfunc="sum"
             ),
             pd.DataFrame,
-=======
-            pd.crosstab(a, b, values=np.array(values), aggfunc=np.sum), pd.DataFrame
->>>>>>> ba504260
-        ),
-        pd.DataFrame,
-    )
-
-<<<<<<< HEAD
+        ),
+        pd.DataFrame,
+    )
+
     def f(x: pd.Series) -> float:
         return x.sum()
 
@@ -1407,16 +1474,10 @@
                 df, values="D", index=["A", "B"], columns=["C"], aggfunc={"D": "sum"}
             ),
             pd.DataFrame,
-=======
-    check(
-        assert_type(
-            pd.crosstab(a, b, values=pd.Series(values), aggfunc=np.sum), pd.DataFrame
->>>>>>> ba504260
-        ),
-        pd.DataFrame,
-    )
-    check(
-<<<<<<< HEAD
+        ),
+        pd.DataFrame,
+    )
+    check(
         assert_type(
             pd.pivot_table(
                 df,
@@ -1517,39 +1578,10 @@
                 df, index=pd.Index(idx.month), columns=Grouper(key="dt", freq="M")
             ),
             pd.DataFrame,
-=======
-        assert_type(pd.crosstab(a, b, values=values, aggfunc=np.mean), pd.DataFrame),
-        pd.DataFrame,
-    )
-    check(
-        assert_type(pd.crosstab(a, b, values=values, aggfunc="mean"), pd.DataFrame),
-        pd.DataFrame,
-    )
-
-    def m(x: pd.Series) -> float:
-        return x.sum() / len(x)
-
-    check(
-        assert_type(pd.crosstab(a, b, values=values, aggfunc=m), pd.DataFrame),
-        pd.DataFrame,
-    )
-
-    def m2(x: pd.Series) -> int:
-        return int(x.sum())
-
-    check(
-        assert_type(pd.crosstab(a, b, values=values, aggfunc=m2), pd.DataFrame),
-        pd.DataFrame,
-    )
-    check(
-        assert_type(
-            pd.crosstab(a, b, margins=True, margins_name="something"), pd.DataFrame
->>>>>>> ba504260
-        ),
-        pd.DataFrame,
-    )
-    check(
-<<<<<<< HEAD
+        ),
+        pd.DataFrame,
+    )
+    check(
         assert_type(
             pd.pivot_table(
                 df, index=np.array(idx.month), columns=Grouper(key="dt", freq="M")
@@ -1572,25 +1604,10 @@
             pd.pivot_table(
                 df, index=Grouper(key="dt", freq="M"), columns=np.array(idx.month)
             ),
-=======
-        assert_type(pd.crosstab(a, b, margins=True, dropna=True), pd.DataFrame),
-        pd.DataFrame,
-    )
-    check(
-        assert_type(pd.crosstab(a, b, colnames=["a"], rownames=["b"]), pd.DataFrame),
-        pd.DataFrame,
-    )
-    rownames: list[tuple] = [("b", 1)]
-    colnames: list[tuple] = [("a",)]
-    check(
-        assert_type(
-            pd.crosstab(a, b, colnames=colnames, rownames=rownames),
->>>>>>> ba504260
-            pd.DataFrame,
-        ),
-        pd.DataFrame,
-    )
-<<<<<<< HEAD
+            pd.DataFrame,
+        ),
+        pd.DataFrame,
+    )
     check(
         assert_type(
             pd.pivot_table(
@@ -1599,12 +1616,4 @@
             pd.DataFrame,
         ),
         pd.DataFrame,
-=======
-    check(assert_type(pd.crosstab(a, b, normalize=0), pd.DataFrame), pd.DataFrame)
-    check(assert_type(pd.crosstab(a, b, normalize=1), pd.DataFrame), pd.DataFrame)
-    check(assert_type(pd.crosstab(a, b, normalize="all"), pd.DataFrame), pd.DataFrame)
-    check(assert_type(pd.crosstab(a, b, normalize="index"), pd.DataFrame), pd.DataFrame)
-    check(
-        assert_type(pd.crosstab(a, b, normalize="columns"), pd.DataFrame), pd.DataFrame
->>>>>>> ba504260
     )