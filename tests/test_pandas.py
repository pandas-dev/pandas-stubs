--- conflicted
+++ resolved
@@ -457,7 +457,6 @@
     )
 
 
-<<<<<<< HEAD
 def test_to_numeric_scalar() -> None:
     check(assert_type(pd.to_numeric(1), Union[int, float]), int)
     check(assert_type(pd.to_numeric("1.2"), Union[int, float]), float)
@@ -562,7 +561,9 @@
     check(
         assert_type(pd.to_numeric(pd.Series([1, 2, 3]), downcast="float"), pd.Series),
         pd.Series,
-=======
+    )
+
+
 def test_wide_to_long():
     df = pd.DataFrame(
         {
@@ -1841,5 +1842,4 @@
             pd.DataFrame,
         ),
         pd.DataFrame,
->>>>>>> d380b02b
     )