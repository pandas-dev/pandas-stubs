--- conflicted
+++ resolved
@@ -348,75 +348,6 @@
     )
 
 
-<<<<<<< HEAD
-def test_crosstab_args() -> None:
-    a = [1, 2, 3, 4, 1, 2, 3, 4, 1, 2]
-    b: list = [4, 5, 6, 3, 4, 3, 5, 6, 5, 5]
-    c = [1, 3, 2, 3, 1, 2, 3, 1, 3, 2]
-    check(assert_type(pd.crosstab(a, b), pd.DataFrame), pd.DataFrame)
-    check(assert_type(pd.crosstab(a, [b, c]), pd.DataFrame), pd.DataFrame)
-    check(
-        assert_type(pd.crosstab(np.array(a), np.array(b)), pd.DataFrame), pd.DataFrame
-    )
-    check(
-        assert_type(pd.crosstab(np.array(a), [np.array(b), np.array(c)]), pd.DataFrame),
-        pd.DataFrame,
-    )
-    check(
-        assert_type(pd.crosstab(pd.Series(a), pd.Series(b)), pd.DataFrame), pd.DataFrame
-    )
-    check(
-        assert_type(
-            pd.crosstab(pd.Series(a), [pd.Series(b), pd.Series(c)]), pd.DataFrame
-        ),
-        pd.DataFrame,
-    )
-    values = [1, 2, 3, 4, 5, 6, 7, 8, 9, 10]
-    check(
-        assert_type(pd.crosstab(a, b, values=values, aggfunc=np.sum), pd.DataFrame),
-        pd.DataFrame,
-    )
-    check(
-        assert_type(
-            pd.crosstab(a, b, values=np.array(values), aggfunc=np.sum), pd.DataFrame
-        ),
-        pd.DataFrame,
-    )
-
-    check(
-        assert_type(
-            pd.crosstab(a, b, values=pd.Series(values), aggfunc=np.sum), pd.DataFrame
-        ),
-        pd.DataFrame,
-    )
-    check(
-        assert_type(pd.crosstab(a, b, values=values, aggfunc=np.mean), pd.DataFrame),
-        pd.DataFrame,
-    )
-    check(
-        assert_type(pd.crosstab(a, b, values=values, aggfunc="mean"), pd.DataFrame),
-        pd.DataFrame,
-    )
-
-    def m(x: pd.Series) -> float:
-        return x.sum() / len(x)
-
-    check(
-        assert_type(pd.crosstab(a, b, values=values, aggfunc=m), pd.DataFrame),
-        pd.DataFrame,
-    )
-
-    def m2(x: pd.Series) -> int:
-        return int(x.sum())
-
-    check(
-        assert_type(pd.crosstab(a, b, values=values, aggfunc=m2), pd.DataFrame),
-        pd.DataFrame,
-    )
-    check(
-        assert_type(
-            pd.crosstab(a, b, margins=True, margins_name="something"), pd.DataFrame
-=======
 def test_wide_to_long():
     df = pd.DataFrame(
         {
@@ -1113,25 +1044,10 @@
                 trades, quotes, on="time", by="ticker", tolerance=pd.Timedelta("10ms")
             ),
             pd.DataFrame,
->>>>>>> d2ae5ee5
-        ),
-        pd.DataFrame,
-    )
-    check(
-<<<<<<< HEAD
-        assert_type(pd.crosstab(a, b, margins=True, dropna=True), pd.DataFrame),
-        pd.DataFrame,
-    )
-    check(
-        assert_type(pd.crosstab(a, b, colnames=["a"], rownames=["b"]), pd.DataFrame),
-        pd.DataFrame,
-    )
-    rownames: list[tuple] = [("b", 1)]
-    colnames: list[tuple] = [("a",)]
-    check(
-        assert_type(
-            pd.crosstab(a, b, colnames=colnames, rownames=rownames),
-=======
+        ),
+        pd.DataFrame,
+    )
+    check(
         assert_type(
             pd.merge_asof(
                 trades,
@@ -1169,19 +1085,10 @@
                 tolerance=pd.Timedelta("10ms"),
                 direction="forward",
             ),
->>>>>>> d2ae5ee5
-            pd.DataFrame,
-        ),
-        pd.DataFrame,
-    )
-<<<<<<< HEAD
-    check(assert_type(pd.crosstab(a, b, normalize=0), pd.DataFrame), pd.DataFrame)
-    check(assert_type(pd.crosstab(a, b, normalize=1), pd.DataFrame), pd.DataFrame)
-    check(assert_type(pd.crosstab(a, b, normalize="all"), pd.DataFrame), pd.DataFrame)
-    check(assert_type(pd.crosstab(a, b, normalize="index"), pd.DataFrame), pd.DataFrame)
-    check(
-        assert_type(pd.crosstab(a, b, normalize="columns"), pd.DataFrame), pd.DataFrame
-=======
+            pd.DataFrame,
+        ),
+        pd.DataFrame,
+    )
     check(
         assert_type(
             pd.merge_asof(
@@ -1195,5 +1102,100 @@
             pd.DataFrame,
         ),
         pd.DataFrame,
->>>>>>> d2ae5ee5
+    )
+
+
+def test_crosstab_args() -> None:
+    a = [1, 2, 3, 4, 1, 2, 3, 4, 1, 2]
+    b: list = [4, 5, 6, 3, 4, 3, 5, 6, 5, 5]
+    c = [1, 3, 2, 3, 1, 2, 3, 1, 3, 2]
+    check(assert_type(pd.crosstab(a, b), pd.DataFrame), pd.DataFrame)
+    check(assert_type(pd.crosstab(a, [b, c]), pd.DataFrame), pd.DataFrame)
+    check(
+        assert_type(pd.crosstab(np.array(a), np.array(b)), pd.DataFrame), pd.DataFrame
+    )
+    check(
+        assert_type(pd.crosstab(np.array(a), [np.array(b), np.array(c)]), pd.DataFrame),
+        pd.DataFrame,
+    )
+    check(
+        assert_type(pd.crosstab(pd.Series(a), pd.Series(b)), pd.DataFrame), pd.DataFrame
+    )
+    check(
+        assert_type(
+            pd.crosstab(pd.Series(a), [pd.Series(b), pd.Series(c)]), pd.DataFrame
+        ),
+        pd.DataFrame,
+    )
+    values = [1, 2, 3, 4, 5, 6, 7, 8, 9, 10]
+    check(
+        assert_type(pd.crosstab(a, b, values=values, aggfunc=np.sum), pd.DataFrame),
+        pd.DataFrame,
+    )
+    check(
+        assert_type(
+            pd.crosstab(a, b, values=np.array(values), aggfunc=np.sum), pd.DataFrame
+        ),
+        pd.DataFrame,
+    )
+
+    check(
+        assert_type(
+            pd.crosstab(a, b, values=pd.Series(values), aggfunc=np.sum), pd.DataFrame
+        ),
+        pd.DataFrame,
+    )
+    check(
+        assert_type(pd.crosstab(a, b, values=values, aggfunc=np.mean), pd.DataFrame),
+        pd.DataFrame,
+    )
+    check(
+        assert_type(pd.crosstab(a, b, values=values, aggfunc="mean"), pd.DataFrame),
+        pd.DataFrame,
+    )
+
+    def m(x: pd.Series) -> float:
+        return x.sum() / len(x)
+
+    check(
+        assert_type(pd.crosstab(a, b, values=values, aggfunc=m), pd.DataFrame),
+        pd.DataFrame,
+    )
+
+    def m2(x: pd.Series) -> int:
+        return int(x.sum())
+
+    check(
+        assert_type(pd.crosstab(a, b, values=values, aggfunc=m2), pd.DataFrame),
+        pd.DataFrame,
+    )
+    check(
+        assert_type(
+            pd.crosstab(a, b, margins=True, margins_name="something"), pd.DataFrame
+        ),
+        pd.DataFrame,
+    )
+    check(
+        assert_type(pd.crosstab(a, b, margins=True, dropna=True), pd.DataFrame),
+        pd.DataFrame,
+    )
+    check(
+        assert_type(pd.crosstab(a, b, colnames=["a"], rownames=["b"]), pd.DataFrame),
+        pd.DataFrame,
+    )
+    rownames: list[tuple] = [("b", 1)]
+    colnames: list[tuple] = [("a",)]
+    check(
+        assert_type(
+            pd.crosstab(a, b, colnames=colnames, rownames=rownames),
+            pd.DataFrame,
+        ),
+        pd.DataFrame,
+    )
+    check(assert_type(pd.crosstab(a, b, normalize=0), pd.DataFrame), pd.DataFrame)
+    check(assert_type(pd.crosstab(a, b, normalize=1), pd.DataFrame), pd.DataFrame)
+    check(assert_type(pd.crosstab(a, b, normalize="all"), pd.DataFrame), pd.DataFrame)
+    check(assert_type(pd.crosstab(a, b, normalize="index"), pd.DataFrame), pd.DataFrame)
+    check(
+        assert_type(pd.crosstab(a, b, normalize="columns"), pd.DataFrame), pd.DataFrame
     )