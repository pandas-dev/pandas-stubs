from __future__ import annotations

import datetime as dt
from typing import (
    TYPE_CHECKING,
    Any,
    Literal,
    Optional,
    cast,
)

import dateutil.tz
import numpy as np
from numpy import typing as npt
import pandas as pd
import pytz
from typing_extensions import (
    TypeAlias,
    assert_type,
)

from pandas._libs.tslibs import (
    BaseOffset,
    NaTType,
)
from pandas._libs.tslibs.timedeltas import Components

from tests import (
<<<<<<< HEAD
    IS_TYPE_CHECKER_MYPY,
=======
    PD_LTE_15,
>>>>>>> 9ba09f4a
    TYPE_CHECKING_INVALID_USAGE,
    check,
    pytest_warns_bounded,
)

from pandas.tseries.offsets import Day

if TYPE_CHECKING:
    from pandas.core.series import (
        OffsetSeries,
        PeriodSeries,
        TimedeltaSeries,
        TimestampSeries,
    )

    from pandas._typing import np_ndarray_bool
else:

    np_ndarray_bool = npt.NDArray[np.bool_]
    TimedeltaSeries: TypeAlias = pd.Series
    TimestampSeries: TypeAlias = pd.Series
    PeriodSeries: TypeAlias = pd.Series
    OffsetSeries: TypeAlias = pd.Series


def test_interval() -> None:
    interval_i = pd.Interval(0, 1, closed="left")
    interval_f = pd.Interval(0.0, 1.0, closed="right")
    interval_ts = pd.Interval(
        pd.Timestamp("2017-01-01"), pd.Timestamp("2017-01-02"), closed="both"
    )
    interval_td = pd.Interval(
        pd.Timedelta("1 days"), pd.Timedelta("2 days"), closed="neither"
    )

    check(assert_type(interval_i, "pd.Interval[int]"), pd.Interval, int)
    check(assert_type(interval_f, "pd.Interval[float]"), pd.Interval, float)
    check(
        assert_type(interval_ts, "pd.Interval[pd.Timestamp]"), pd.Interval, pd.Timestamp
    )
    check(
        assert_type(interval_td, "pd.Interval[pd.Timedelta]"), pd.Interval, pd.Timedelta
    )

    check(
        assert_type(interval_i.closed, Literal["left", "right", "both", "neither"]), str
    )
    check(assert_type(interval_i.closed_left, bool), bool)
    check(assert_type(interval_i.closed_right, bool), bool)
    check(assert_type(interval_i.is_empty, bool), bool)
    check(assert_type(interval_i.left, int), int)
    check(assert_type(interval_i.length, int), int)
    check(assert_type(interval_i.mid, float), float)
    check(assert_type(interval_i.open_left, bool), bool)
    check(assert_type(interval_i.open_right, bool), bool)
    check(assert_type(interval_i.right, int), int)

    check(
        assert_type(interval_f.closed, Literal["left", "right", "both", "neither"]), str
    )
    check(assert_type(interval_f.closed_left, bool), bool)
    check(assert_type(interval_f.closed_right, bool), bool)
    check(assert_type(interval_f.is_empty, bool), bool)
    check(assert_type(interval_f.left, float), float)
    check(assert_type(interval_f.length, float), float)
    check(assert_type(interval_f.mid, float), float)
    check(assert_type(interval_f.open_left, bool), bool)
    check(assert_type(interval_f.open_right, bool), bool)
    check(assert_type(interval_f.right, float), float)

    check(
        assert_type(interval_ts.closed, Literal["left", "right", "both", "neither"]),
        str,
    )
    check(assert_type(interval_ts.closed_left, bool), bool)
    check(assert_type(interval_ts.closed_right, bool), bool)
    check(assert_type(interval_ts.is_empty, bool), bool)
    check(assert_type(interval_ts.left, pd.Timestamp), pd.Timestamp)
    check(assert_type(interval_ts.length, pd.Timedelta), pd.Timedelta)
    check(assert_type(interval_ts.mid, pd.Timestamp), pd.Timestamp)
    check(assert_type(interval_ts.open_left, bool), bool)
    check(assert_type(interval_ts.open_right, bool), bool)
    check(assert_type(interval_ts.right, pd.Timestamp), pd.Timestamp)

    check(
        assert_type(interval_td.closed, Literal["left", "right", "both", "neither"]),
        str,
    )
    check(assert_type(interval_td.closed_left, bool), bool)
    check(assert_type(interval_td.closed_right, bool), bool)
    check(assert_type(interval_td.is_empty, bool), bool)
    check(assert_type(interval_td.left, pd.Timedelta), pd.Timedelta)
    check(assert_type(interval_td.length, pd.Timedelta), pd.Timedelta)
    check(assert_type(interval_td.mid, pd.Timedelta), pd.Timedelta)
    check(assert_type(interval_td.open_left, bool), bool)
    check(assert_type(interval_td.open_right, bool), bool)
    check(assert_type(interval_td.right, pd.Timedelta), pd.Timedelta)

    check(
        assert_type(interval_i.overlaps(pd.Interval(0.5, 1.5, closed="left")), bool),
        bool,
    )
    check(
        assert_type(interval_i.overlaps(pd.Interval(2, 3, closed="left")), bool), bool
    )

    check(
        assert_type(interval_f.overlaps(pd.Interval(0.5, 1.5, closed="left")), bool),
        bool,
    )
    check(
        assert_type(interval_f.overlaps(pd.Interval(2, 3, closed="left")), bool), bool
    )
    ts1 = pd.Timestamp(year=2017, month=1, day=1)
    ts2 = pd.Timestamp(year=2017, month=1, day=2)
    check(
        assert_type(interval_ts.overlaps(pd.Interval(ts1, ts2, closed="left")), bool),
        bool,
    )
    td1 = pd.Timedelta(days=1)
    td2 = pd.Timedelta(days=3)
    check(
        assert_type(interval_td.overlaps(pd.Interval(td1, td2, closed="left")), bool),
        bool,
    )


def test_interval_math() -> None:
    interval_i = pd.Interval(0, 1, closed="left")
    interval_f = pd.Interval(0.0, 1.0, closed="right")
    interval_ts = pd.Interval(
        pd.Timestamp("2017-01-01"), pd.Timestamp("2017-01-02"), closed="both"
    )
    interval_td = pd.Interval(
        pd.Timedelta("1 days"), pd.Timedelta("2 days"), closed="neither"
    )

    check(assert_type(interval_i * 3, "pd.Interval[int]"), pd.Interval, int)
    check(assert_type(interval_f * 3, "pd.Interval[float]"), pd.Interval, float)
    check(
        assert_type(interval_td * 3, "pd.Interval[pd.Timedelta]"),
        pd.Interval,
        pd.Timedelta,
    )

    check(assert_type(interval_i * 3.5, "pd.Interval[float]"), pd.Interval, float)
    check(assert_type(interval_f * 3.5, "pd.Interval[float]"), pd.Interval, float)
    check(
        assert_type(interval_td * 3.5, "pd.Interval[pd.Timedelta]"),
        pd.Interval,
        pd.Timedelta,
    )

    check(assert_type(3 * interval_i, "pd.Interval[int]"), pd.Interval, int)
    check(assert_type(3 * interval_f, "pd.Interval[float]"), pd.Interval, float)
    check(
        assert_type(3 * interval_td, "pd.Interval[pd.Timedelta]"),
        pd.Interval,
        pd.Timedelta,
    )

    check(assert_type(3.5 * interval_i, "pd.Interval[float]"), pd.Interval, float)
    check(assert_type(3.5 * interval_f, "pd.Interval[float]"), pd.Interval, float)
    check(
        assert_type(3.5 * interval_td, "pd.Interval[pd.Timedelta]"),
        pd.Interval,
        pd.Timedelta,
    )

    check(assert_type(interval_i / 3, "pd.Interval[float]"), pd.Interval, float)
    check(assert_type(interval_f / 3, "pd.Interval[float]"), pd.Interval, float)
    check(
        assert_type(interval_td / 3, "pd.Interval[pd.Timedelta]"),
        pd.Interval,
        pd.Timedelta,
    )

    check(assert_type(interval_i / 3.5, "pd.Interval[float]"), pd.Interval, float)
    check(assert_type(interval_f / 3.5, "pd.Interval[float]"), pd.Interval, float)
    check(
        assert_type(interval_td / 3.5, "pd.Interval[pd.Timedelta]"),
        pd.Interval,
        pd.Timedelta,
    )

    check(assert_type(interval_i // 3, "pd.Interval[int]"), pd.Interval, int)
    check(assert_type(interval_f // 3, "pd.Interval[float]"), pd.Interval, float)
    check(
        assert_type(interval_td // 3, "pd.Interval[pd.Timedelta]"),
        pd.Interval,
        pd.Timedelta,
    )

    check(assert_type(interval_i // 3.5, "pd.Interval[float]"), pd.Interval, float)
    check(assert_type(interval_f // 3.5, "pd.Interval[float]"), pd.Interval, float)
    check(
        assert_type(interval_td // 3.5, "pd.Interval[pd.Timedelta]"),
        pd.Interval,
        pd.Timedelta,
    )

    # Subtraction
    check(assert_type(interval_i - 1, "pd.Interval[int]"), pd.Interval, int)
    check(assert_type(interval_f - 1, "pd.Interval[float]"), pd.Interval, float)
    check(
        assert_type(interval_ts - pd.Timedelta(days=1), "pd.Interval[pd.Timestamp]"),
        pd.Interval,
        pd.Timestamp,
    )
    check(
        assert_type(interval_td - pd.Timedelta(days=1), "pd.Interval[pd.Timedelta]"),
        pd.Interval,
        pd.Timedelta,
    )

    check(assert_type(interval_i - 1.5, "pd.Interval[float]"), pd.Interval, float)
    check(assert_type(interval_f - 1.5, "pd.Interval[float]"), pd.Interval, float)
    check(
        assert_type(interval_ts - pd.Timedelta(days=1), "pd.Interval[pd.Timestamp]"),
        pd.Interval,
    )
    check(
        assert_type(interval_td - pd.Timedelta(days=1), "pd.Interval[pd.Timedelta]"),
        pd.Interval,
    )

    # Addition
    check(assert_type(interval_i + 1, "pd.Interval[int]"), pd.Interval)
    check(assert_type(1 + interval_i, "pd.Interval[int]"), pd.Interval)
    check(assert_type(interval_f + 1, "pd.Interval[float]"), pd.Interval)
    check(assert_type(1 + interval_f, "pd.Interval[float]"), pd.Interval)
    check(
        assert_type(interval_ts + pd.Timedelta(days=1), "pd.Interval[pd.Timestamp]"),
        pd.Interval,
    )
    check(
        assert_type(pd.Timedelta(days=1) + interval_ts, "pd.Interval[pd.Timestamp]"),
        pd.Interval,
    )
    check(
        assert_type(interval_td + pd.Timedelta(days=1), "pd.Interval[pd.Timedelta]"),
        pd.Interval,
    )
    check(
        assert_type(pd.Timedelta(days=1) + interval_td, "pd.Interval[pd.Timedelta]"),
        pd.Interval,
    )

    check(assert_type(interval_i + 1.5, "pd.Interval[float]"), pd.Interval)
    check(assert_type(1.5 + interval_i, "pd.Interval[float]"), pd.Interval)
    check(assert_type(interval_f + 1.5, "pd.Interval[float]"), pd.Interval)
    check(assert_type(1.5 + interval_f, "pd.Interval[float]"), pd.Interval)
    check(
        assert_type(interval_ts + pd.Timedelta(days=1), "pd.Interval[pd.Timestamp]"),
        pd.Interval,
    )
    check(
        assert_type(pd.Timedelta(days=1) + interval_ts, "pd.Interval[pd.Timestamp]"),
        pd.Interval,
    )
    check(
        assert_type(interval_td + pd.Timedelta(days=1), "pd.Interval[pd.Timedelta]"),
        pd.Interval,
    )
    check(
        assert_type(pd.Timedelta(days=1) + interval_td, "pd.Interval[pd.Timedelta]"),
        pd.Interval,
    )


def test_interval_cmp():
    interval_i = pd.Interval(0, 1, closed="left")
    interval_f = pd.Interval(0.0, 1.0, closed="right")
    interval_ts = pd.Interval(
        pd.Timestamp("2017-01-01"), pd.Timestamp("2017-01-02"), closed="both"
    )
    interval_td = pd.Interval(
        pd.Timedelta("1 days"), pd.Timedelta("2 days"), closed="neither"
    )

    check(assert_type(0.5 in interval_i, bool), bool)
    check(assert_type(1 in interval_i, bool), bool)
    check(assert_type(1 in interval_f, bool), bool)
    check(assert_type(pd.Timestamp("2000-1-1") in interval_ts, bool), bool)
    check(assert_type(pd.Timedelta(days=1) in interval_td, bool), bool)

    interval_index_int = pd.IntervalIndex([interval_i])
    check(
        assert_type(interval_index_int >= interval_i, np_ndarray_bool),
        np.ndarray,
        np.bool_,
    )
    check(
        assert_type(interval_index_int < interval_i, np_ndarray_bool),
        np.ndarray,
        np.bool_,
    )
    check(
        assert_type(interval_index_int <= interval_i, np_ndarray_bool),
        np.ndarray,
        np.bool_,
    )
    check(
        assert_type(interval_index_int > interval_i, np_ndarray_bool),
        np.ndarray,
        np.bool_,
    )

    check(
        assert_type(interval_i >= interval_index_int, np_ndarray_bool),
        np.ndarray,
        np.bool_,
    )
    check(
        assert_type(interval_i < interval_index_int, np_ndarray_bool),
        np.ndarray,
        np.bool_,
    )
    check(
        assert_type(interval_i <= interval_index_int, np_ndarray_bool),
        np.ndarray,
        np.bool_,
    )
    check(
        assert_type(interval_i > interval_index_int, np_ndarray_bool),
        np.ndarray,
        np.bool_,
    )

    check(
        assert_type(interval_index_int == interval_i, np_ndarray_bool),
        np.ndarray,
        np.bool_,
    )
    check(
        assert_type(interval_index_int != interval_i, np_ndarray_bool),
        np.ndarray,
        np.bool_,
    )

    check(
        assert_type(
            interval_i == interval_index_int,
            np_ndarray_bool,
        ),
        np.ndarray,
        np.bool_,
    )
    check(
        assert_type(
            interval_i != interval_index_int,
            np_ndarray_bool,
        ),
        np.ndarray,
        np.bool_,
    )


def test_timedelta_construction() -> None:

    check(assert_type(pd.Timedelta(1, "H"), pd.Timedelta), pd.Timedelta)
    check(assert_type(pd.Timedelta(1, "T"), pd.Timedelta), pd.Timedelta)
    check(assert_type(pd.Timedelta(1, "S"), pd.Timedelta), pd.Timedelta)
    check(assert_type(pd.Timedelta(1, "L"), pd.Timedelta), pd.Timedelta)
    check(assert_type(pd.Timedelta(1, "U"), pd.Timedelta), pd.Timedelta)
    check(assert_type(pd.Timedelta(1, "N"), pd.Timedelta), pd.Timedelta)
    check(assert_type(pd.Timedelta(1, "W"), pd.Timedelta), pd.Timedelta)
    check(assert_type(pd.Timedelta(1, "w"), pd.Timedelta), pd.Timedelta)
    check(assert_type(pd.Timedelta(1, "D"), pd.Timedelta), pd.Timedelta)
    check(assert_type(pd.Timedelta(1, "d"), pd.Timedelta), pd.Timedelta)
    check(assert_type(pd.Timedelta(1, "days"), pd.Timedelta), pd.Timedelta)
    check(assert_type(pd.Timedelta(1, "day"), pd.Timedelta), pd.Timedelta)
    check(assert_type(pd.Timedelta(1, "hours"), pd.Timedelta), pd.Timedelta)
    check(assert_type(pd.Timedelta(1, "hour"), pd.Timedelta), pd.Timedelta)
    check(assert_type(pd.Timedelta(1, "hr"), pd.Timedelta), pd.Timedelta)
    check(assert_type(pd.Timedelta(1, "h"), pd.Timedelta), pd.Timedelta)
    check(assert_type(pd.Timedelta(1, "m"), pd.Timedelta), pd.Timedelta)
    check(assert_type(pd.Timedelta(1, "minute"), pd.Timedelta), pd.Timedelta)
    check(assert_type(pd.Timedelta(1, "min"), pd.Timedelta), pd.Timedelta)
    check(assert_type(pd.Timedelta(1, "minutes"), pd.Timedelta), pd.Timedelta)
    check(assert_type(pd.Timedelta(1, "t"), pd.Timedelta), pd.Timedelta)
    check(assert_type(pd.Timedelta(1, "s"), pd.Timedelta), pd.Timedelta)
    check(assert_type(pd.Timedelta(1, "seconds"), pd.Timedelta), pd.Timedelta)
    check(assert_type(pd.Timedelta(1, "sec"), pd.Timedelta), pd.Timedelta)
    check(assert_type(pd.Timedelta(1, "second"), pd.Timedelta), pd.Timedelta)
    check(assert_type(pd.Timedelta(1, "ms"), pd.Timedelta), pd.Timedelta)
    check(assert_type(pd.Timedelta(1, "milliseconds"), pd.Timedelta), pd.Timedelta)
    check(assert_type(pd.Timedelta(1, "millisecond"), pd.Timedelta), pd.Timedelta)
    check(assert_type(pd.Timedelta(1, "milli"), pd.Timedelta), pd.Timedelta)
    check(assert_type(pd.Timedelta(1, "millis"), pd.Timedelta), pd.Timedelta)
    check(assert_type(pd.Timedelta(1, "l"), pd.Timedelta), pd.Timedelta)
    check(assert_type(pd.Timedelta(1, "us"), pd.Timedelta), pd.Timedelta)
    check(assert_type(pd.Timedelta(1, "microseconds"), pd.Timedelta), pd.Timedelta)
    check(assert_type(pd.Timedelta(1, "microsecond"), pd.Timedelta), pd.Timedelta)
    check(assert_type(pd.Timedelta(1, "µs"), pd.Timedelta), pd.Timedelta)
    check(assert_type(pd.Timedelta(1, "micro"), pd.Timedelta), pd.Timedelta)
    check(assert_type(pd.Timedelta(1, "micros"), pd.Timedelta), pd.Timedelta)
    check(assert_type(pd.Timedelta(1, "u"), pd.Timedelta), pd.Timedelta)
    check(assert_type(pd.Timedelta(1, "ns"), pd.Timedelta), pd.Timedelta)
    check(assert_type(pd.Timedelta(1, "nanoseconds"), pd.Timedelta), pd.Timedelta)
    check(assert_type(pd.Timedelta(1, "nano"), pd.Timedelta), pd.Timedelta)
    check(assert_type(pd.Timedelta(1, "nanos"), pd.Timedelta), pd.Timedelta)
    check(assert_type(pd.Timedelta(1, "nanosecond"), pd.Timedelta), pd.Timedelta)
    check(assert_type(pd.Timedelta(1, "n"), pd.Timedelta), pd.Timedelta)

    check(assert_type(pd.Timedelta("1 W"), pd.Timedelta), pd.Timedelta)
    check(assert_type(pd.Timedelta("1 w"), pd.Timedelta), pd.Timedelta)
    check(assert_type(pd.Timedelta("1 D"), pd.Timedelta), pd.Timedelta)
    check(assert_type(pd.Timedelta("1 d"), pd.Timedelta), pd.Timedelta)
    check(assert_type(pd.Timedelta("1 days"), pd.Timedelta), pd.Timedelta)
    check(assert_type(pd.Timedelta("1 day"), pd.Timedelta), pd.Timedelta)
    check(assert_type(pd.Timedelta("1 hours"), pd.Timedelta), pd.Timedelta)
    check(assert_type(pd.Timedelta("1 hour"), pd.Timedelta), pd.Timedelta)
    check(assert_type(pd.Timedelta("1 hr"), pd.Timedelta), pd.Timedelta)
    check(assert_type(pd.Timedelta("1 h"), pd.Timedelta), pd.Timedelta)
    check(assert_type(pd.Timedelta("1 m"), pd.Timedelta), pd.Timedelta)
    check(assert_type(pd.Timedelta("1 minute"), pd.Timedelta), pd.Timedelta)
    check(assert_type(pd.Timedelta("1 min"), pd.Timedelta), pd.Timedelta)
    check(assert_type(pd.Timedelta("1 minutes"), pd.Timedelta), pd.Timedelta)
    check(assert_type(pd.Timedelta("1 t"), pd.Timedelta), pd.Timedelta)
    check(assert_type(pd.Timedelta("1 s"), pd.Timedelta), pd.Timedelta)
    check(assert_type(pd.Timedelta("1 seconds"), pd.Timedelta), pd.Timedelta)
    check(assert_type(pd.Timedelta("1 sec"), pd.Timedelta), pd.Timedelta)
    check(assert_type(pd.Timedelta("1 second"), pd.Timedelta), pd.Timedelta)
    check(assert_type(pd.Timedelta("1 ms"), pd.Timedelta), pd.Timedelta)
    check(assert_type(pd.Timedelta("1 milliseconds"), pd.Timedelta), pd.Timedelta)
    check(assert_type(pd.Timedelta("1 millisecond"), pd.Timedelta), pd.Timedelta)
    check(assert_type(pd.Timedelta("1 milli"), pd.Timedelta), pd.Timedelta)
    check(assert_type(pd.Timedelta("1 millis"), pd.Timedelta), pd.Timedelta)
    check(assert_type(pd.Timedelta("1 l"), pd.Timedelta), pd.Timedelta)
    check(assert_type(pd.Timedelta("1 us"), pd.Timedelta), pd.Timedelta)
    check(assert_type(pd.Timedelta("1 microseconds"), pd.Timedelta), pd.Timedelta)
    check(assert_type(pd.Timedelta("1 microsecond"), pd.Timedelta), pd.Timedelta)
    check(assert_type(pd.Timedelta("1 µs"), pd.Timedelta), pd.Timedelta)
    check(assert_type(pd.Timedelta("1 micro"), pd.Timedelta), pd.Timedelta)
    check(assert_type(pd.Timedelta("1 micros"), pd.Timedelta), pd.Timedelta)
    check(assert_type(pd.Timedelta("1 u"), pd.Timedelta), pd.Timedelta)
    check(assert_type(pd.Timedelta("1 ns"), pd.Timedelta), pd.Timedelta)
    check(assert_type(pd.Timedelta("1 nanoseconds"), pd.Timedelta), pd.Timedelta)
    check(assert_type(pd.Timedelta("1 nano"), pd.Timedelta), pd.Timedelta)
    check(assert_type(pd.Timedelta("1 nanos"), pd.Timedelta), pd.Timedelta)
    check(assert_type(pd.Timedelta("1 nanosecond"), pd.Timedelta), pd.Timedelta)
    check(assert_type(pd.Timedelta("1 n"), pd.Timedelta), pd.Timedelta)
    check(assert_type(pd.Timedelta(days=1), pd.Timedelta), pd.Timedelta)
    check(assert_type(pd.Timedelta(seconds=1), pd.Timedelta), pd.Timedelta)
    check(assert_type(pd.Timedelta(microseconds=1), pd.Timedelta), pd.Timedelta)
    check(assert_type(pd.Timedelta(minutes=1), pd.Timedelta), pd.Timedelta)
    check(assert_type(pd.Timedelta(hours=1), pd.Timedelta), pd.Timedelta)
    check(assert_type(pd.Timedelta(weeks=1), pd.Timedelta), pd.Timedelta)
    check(assert_type(pd.Timedelta(milliseconds=1), pd.Timedelta), pd.Timedelta)
    check(
        assert_type(
            pd.Timedelta(
                days=1,
                seconds=1,
                microseconds=1,
                minutes=1,
                hours=1,
                weeks=1,
                milliseconds=1,
            ),
            pd.Timedelta,
        ),
        pd.Timedelta,
    )


def test_timedelta_properties_methods() -> None:
    td = pd.Timedelta("1 day")
    check(assert_type(td.value, int), int)
    check(assert_type(td.asm8, np.timedelta64), np.timedelta64)

    check(assert_type(td.days, int), int)
    check(assert_type(td.microseconds, int), int)
    check(assert_type(td.nanoseconds, int), int)
    check(assert_type(td.seconds, int), int)
    check(assert_type(td.value, int), int)
    check(assert_type(td.resolution_string, str), str)
    check(assert_type(td.components, Components), Components)

    check(assert_type(td.ceil("D"), pd.Timedelta), pd.Timedelta)
    check(assert_type(td.floor(Day()), pd.Timedelta), pd.Timedelta)
    check(assert_type(td.isoformat(), str), str)
    check(assert_type(td.round("s"), pd.Timedelta), pd.Timedelta)
    check(assert_type(td.to_numpy(), np.timedelta64), np.timedelta64)
    check(assert_type(td.to_pytimedelta(), dt.timedelta), dt.timedelta)
    check(assert_type(td.to_timedelta64(), np.timedelta64), np.timedelta64)
    check(assert_type(td.total_seconds(), float), float)
    check(assert_type(td.view(np.int64), object), np.int64)
    check(assert_type(td.view("i8"), object), np.int64)


def test_timedelta_add_sub() -> None:
    td = pd.Timedelta("1 day")

    ndarray_td64: npt.NDArray[np.timedelta64] = np.array(
        [1, 2, 3], dtype="timedelta64[D]"
    )
    ndarray_dt64: npt.NDArray[np.datetime64] = np.array(
        [1, 2, 3], dtype="datetime64[D]"
    )
    as_period = pd.Period("2012-01-01", freq="D")
    as_timestamp = pd.Timestamp("2012-01-01")
    as_datetime = dt.datetime(2012, 1, 1)
    as_date = dt.date(2012, 1, 1)
    as_datetime64 = np.datetime64(1, "ns")
    as_dt_timedelta = dt.timedelta(days=1)
    as_timedelta64 = np.timedelta64(1, "D")
    as_timedelta_index = pd.TimedeltaIndex([td])
    as_timedelta_series = pd.Series(as_timedelta_index)
    as_period_index = pd.period_range("2012-01-01", periods=3, freq="D")
    as_datetime_index = pd.date_range("2012-01-01", periods=3)
    as_ndarray_td64 = ndarray_td64
    as_ndarray_dt64 = ndarray_dt64
    as_nat = pd.NaT

    check(assert_type(td + td, pd.Timedelta), pd.Timedelta)
    check(assert_type(td + as_period, pd.Period), pd.Period)
    check(assert_type(td + as_timestamp, pd.Timestamp), pd.Timestamp)
    check(assert_type(td + as_datetime, pd.Timestamp), pd.Timestamp)
    check(assert_type(td + as_date, dt.date), dt.date)
    check(assert_type(td + as_datetime64, pd.Timestamp), pd.Timestamp)
    check(assert_type(td + as_dt_timedelta, pd.Timedelta), pd.Timedelta)
    check(assert_type(td + as_timedelta64, pd.Timedelta), pd.Timedelta)
    check(assert_type(td + as_timedelta_index, pd.TimedeltaIndex), pd.TimedeltaIndex)
    check(
        assert_type(td + as_timedelta_series, TimedeltaSeries), pd.Series, pd.Timedelta
    )
    check(assert_type(td + as_period_index, pd.PeriodIndex), pd.PeriodIndex)
    check(assert_type(td + as_datetime_index, pd.DatetimeIndex), pd.DatetimeIndex)
    check(
        assert_type(td + as_ndarray_td64, npt.NDArray[np.timedelta64]),
        np.ndarray,
        np.timedelta64,
    )
    check(
        assert_type(td + as_ndarray_dt64, npt.NDArray[np.datetime64]),
        np.ndarray,
        np.datetime64,
    )
    check(assert_type(td + as_nat, NaTType), NaTType)

    check(assert_type(as_period + td, pd.Period), pd.Period)
    check(assert_type(as_timestamp + td, pd.Timestamp), pd.Timestamp)
    check(assert_type(as_datetime + td, dt.datetime), dt.datetime)
    check(assert_type(as_date + td, dt.date), dt.date)
    check(assert_type(as_datetime64 + td, pd.Timestamp), pd.Timestamp)
    # pyright can't know that as_td_timedelta + td calls
    # td.__radd__(as_td_timedelta),  not timedelta.__add__
    # https://github.com/microsoft/pyright/issues/4088
    check(
        assert_type(
            as_dt_timedelta + td,  # pyright: ignore[reportGeneralTypeIssues]
            pd.Timedelta,
        ),
        pd.Timedelta,
    )
    check(assert_type(as_timedelta64 + td, pd.Timedelta), pd.Timedelta)
    check(assert_type(as_timedelta_index + td, pd.TimedeltaIndex), pd.TimedeltaIndex)
    check(
        assert_type(as_timedelta_series + td, TimedeltaSeries), pd.Series, pd.Timedelta
    )
    check(assert_type(as_period_index + td, pd.PeriodIndex), pd.PeriodIndex)
    check(assert_type(as_datetime_index + td, pd.DatetimeIndex), pd.DatetimeIndex)
    check(
        assert_type(
            as_ndarray_td64 + td,
            npt.NDArray[np.timedelta64],
        ),
        np.ndarray,
        np.timedelta64,
    )
    check(assert_type(as_nat + td, NaTType), NaTType)

    # sub is not symmetric with dates. In general date_like - timedelta is
    # sensible, while timedelta - date_like is not
    # TypeError: as_period, as_timestamp, as_datetime, as_date, as_datetime64,
    #            as_period_index, as_datetime_index, as_ndarray_dt64
    if TYPE_CHECKING_INVALID_USAGE:
        td - as_period  # type: ignore[operator]
        td - as_timestamp  # type: ignore[operator]
        td - as_datetime  # type: ignore[operator]
        td - as_date  # type: ignore[operator]
        td - as_datetime64  # type: ignore[operator]
        td - as_period_index  # type: ignore[operator]
        td - as_datetime_index  # type: ignore[operator]
        td - as_ndarray_dt64  # type: ignore[operator]

    check(assert_type(td - td, pd.Timedelta), pd.Timedelta)
    check(assert_type(td - as_dt_timedelta, pd.Timedelta), pd.Timedelta)
    check(assert_type(td - as_timedelta64, pd.Timedelta), pd.Timedelta)
    check(assert_type(td - as_timedelta_index, pd.TimedeltaIndex), pd.TimedeltaIndex)
    check(
        assert_type(td - as_timedelta_series, TimedeltaSeries), pd.Series, pd.Timedelta
    )
    check(
        assert_type(td - as_ndarray_td64, npt.NDArray[np.timedelta64]),
        np.ndarray,
        np.timedelta64,
    )
    check(assert_type(td - as_nat, NaTType), NaTType)
    check(assert_type(as_period - td, pd.Period), pd.Period)
    check(assert_type(as_timestamp - td, pd.Timestamp), pd.Timestamp)
    check(assert_type(as_datetime - td, dt.datetime), dt.datetime)
    check(assert_type(as_date - td, dt.date), dt.date)
    check(assert_type(as_datetime64 - td, pd.Timestamp), pd.Timestamp)
    # pyright can't know that as_dt_timedelta - td calls td.__rsub__(as_dt_timedelta),
    # not as_dt_timedelta.__sub__
    # https://github.com/microsoft/pyright/issues/4088
    check(
        assert_type(
            as_dt_timedelta - td,  # pyright: ignore[reportGeneralTypeIssues]
            pd.Timedelta,
        ),
        pd.Timedelta,
    )
    check(assert_type(as_timedelta64 - td, pd.Timedelta), pd.Timedelta)
    check(assert_type(as_timedelta_index - td, pd.TimedeltaIndex), pd.TimedeltaIndex)
    check(
        assert_type(as_timedelta_series - td, TimedeltaSeries), pd.Series, pd.Timedelta
    )
    check(assert_type(as_period_index - td, pd.PeriodIndex), pd.PeriodIndex)
    check(assert_type(as_datetime_index - td, pd.DatetimeIndex), pd.DatetimeIndex)
    check(
        assert_type(
            as_ndarray_td64 - td,
            npt.NDArray[np.timedelta64],
        ),
        np.ndarray,
        np.timedelta64,
    )
    check(
        assert_type(
            as_ndarray_dt64 - td,
            npt.NDArray[np.datetime64],
        ),
        np.ndarray,
        np.datetime64,
    )
    check(assert_type(as_nat - td, NaTType), NaTType)


def test_timedelta_mul_div() -> None:
    td = pd.Timedelta("1 day")

    i_idx = pd.Index([1, 2, 3], dtype=int)
    f_idx = pd.Index([1.2, 2.2, 3.4], dtype=float)

    with pytest_warns_bounded(
        FutureWarning, upper="1.5.99", match="", upper_exception=AttributeError
    ):
        i_idx = cast(pd.Int64Index, i_idx)
        f_idx = cast(pd.Float64Index, f_idx)

    np_intp_arr: npt.NDArray[np.integer] = np.array([1, 2, 3])
    np_float_arr: npt.NDArray[np.floating] = np.array([1.2, 2.2, 3.4])

    md_int = 3
    md_float = 3.5
    md_ndarray_intp = np_intp_arr
    md_ndarray_float = np_float_arr
    mp_series_int = pd.Series([1, 2, 3], dtype=int)
    md_series_float = pd.Series([1.2, 2.2, 3.4], dtype=float)
    md_int64_index = i_idx
    md_float_index = f_idx
    md_timedelta_series = pd.Series(pd.timedelta_range("1 day", periods=3))

    check(assert_type(td * md_int, pd.Timedelta), pd.Timedelta)
    check(assert_type(td * md_float, pd.Timedelta), pd.Timedelta)
    check(
        assert_type(td * md_ndarray_intp, npt.NDArray[np.timedelta64]),
        np.ndarray,
        np.timedelta64,
    )
    check(
        assert_type(td * md_ndarray_float, npt.NDArray[np.timedelta64]),
        np.ndarray,
        np.timedelta64,
    )
    check(assert_type(td * mp_series_int, TimedeltaSeries), pd.Series, pd.Timedelta)
    check(assert_type(td * md_series_float, TimedeltaSeries), pd.Series, pd.Timedelta)
    check(assert_type(td * md_int64_index, pd.TimedeltaIndex), pd.TimedeltaIndex)
    check(assert_type(td * md_float_index, pd.TimedeltaIndex), pd.TimedeltaIndex)

    check(assert_type(md_int * td, pd.Timedelta), pd.Timedelta)
    check(assert_type(md_float * td, pd.Timedelta), pd.Timedelta)
    check(assert_type(md_ndarray_intp * td, np.ndarray), np.ndarray, np.timedelta64)
    check(assert_type(md_ndarray_float * td, np.ndarray), np.ndarray, np.timedelta64)
    check(assert_type(mp_series_int * td, TimedeltaSeries), pd.Series, pd.Timedelta)
    check(assert_type(md_series_float * td, TimedeltaSeries), pd.Series, pd.Timedelta)
    check(assert_type(md_int64_index * td, pd.TimedeltaIndex), pd.TimedeltaIndex)
    check(assert_type(md_float_index * td, pd.TimedeltaIndex), pd.TimedeltaIndex)

    check(assert_type(td // td, int), int)
    check(assert_type(td // pd.NaT, float), float)
    check(assert_type(td // md_int, pd.Timedelta), pd.Timedelta)
    check(assert_type(td // md_float, pd.Timedelta), pd.Timedelta)
    check(
        assert_type(td // md_ndarray_intp, npt.NDArray[np.timedelta64]),
        np.ndarray,
        np.timedelta64,
    )
    check(
        assert_type(td // md_ndarray_float, npt.NDArray[np.timedelta64]),
        np.ndarray,
        np.timedelta64,
    )
    check(assert_type(td // mp_series_int, TimedeltaSeries), pd.Series, pd.Timedelta)
    check(assert_type(td // md_series_float, TimedeltaSeries), pd.Series, pd.Timedelta)
    check(assert_type(td // md_int64_index, pd.TimedeltaIndex), pd.TimedeltaIndex)
    check(assert_type(td // md_float_index, pd.TimedeltaIndex), pd.TimedeltaIndex)
    check(assert_type(td // md_timedelta_series, "pd.Series[int]"), pd.Series, int)

    check(assert_type(pd.NaT // td, float), float)
    # Note: None of the reverse floordiv work
    # TypeError: md_int, md_float, md_ndarray_intp, md_ndarray_float, mp_series_int,
    #            mp_series_float, md_int64_index, md_float_index
    if TYPE_CHECKING_INVALID_USAGE:
        md_int // td  # type: ignore[operator]
        md_float // td  # type: ignore[operator]
        md_ndarray_intp // td  # type: ignore[operator]
        md_ndarray_float // td  # type: ignore[operator]
        mp_series_int // td  # type: ignore[operator]
        md_series_float // td  # type: ignore[operator]
        md_int64_index // td  # type: ignore[operator]
        md_float_index // td  # type: ignore[operator]

    check(assert_type(td / td, float), float)
    check(assert_type(td / pd.NaT, float), float)
    check(assert_type(td / md_int, pd.Timedelta), pd.Timedelta)
    check(assert_type(td / md_float, pd.Timedelta), pd.Timedelta)
    check(
        assert_type(td / md_ndarray_intp, npt.NDArray[np.timedelta64]),
        np.ndarray,
        np.timedelta64,
    )
    check(
        assert_type(td / md_ndarray_float, npt.NDArray[np.timedelta64]),
        np.ndarray,
        np.timedelta64,
    )
    check(assert_type(td / mp_series_int, TimedeltaSeries), pd.Series, pd.Timedelta)
    check(assert_type(td / md_series_float, TimedeltaSeries), pd.Series, pd.Timedelta)
    check(assert_type(td / md_int64_index, pd.TimedeltaIndex), pd.TimedeltaIndex)
    check(assert_type(td / md_float_index, pd.TimedeltaIndex), pd.TimedeltaIndex)
    check(assert_type(td / md_timedelta_series, "pd.Series[float]"), pd.Series, float)

    check(assert_type(pd.NaT / td, float), float)
    # Note: None of the reverse truediv work
    # TypeError: md_int, md_float, md_ndarray_intp, md_ndarray_float, mp_series_int,
    #            mp_series_float, md_int64_index, md_float_index
    if TYPE_CHECKING_INVALID_USAGE:
        md_int / td  # type: ignore[operator]
        md_float / td  # type: ignore[operator]
        md_ndarray_intp / td  # type: ignore[operator]
        md_ndarray_float / td  # type: ignore[operator]
        mp_series_int / td  # type: ignore[operator]
        md_series_float / td  # type: ignore[operator]
        md_int64_index / td  # type: ignore[operator]
        md_float_index / td  # type: ignore[operator]


def test_timedelta_mod_abs_unary() -> None:
    td = pd.Timedelta("1 day")

    i_idx = pd.Index([1, 2, 3], dtype=int)
    f_idx = pd.Index([1.2, 2.2, 3.4], dtype=float)

    with pytest_warns_bounded(
        FutureWarning, upper="1.5.99", match="", upper_exception=AttributeError
    ):
        i_idx = cast(pd.Int64Index, i_idx)
        f_idx = cast(pd.Float64Index, f_idx)

    check(assert_type(td % 3, pd.Timedelta), pd.Timedelta)
    check(assert_type(td % 3.5, pd.Timedelta), pd.Timedelta)
    check(assert_type(td % td, pd.Timedelta), pd.Timedelta)
    check(
        assert_type(td % np.array([1, 2, 3]), npt.NDArray[np.timedelta64]),
        np.ndarray,
        np.timedelta64,
    )
    check(
        assert_type(td % np.array([1.2, 2.2, 3.4]), npt.NDArray[np.timedelta64]),
        np.ndarray,
        np.timedelta64,
    )
    int_series = pd.Series([1, 2, 3], dtype=int)
    float_series = pd.Series([1.2, 2.2, 3.4], dtype=float)
    check(assert_type(td % int_series, TimedeltaSeries), pd.Series, pd.Timedelta)
    check(assert_type(td % float_series, TimedeltaSeries), pd.Series, pd.Timedelta)
    check(assert_type(td % i_idx, pd.TimedeltaIndex), pd.TimedeltaIndex)

    check(
        assert_type(td % f_idx, pd.TimedeltaIndex),
        pd.TimedeltaIndex,
    )

    if TYPE_CHECKING and IS_TYPE_CHECKER_MYPY:
        # mypy reports dt.timedelta, even though __abs__ returns Timedelta
        check(assert_type(abs(td), pd.Timedelta), pd.Timedelta)  # type: ignore[assert-type]
    else:
        # This is valid for pyright
        check(assert_type(abs(td), pd.Timedelta), pd.Timedelta)
    check(assert_type(td.__abs__(), pd.Timedelta), pd.Timedelta)
    check(assert_type(-td, pd.Timedelta), pd.Timedelta)
    check(assert_type(+td, pd.Timedelta), pd.Timedelta)


def test_timedelta_cmp() -> None:
    td = pd.Timedelta("1 day")
    ndarray_td64: npt.NDArray[np.timedelta64] = np.array(
        [1, 2, 3], dtype="timedelta64[D]"
    )
    c_timedelta = td
    c_dt_timedelta = dt.timedelta(days=1)
    c_timedelta64 = np.timedelta64(1, "D")
    c_ndarray_td64 = ndarray_td64
    c_timedelta_index = pd.TimedeltaIndex([1, 2, 3], unit="D")
    c_timedelta_series = pd.Series(pd.TimedeltaIndex([1, 2, 3]))

    check(assert_type(td < c_timedelta, bool), bool)
    check(assert_type(td < c_dt_timedelta, bool), bool)
    check(assert_type(td < c_timedelta64, bool), bool)
    check(assert_type(td < c_ndarray_td64, np_ndarray_bool), np.ndarray, np.bool_)
    check(assert_type(c_timedelta_index < td, np_ndarray_bool), np.ndarray, np.bool_)
    check(assert_type(c_dt_timedelta < td, bool), bool)
    check(assert_type(c_ndarray_td64 < td, np_ndarray_bool), np.ndarray, np.bool_)
    check(assert_type(c_timedelta_index < td, np_ndarray_bool), np.ndarray, np.bool_)

    gt = check(assert_type(td > c_timedelta, bool), bool)
    le = check(assert_type(td <= c_timedelta, bool), bool)
    assert gt != le

    gt = check(assert_type(td > c_dt_timedelta, bool), bool)
    le = check(assert_type(td <= c_dt_timedelta, bool), bool)
    assert gt != le

    gt = check(assert_type(td > c_timedelta64, bool), bool)
    le = check(assert_type(td <= c_timedelta64, bool), bool)
    assert gt != le

    gt_a = check(
        assert_type(td > c_ndarray_td64, np_ndarray_bool), np.ndarray, np.bool_
    )
    le_a = check(
        assert_type(td <= c_ndarray_td64, np_ndarray_bool), np.ndarray, np.bool_
    )
    assert (gt_a != le_a).all()

    gt_a = check(
        assert_type(td > c_timedelta_index, np_ndarray_bool), np.ndarray, np.bool_
    )
    le_a = check(
        assert_type(td <= c_timedelta_index, np_ndarray_bool), np.ndarray, np.bool_
    )
    assert (gt_a != le_a).all()

    gt_s = check(
        assert_type(td > c_timedelta_series, "pd.Series[bool]"), pd.Series, bool
    )
    le_s = check(
        assert_type(td <= c_timedelta_series, "pd.Series[bool]"), pd.Series, bool
    )
    assert (gt_s != le_s).all()

    gt = check(assert_type(c_dt_timedelta > td, bool), bool)
    le = check(assert_type(c_dt_timedelta <= td, bool), bool)
    assert gt != le

    gt_b = check(assert_type(c_timedelta64 > td, Any), np.bool_)
    le_b = check(assert_type(c_timedelta64 <= td, Any), np.bool_)
    assert gt_b != le_b

    gt_a = check(
        assert_type(c_ndarray_td64 > td, np_ndarray_bool), np.ndarray, np.bool_
    )
    le_a = check(
        assert_type(c_ndarray_td64 <= td, np_ndarray_bool), np.ndarray, np.bool_
    )
    assert (gt_a != le_a).all()

    gt_a = check(
        assert_type(c_timedelta_index > td, np_ndarray_bool), np.ndarray, np.bool_
    )
    le_a = check(
        assert_type(c_timedelta_index <= td, np_ndarray_bool), np.ndarray, np.bool_
    )
    assert (gt_a != le_a).all()

    eq_s = check(
        assert_type(c_timedelta_series > td, "pd.Series[bool]"), pd.Series, bool
    )
    ne_s = check(
        assert_type(c_timedelta_series <= td, "pd.Series[bool]"), pd.Series, bool
    )
    assert (eq_s != ne_s).all()

    lt = check(assert_type(td < c_timedelta, bool), bool)
    ge = check(assert_type(td >= c_timedelta, bool), bool)
    assert lt != ge

    lt = check(assert_type(td < c_dt_timedelta, bool), bool)
    ge = check(assert_type(td >= c_dt_timedelta, bool), bool)
    assert lt != ge

    lt = check(assert_type(td < c_timedelta64, bool), bool)
    ge = check(assert_type(td >= c_timedelta64, bool), bool)
    assert lt != ge

    lt_a = check(
        assert_type(td < c_ndarray_td64, np_ndarray_bool), np.ndarray, np.bool_
    )
    ge_a = check(
        assert_type(td >= c_ndarray_td64, np_ndarray_bool), np.ndarray, np.bool_
    )
    assert (lt_a != ge_a).all()

    lt_a = check(
        assert_type(td < c_timedelta_index, np_ndarray_bool), np.ndarray, np.bool_
    )
    ge_a = check(
        assert_type(td >= c_timedelta_index, np_ndarray_bool), np.ndarray, np.bool_
    )
    assert (lt_a != ge_a).all()

    eq_s = check(
        assert_type(td < c_timedelta_series, "pd.Series[bool]"), pd.Series, bool
    )
    ne_s = check(
        assert_type(td >= c_timedelta_series, "pd.Series[bool]"), pd.Series, bool
    )
    assert (eq_s != ne_s).all()

    lt = check(assert_type(c_dt_timedelta < td, bool), bool)
    ge = check(assert_type(c_dt_timedelta >= td, bool), bool)
    assert lt != ge

    lt_b = check(assert_type(c_timedelta64 < td, Any), np.bool_)
    ge_b = check(assert_type(c_timedelta64 >= td, Any), np.bool_)
    assert lt_b != ge_b

    lt_a = check(
        assert_type(c_ndarray_td64 < td, np_ndarray_bool), np.ndarray, np.bool_
    )
    ge_a = check(
        assert_type(c_ndarray_td64 >= td, np_ndarray_bool), np.ndarray, np.bool_
    )
    assert (lt_a != ge_a).all()

    lt_a = check(
        assert_type(c_timedelta_index < td, np_ndarray_bool), np.ndarray, np.bool_
    )
    ge_a = check(
        assert_type(c_timedelta_index >= td, np_ndarray_bool), np.ndarray, np.bool_
    )
    assert (lt_a != ge_a).all()

    eq_s = check(
        assert_type(c_timedelta_series < td, "pd.Series[bool]"), pd.Series, bool
    )
    ne_s = check(
        assert_type(c_timedelta_series >= td, "pd.Series[bool]"), pd.Series, bool
    )
    assert (eq_s != ne_s).all()

    eq = check(assert_type(td == td, bool), bool)
    ne = check(assert_type(td != td, bool), bool)
    assert eq != ne

    eq = check(assert_type(td == c_dt_timedelta, bool), bool)
    ne = check(assert_type(td != c_dt_timedelta, bool), bool)
    assert eq != ne

    eq = check(assert_type(td == c_timedelta64, bool), bool)
    ne = check(assert_type(td != c_timedelta64, bool), bool)
    assert eq != ne

    eq_a = check(
        assert_type(td == c_ndarray_td64, np_ndarray_bool), np.ndarray, np.bool_
    )
    ne_a = check(
        assert_type(td != c_ndarray_td64, np_ndarray_bool), np.ndarray, np.bool_
    )
    assert (eq_a != ne_a).all()

    eq_a = check(
        assert_type(td == c_timedelta_index, np_ndarray_bool), np.ndarray, np.bool_
    )
    ne_a = check(
        assert_type(td != c_timedelta_index, np_ndarray_bool), np.ndarray, np.bool_
    )
    assert (eq_a != ne_a).all()

    eq_s = check(
        assert_type(td == c_timedelta_series, "pd.Series[bool]"), pd.Series, bool
    )
    ne_s = check(
        assert_type(td != c_timedelta_series, "pd.Series[bool]"), pd.Series, bool
    )
    assert (eq_s != ne_s).all()

    eq = check(assert_type(td == 1, Literal[False]), bool)
    ne = check(assert_type(td != 1, Literal[True]), bool)
    assert eq != ne

    eq = check(assert_type(td == (3 + 2j), Literal[False]), bool)
    ne = check(assert_type(td != (3 + 2j), Literal[True]), bool)
    assert eq != ne


def test_timedelta_cmp_rhs() -> None:
    # Test that check eq and ne when Timedelta is the RHS argument
    # that use the __eq__ and __ne__ methods of the LHS
    td = pd.Timedelta("1 day")
    ndarray_td64: npt.NDArray[np.timedelta64] = np.array(
        [1, 2, 3], dtype="timedelta64[D]"
    )
    c_dt_timedelta = dt.timedelta(days=1)
    c_timedelta64 = np.timedelta64(1, "D")
    c_ndarray_td64 = ndarray_td64
    c_timedelta_index = pd.TimedeltaIndex([1, 2, 3], unit="D")
    c_timedelta_series = pd.Series(pd.TimedeltaIndex([1, 2, 3]))

    eq = check(assert_type(c_dt_timedelta == td, bool), bool)
    ne = check(assert_type(c_dt_timedelta != td, bool), bool)
    assert eq != ne

    eq = check(assert_type(c_timedelta64 == td, Any), np.bool_)
    ne = check(assert_type(c_timedelta64 != td, Any), np.bool_)
    assert eq != ne

    eq_a = check(assert_type(c_ndarray_td64 == td, Any), np.ndarray, np.bool_)
    ne_a = check(assert_type(c_ndarray_td64 != td, Any), np.ndarray, np.bool_)
    assert (eq_a != ne_a).all()

    eq_a = check(
        assert_type(c_timedelta_index == td, np_ndarray_bool), np.ndarray, np.bool_
    )
    ne_a = check(
        assert_type(c_timedelta_index != td, np_ndarray_bool), np.ndarray, np.bool_
    )
    assert (eq_a != ne_a).all()

    eq_s = check(
        assert_type(c_timedelta_series == td, "pd.Series[bool]"), pd.Series, bool
    )
    ne_s = check(
        assert_type(c_timedelta_series != td, "pd.Series[bool]"), pd.Series, bool
    )
    assert (eq_s != ne_s).all()


def test_timestamp_construction() -> None:

    check(assert_type(pd.Timestamp("2000-1-1"), pd.Timestamp), pd.Timestamp)
    check(
        assert_type(pd.Timestamp("2000-1-1", tz="US/Pacific"), pd.Timestamp),
        pd.Timestamp,
    )
    check(
        assert_type(
            pd.Timestamp("2000-1-1", tz=pytz.timezone("US/Eastern")), pd.Timestamp
        ),
        pd.Timestamp,
    )
    check(
        assert_type(pd.Timestamp("2000-1-1", tz=dateutil.tz.UTC), pd.Timestamp),
        pd.Timestamp,
    )
    check(
        assert_type(
            pd.Timestamp(
                year=2000,
                month=1,
                day=1,
                hour=1,
                minute=1,
                second=1,
                microsecond=1,
                nanosecond=1,
            ),
            pd.Timestamp,
        ),
        pd.Timestamp,
    )
    check(assert_type(pd.Timestamp(1, unit="D"), pd.Timestamp), pd.Timestamp)
    check(assert_type(pd.Timestamp(1, unit="h"), pd.Timestamp), pd.Timestamp)
    check(assert_type(pd.Timestamp(1, unit="m"), pd.Timestamp), pd.Timestamp)
    check(assert_type(pd.Timestamp(1, unit="s"), pd.Timestamp), pd.Timestamp)
    check(assert_type(pd.Timestamp(1, unit="ms"), pd.Timestamp), pd.Timestamp)
    check(assert_type(pd.Timestamp(1, unit="us"), pd.Timestamp), pd.Timestamp)
    check(
        assert_type(
            pd.Timestamp(year=2000, month=3, day=24, hour=12, minute=27, fold=0),
            pd.Timestamp,
        ),
        pd.Timestamp,
    )
    check(
        assert_type(
            pd.Timestamp(year=2000, month=3, day=24, hour=12, minute=27, fold=1),
            pd.Timestamp,
        ),
        pd.Timestamp,
    )
    check(
        assert_type(
            pd.Timestamp(
                year=2000,
                month=1,
                day=1,
                hour=1,
                minute=1,
                second=1,
                microsecond=1,
                nanosecond=1,
                tzinfo=dt.timezone(offset=dt.timedelta(hours=6), name="EST"),
            ),
            pd.Timestamp,
        ),
        pd.Timestamp,
    )


def test_timestamp_properties() -> None:
    ts = pd.Timestamp(year=2000, month=3, day=24, hour=12, minute=27)

    check(assert_type(ts, pd.Timestamp), pd.Timestamp)
    check(assert_type(ts.asm8, np.datetime64), np.datetime64)
    check(assert_type(ts.day_of_week, int), int)
    check(assert_type(ts.day_of_year, int), int)
    check(assert_type(ts.dayofweek, int), int)
    check(assert_type(ts.dayofyear, int), int)
    check(assert_type(ts.days_in_month, int), int)
    check(assert_type(ts.daysinmonth, int), int)
    check(assert_type(ts.is_leap_year, bool), bool)
    check(assert_type(ts.is_month_end, bool), bool)
    check(assert_type(ts.is_month_start, bool), bool)
    check(assert_type(ts.is_quarter_end, bool), bool)
    check(assert_type(ts.is_quarter_start, bool), bool)
    check(assert_type(ts.is_year_end, bool), bool)
    check(assert_type(ts.is_year_start, bool), bool)
    check(assert_type(ts.quarter, int), int)
    check(assert_type(ts.tz, Optional[dt.tzinfo]), type(None))
    check(assert_type(ts.week, int), int)
    check(assert_type(ts.weekofyear, int), int)
    check(assert_type(ts.day, int), int)
    check(assert_type(ts.fold, int), int)
    check(assert_type(ts.hour, int), int)
    check(assert_type(ts.microsecond, int), int)
    check(assert_type(ts.minute, int), int)
    check(assert_type(ts.month, int), int)
    check(assert_type(ts.nanosecond, int), int)
    check(assert_type(ts.second, int), int)
    check(assert_type(ts.tzinfo, Optional[dt.tzinfo]), type(None))
    check(assert_type(ts.value, int), int)
    check(assert_type(ts.year, int), int)


def test_timestamp_add_sub() -> None:
    ts = pd.Timestamp("2000-1-1")
    np_td64_arr: npt.NDArray[np.timedelta64] = np.array([1, 2], dtype="timedelta64[ns]")

    as_pd_timedelta = pd.Timedelta(days=1)
    as_dt_timedelta = dt.timedelta(days=1)
    as_offset = 3 * Day()
    as_timedelta_index = pd.TimedeltaIndex([1, 2, 3], "D")
    as_timedelta_series = pd.Series(as_timedelta_index)
    check(assert_type(as_timedelta_series, TimedeltaSeries), pd.Series, pd.Timedelta)
    as_np_ndarray_td64 = np_td64_arr

    check(assert_type(ts + as_pd_timedelta, pd.Timestamp), pd.Timestamp)
    check(assert_type(as_pd_timedelta + ts, pd.Timestamp), pd.Timestamp)

    check(assert_type(ts + as_dt_timedelta, pd.Timestamp), pd.Timestamp)
    check(assert_type(as_dt_timedelta + ts, pd.Timestamp), pd.Timestamp)

    check(assert_type(ts + as_offset, pd.Timestamp), pd.Timestamp)
    check(assert_type(as_offset + ts, pd.Timestamp), pd.Timestamp)

    check(assert_type(ts + as_timedelta_index, pd.DatetimeIndex), pd.DatetimeIndex)
    check(assert_type(as_timedelta_index + ts, pd.DatetimeIndex), pd.DatetimeIndex)

    check(
        assert_type(ts + as_timedelta_series, TimestampSeries), pd.Series, pd.Timestamp
    )
    check(
        assert_type(as_timedelta_series + ts, TimestampSeries), pd.Series, pd.Timestamp
    )

    check(
        assert_type(ts + as_np_ndarray_td64, npt.NDArray[np.datetime64]),
        np.ndarray,
        np.datetime64,
    )
    check(
        assert_type(
            as_np_ndarray_td64 + ts,
            npt.NDArray[np.datetime64],
        ),
        np.ndarray,
        np.datetime64,
    )

    # Reverse order is not possible for all of these
    check(assert_type(ts - as_pd_timedelta, pd.Timestamp), pd.Timestamp)
    check(assert_type(ts - as_dt_timedelta, pd.Timestamp), pd.Timestamp)
    check(assert_type(ts - as_offset, pd.Timestamp), pd.Timestamp)
    check(assert_type(ts - as_timedelta_index, pd.DatetimeIndex), pd.DatetimeIndex)
    check(
        assert_type(ts - as_timedelta_series, TimestampSeries), pd.Series, pd.Timestamp
    )
    check(
        assert_type(ts - as_np_ndarray_td64, npt.NDArray[np.datetime64]),
        np.ndarray,
        np.datetime64,
    )


def test_timestamp_cmp() -> None:
    ts = pd.Timestamp(year=2000, month=3, day=24, hour=12, minute=27)

    np_dt64_arr: npt.NDArray[np.datetime64] = np.array(
        [1, 2, 3], dtype="datetime64[ns]"
    )

    c_timestamp = ts
    c_np_dt64 = np.datetime64(1, "ns")
    c_dt_datetime = dt.datetime(year=2000, month=1, day=1)
    c_datetimeindex = pd.DatetimeIndex(["2000-1-1"])
    c_np_ndarray_dt64 = np_dt64_arr
    # Typing provided since there is no way to get a Series[Timestamp],
    # which is a different type from a TimestampSeries
    c_series_dt64: pd.Series[pd.Timestamp] = pd.Series(
        [1, 2, 3], dtype="datetime64[ns]"
    )
    c_series_timestamp = pd.Series(pd.DatetimeIndex(["2000-1-1"]))
    check(assert_type(c_series_timestamp, TimestampSeries), pd.Series, pd.Timestamp)
    # Use xor to ensure one is True and the other is False
    # Correctness ensures since tested to be bools
    gt = check(assert_type(ts > c_timestamp, bool), bool)
    lte = check(assert_type(ts <= c_timestamp, bool), bool)
    assert gt != lte

    gt = check(assert_type(ts > c_np_dt64, bool), bool)
    lte = check(assert_type(ts <= c_np_dt64, bool), bool)
    assert gt != lte

    gt = check(assert_type(ts > c_dt_datetime, bool), bool)
    lte = check(assert_type(ts <= c_dt_datetime, bool), bool)
    assert gt != lte

    check(assert_type(ts > c_datetimeindex, np_ndarray_bool), np.ndarray, np.bool_)
    check(assert_type(ts <= c_datetimeindex, np_ndarray_bool), np.ndarray, np.bool_)

    check(assert_type(ts > c_np_ndarray_dt64, np_ndarray_bool), np.ndarray, np.bool_)
    check(assert_type(ts <= c_np_ndarray_dt64, np_ndarray_bool), np.ndarray, np.bool_)

    check(assert_type(ts > c_series_timestamp, "pd.Series[bool]"), pd.Series, bool)
    check(assert_type(ts <= c_series_timestamp, "pd.Series[bool]"), pd.Series, bool)

    check(assert_type(ts > c_series_dt64, "pd.Series[bool]"), pd.Series, bool)
    check(assert_type(ts <= c_series_dt64, "pd.Series[bool]"), pd.Series, bool)

    check(assert_type(c_np_dt64 > ts, Any), np.bool_)
    check(assert_type(c_np_dt64 <= ts, Any), np.bool_)

    gt = check(assert_type(c_dt_datetime > ts, bool), bool)
    lte = check(assert_type(c_dt_datetime <= ts, bool), bool)
    assert gt != lte

    check(assert_type(c_datetimeindex > ts, np_ndarray_bool), np.ndarray, np.bool_)
    check(assert_type(c_datetimeindex <= ts, np_ndarray_bool), np.ndarray, np.bool_)

    check(assert_type(c_np_ndarray_dt64 > ts, np_ndarray_bool), np.ndarray, np.bool_)
    check(assert_type(c_np_ndarray_dt64 <= ts, np_ndarray_bool), np.ndarray, np.bool_)

    check(assert_type(c_series_dt64 > ts, "pd.Series[bool]"), pd.Series, bool)
    check(assert_type(c_series_dt64 <= ts, "pd.Series[bool]"), pd.Series, bool)

    gte = check(assert_type(ts >= c_timestamp, bool), bool)
    lt = check(assert_type(ts < c_timestamp, bool), bool)
    assert gte != lt

    gte = check(assert_type(ts >= c_np_dt64, bool), bool)
    lt = check(assert_type(ts < c_np_dt64, bool), bool)
    assert gte != lt

    gte = check(assert_type(ts >= c_dt_datetime, bool), bool)
    lt = check(assert_type(ts < c_dt_datetime, bool), bool)
    assert gte != lt

    check(assert_type(ts >= c_datetimeindex, np_ndarray_bool), np.ndarray, np.bool_)
    check(assert_type(ts < c_datetimeindex, np_ndarray_bool), np.ndarray, np.bool_)

    check(assert_type(ts >= c_np_ndarray_dt64, np_ndarray_bool), np.ndarray, np.bool_)
    check(assert_type(ts < c_np_ndarray_dt64, np_ndarray_bool), np.ndarray, np.bool_)

    check(assert_type(ts >= c_series_timestamp, "pd.Series[bool]"), pd.Series, bool)
    check(assert_type(ts < c_series_timestamp, "pd.Series[bool]"), pd.Series, bool)

    check(assert_type(ts >= c_series_dt64, "pd.Series[bool]"), pd.Series, bool)
    check(assert_type(ts < c_series_dt64, "pd.Series[bool]"), pd.Series, bool)

    gte = check(assert_type(c_dt_datetime >= ts, bool), bool)
    lt = check(assert_type(c_dt_datetime < ts, bool), bool)
    assert gte != lt

    check(assert_type(c_np_dt64 >= ts, Any), np.bool_)
    check(assert_type(c_np_dt64 < ts, Any), np.bool_)

    check(assert_type(c_datetimeindex >= ts, np_ndarray_bool), np.ndarray, np.bool_)
    check(assert_type(c_datetimeindex < ts, np_ndarray_bool), np.ndarray, np.bool_)

    check(assert_type(c_np_ndarray_dt64 >= ts, np_ndarray_bool), np.ndarray, np.bool_)
    check(assert_type(c_np_ndarray_dt64 < ts, np_ndarray_bool), np.ndarray, np.bool_)

    check(assert_type(c_series_dt64 >= ts, "pd.Series[bool]"), pd.Series, bool)
    check(assert_type(c_series_dt64 < ts, "pd.Series[bool]"), pd.Series, bool)

    eq = check(assert_type(ts == c_timestamp, bool), bool)
    ne = check(assert_type(ts != c_timestamp, bool), bool)
    assert eq != ne

    eq = check(assert_type(ts == c_np_dt64, bool), bool)
    ne = check(assert_type(ts != c_np_dt64, bool), bool)
    assert eq != ne

    eq = check(assert_type(ts == c_dt_datetime, bool), bool)
    ne = check(assert_type(ts != c_dt_datetime, bool), bool)
    assert eq != ne

    eq_arr = check(
        assert_type(ts == c_datetimeindex, np_ndarray_bool), np.ndarray, np.bool_
    )
    ne_arr = check(
        assert_type(ts != c_datetimeindex, np_ndarray_bool), np.ndarray, np.bool_
    )
    assert (eq_arr != ne_arr).all()

    eq_arr = check(
        assert_type(ts == c_np_ndarray_dt64, np_ndarray_bool), np.ndarray, np.bool_
    )
    ne_arr = check(
        assert_type(ts != c_np_ndarray_dt64, np_ndarray_bool), np.ndarray, np.bool_
    )
    assert (eq_arr != ne_arr).all()

    eq_s = check(
        assert_type(ts == c_series_timestamp, "pd.Series[bool]"), pd.Series, bool
    )
    ne_s = check(
        assert_type(ts != c_series_timestamp, "pd.Series[bool]"), pd.Series, bool
    )
    assert (eq_s != ne_s).all()

    eq_s = check(assert_type(ts == c_series_dt64, "pd.Series[bool]"), pd.Series, bool)
    ne_s = check(assert_type(ts != c_series_dt64, "pd.Series[bool]"), pd.Series, bool)
    assert (eq_s != ne_s).all()


def test_timestamp_eq_ne_rhs() -> None:
    # These test equality using the LHS objects __eq__ and __ne__ methods
    # The tests are retained for completeness, but are not strictly necessary
    ts = pd.Timestamp(year=2000, month=3, day=24, hour=12, minute=27)

    np_dt64_arr: npt.NDArray[np.datetime64] = np.array(
        [1, 2, 3], dtype="datetime64[ns]"
    )

    c_np_dt64 = np.datetime64(1, "ns")
    c_dt_datetime = dt.datetime(year=2000, month=1, day=1)
    c_datetimeindex = pd.DatetimeIndex(["2000-1-1"])
    c_np_ndarray_dt64 = np_dt64_arr
    c_series_dt64: pd.Series[pd.Timestamp] = pd.Series(
        [1, 2, 3], dtype="datetime64[ns]"
    )

    eq_a = check(assert_type(c_np_dt64 == ts, Any), np.bool_)
    ne_a = check(assert_type(c_np_dt64 != ts, Any), np.bool_)
    assert eq_a != ne_a

    eq = check(assert_type(c_dt_datetime == ts, bool), bool)
    ne = check(assert_type(c_dt_datetime != ts, bool), bool)
    assert eq != ne

    eq_arr = check(
        assert_type(c_datetimeindex == ts, np_ndarray_bool), np.ndarray, np.bool_
    )
    ne_arr = check(
        assert_type(c_datetimeindex != ts, np_ndarray_bool), np.ndarray, np.bool_
    )
    assert (eq_arr != ne_arr).all()

    eq_a = check(assert_type(c_np_ndarray_dt64 != ts, Any), np.ndarray, np.bool_)
    ne_a = check(assert_type(c_np_ndarray_dt64 == ts, Any), np.ndarray, np.bool_)
    assert (eq_a != ne_a).all()

    eq_s = check(assert_type(c_series_dt64 == ts, "pd.Series[bool]"), pd.Series, bool)
    ne_s = check(assert_type(c_series_dt64 != ts, "pd.Series[bool]"), pd.Series, bool)
    assert (eq_s != ne_s).all()


def test_timestamp_types_init() -> None:
    check(assert_type(pd.Timestamp("2021-03-01T12"), pd.Timestamp), pd.Timestamp)
    check(assert_type(pd.Timestamp(dt.date(2021, 3, 15)), pd.Timestamp), pd.Timestamp)
    check(
        assert_type(pd.Timestamp(dt.datetime(2021, 3, 10, 12)), pd.Timestamp),
        pd.Timestamp,
    )
    check(
        assert_type(pd.Timestamp(pd.Timestamp("2021-03-01T12")), pd.Timestamp),
        pd.Timestamp,
    )
    check(assert_type(pd.Timestamp(1515590000.1, unit="s"), pd.Timestamp), pd.Timestamp)
    check(
        assert_type(
            pd.Timestamp(1515590000.1, unit="s", tz="US/Pacific"), pd.Timestamp
        ),
        pd.Timestamp,
    )
    check(
        assert_type(pd.Timestamp(1515590000100000000), pd.Timestamp), pd.Timestamp
    )  # plain integer (nanosecond)
    check(assert_type(pd.Timestamp(2021, 3, 10, 12), pd.Timestamp), pd.Timestamp)
    check(
        assert_type(pd.Timestamp(year=2021, month=3, day=10, hour=12), pd.Timestamp),
        pd.Timestamp,
    )
    check(
        assert_type(
            pd.Timestamp(year=2021, month=3, day=10, hour=12, tz="US/Pacific"),
            pd.Timestamp,
        ),
        pd.Timestamp,
    )


def test_timestamp_misc_methods() -> None:
    ts = pd.Timestamp("2021-03-01T12")
    check(assert_type(ts, pd.Timestamp), pd.Timestamp)

    check(assert_type(ts.to_numpy(), np.datetime64), np.datetime64)

    check(assert_type(pd.Timestamp.fromtimestamp(432.54), pd.Timestamp), pd.Timestamp)
    check(
        assert_type(pd.Timestamp.fromtimestamp(432.54, tz="US/Pacific"), pd.Timestamp),
        pd.Timestamp,
    )
    check(assert_type(pd.Timestamp.fromordinal(700000), pd.Timestamp), pd.Timestamp)
    check(
        assert_type(pd.Timestamp.fromordinal(700000, tz="US/Pacific"), pd.Timestamp),
        pd.Timestamp,
    )

    ts2 = ts.replace(
        year=2020,
        month=2,
        day=2,
        hour=12,
        minute=21,
        second=21,
        microsecond=12,
        tzinfo=dateutil.tz.UTC,
        fold=0,
    )
    check(assert_type(ts2, pd.Timestamp), pd.Timestamp)
    check(assert_type(ts.tz_localize("US/Pacific", False), pd.Timestamp), pd.Timestamp)
    check(assert_type(ts.tz_localize("US/Pacific", True), pd.Timestamp), pd.Timestamp)
    check(assert_type(ts.tz_localize("US/Pacific", "NaT"), pd.Timestamp), pd.Timestamp)
    check(
        assert_type(ts.tz_localize("US/Pacific", "raise"), pd.Timestamp), pd.Timestamp
    )

    check(
        assert_type(
            ts.tz_localize("US/Pacific", nonexistent="shift_forward"), pd.Timestamp
        ),
        pd.Timestamp,
    )
    check(
        assert_type(
            ts.tz_localize("US/Pacific", nonexistent="shift_backward"), pd.Timestamp
        ),
        pd.Timestamp,
    )
    check(
        assert_type(ts.tz_localize("US/Pacific", nonexistent="NaT"), pd.Timestamp),
        pd.Timestamp,
    )
    check(
        assert_type(ts.tz_localize("US/Pacific", nonexistent="raise"), pd.Timestamp),
        pd.Timestamp,
    )
    check(
        assert_type(
            ts.tz_localize("US/Pacific", nonexistent=pd.Timedelta("1D")), pd.Timestamp
        ),
        pd.Timestamp,
    )

    check(assert_type(ts2.round("1S"), pd.Timestamp), pd.Timestamp)
    check(assert_type(ts2.round("1S", ambiguous="raise"), pd.Timestamp), pd.Timestamp)
    check(assert_type(ts2.round("1S", ambiguous=True), pd.Timestamp), pd.Timestamp)
    check(assert_type(ts2.round("1S", ambiguous=False), pd.Timestamp), pd.Timestamp)
    check(assert_type(ts2.round("1S", ambiguous="NaT"), pd.Timestamp), pd.Timestamp)

    check(
        assert_type(ts2.round("2H", nonexistent="shift_forward"), pd.Timestamp),
        pd.Timestamp,
    )
    check(
        assert_type(ts2.round("2H", nonexistent="shift_backward"), pd.Timestamp),
        pd.Timestamp,
    )
    check(assert_type(ts2.round("2H", nonexistent="NaT"), pd.Timestamp), pd.Timestamp)
    check(assert_type(ts2.round("2H", nonexistent="raise"), pd.Timestamp), pd.Timestamp)
    check(
        assert_type(ts2.round("2H", nonexistent=pd.Timedelta(24, "H")), pd.Timestamp),
        pd.Timestamp,
    )
    check(
        assert_type(ts2.round("2H", nonexistent=dt.timedelta(hours=24)), pd.Timestamp),
        pd.Timestamp,
    )

    check(assert_type(ts2.ceil("1S"), pd.Timestamp), pd.Timestamp)
    check(assert_type(ts2.ceil("1S", ambiguous="raise"), pd.Timestamp), pd.Timestamp)
    check(assert_type(ts2.ceil("1S", ambiguous=True), pd.Timestamp), pd.Timestamp)
    check(assert_type(ts2.ceil("1S", ambiguous=False), pd.Timestamp), pd.Timestamp)
    check(assert_type(ts2.ceil("1S", ambiguous="NaT"), pd.Timestamp), pd.Timestamp)

    check(
        assert_type(ts2.ceil("2H", nonexistent="shift_forward"), pd.Timestamp),
        pd.Timestamp,
    )
    check(
        assert_type(ts2.ceil("2H", nonexistent="shift_backward"), pd.Timestamp),
        pd.Timestamp,
    )
    check(assert_type(ts2.ceil("2H", nonexistent="NaT"), pd.Timestamp), pd.Timestamp)
    check(assert_type(ts2.ceil("2H", nonexistent="raise"), pd.Timestamp), pd.Timestamp)
    check(
        assert_type(ts2.ceil("2H", nonexistent=pd.Timedelta(24, "H")), pd.Timestamp),
        pd.Timestamp,
    )
    check(
        assert_type(ts2.ceil("2H", nonexistent=dt.timedelta(hours=24)), pd.Timestamp),
        pd.Timestamp,
    )

    check(assert_type(ts2.floor("1S"), pd.Timestamp), pd.Timestamp)
    check(assert_type(ts2.floor("1S", ambiguous="raise"), pd.Timestamp), pd.Timestamp)
    check(assert_type(ts2.floor("1S", ambiguous=True), pd.Timestamp), pd.Timestamp)
    check(assert_type(ts2.floor("1S", ambiguous=False), pd.Timestamp), pd.Timestamp)
    check(assert_type(ts2.floor("1S", ambiguous="NaT"), pd.Timestamp), pd.Timestamp)

    check(
        assert_type(ts2.floor("2H", nonexistent="shift_forward"), pd.Timestamp),
        pd.Timestamp,
    )
    check(
        assert_type(ts2.floor("2H", nonexistent="shift_backward"), pd.Timestamp),
        pd.Timestamp,
    )
    check(assert_type(ts2.floor("2H", nonexistent="NaT"), pd.Timestamp), pd.Timestamp)
    check(assert_type(ts2.floor("2H", nonexistent="raise"), pd.Timestamp), pd.Timestamp)
    check(
        assert_type(ts2.floor("2H", nonexistent=pd.Timedelta(24, "H")), pd.Timestamp),
        pd.Timestamp,
    )
    check(
        assert_type(ts2.floor("2H", nonexistent=dt.timedelta(hours=24)), pd.Timestamp),
        pd.Timestamp,
    )


def test_timestamp_types_arithmetic() -> None:
    ts: pd.Timestamp = pd.to_datetime("2021-03-01")
    ts2: pd.Timestamp = pd.to_datetime("2021-01-01")
    delta: pd.Timedelta = pd.to_timedelta("1 day")

    check(assert_type(ts - ts2, pd.Timedelta), pd.Timedelta)
    check(assert_type(ts + delta, pd.Timestamp), pd.Timestamp)
    check(assert_type(ts - delta, pd.Timestamp), pd.Timestamp)
    check(assert_type(ts - dt.datetime(2021, 1, 3), pd.Timedelta), pd.Timedelta)


def test_timestamp_types_comparison() -> None:
    ts: pd.Timestamp = pd.to_datetime("2021-03-01")
    ts2: pd.Timestamp = pd.to_datetime("2021-01-01")

    check(assert_type(ts < ts2, bool), bool)
    check(assert_type(ts > ts2, bool), bool)


def test_types_timestamp_series_comparisons() -> None:
    # GH 27
    df = pd.DataFrame(["2020-01-01", "2019-01-01"])
    tss = pd.to_datetime(df[0], format="%Y-%m-%d")
    ts = pd.to_datetime("2019-02-01", format="%Y-%m-%d")
    tssr = tss <= ts
    tssr2 = tss >= ts
    tssr3 = tss == ts
    check(assert_type(tssr, "pd.Series[bool]"), pd.Series, bool)
    check(assert_type(tssr2, "pd.Series[bool]"), pd.Series, bool)
    check(assert_type(tssr3, "pd.Series[bool]"), pd.Series, bool)
    # GH 265
    data = pd.date_range("2022-01-01", "2022-01-31", freq="D")
    s = pd.Series(data)
    ts2 = pd.Timestamp("2022-01-15")
    check(assert_type(s, TimestampSeries), pd.Series, pd.Timestamp)
    check(assert_type(ts2 <= s, "pd.Series[bool]"), pd.Series, bool)
    check(assert_type(ts2 >= s, "pd.Series[bool]"), pd.Series, bool)
    check(assert_type(ts2 < s, "pd.Series[bool]"), pd.Series, bool)
    check(assert_type(ts2 > s, "pd.Series[bool]"), pd.Series, bool)


def test_timestamp_types_pydatetime() -> None:
    ts: pd.Timestamp = pd.Timestamp("2021-03-01T12")
    check(assert_type(ts.to_pydatetime(), dt.datetime), dt.datetime)
    check(assert_type(ts.to_pydatetime(False), dt.datetime), dt.datetime)
    check(assert_type(ts.to_pydatetime(warn=True), dt.datetime), dt.datetime)


def test_timestamp_dateoffset_arithmetic() -> None:
    ts = pd.Timestamp("2022-03-18")
    do = pd.DateOffset(days=366)
    check(assert_type(ts + do, pd.Timestamp), pd.Timestamp)


def test_todatetime_fromnumpy() -> None:
    # GH 72
    t1 = np.datetime64("2022-07-04 02:30")
    check(assert_type(pd.to_datetime(t1), pd.Timestamp), pd.Timestamp)


def test_timestamp_combine() -> None:
    ts = pd.Timestamp("2022-03-18")
    # mypy and pyright disagree from actual type due to inheritance.
    # Same issue with some timedelta ops
    check(
        assert_type(
            ts.combine(dt.date(2000, 1, 1), dt.time(12, 21, 21, 12)), dt.datetime
        ),
        pd.Timestamp,
    )


def test_period_construction() -> None:
    p = pd.Period("2012-1-1", freq="D")
    check(assert_type(p, pd.Period), pd.Period)
    check(assert_type(pd.Period(p), pd.Period), pd.Period)
    check(assert_type(pd.Period("2012-1-1", freq=Day()), pd.Period), pd.Period)
    check(
        assert_type(pd.Period(freq="D", year=2012, day=1, month=1), pd.Period),
        pd.Period,
    )
    check(
        assert_type(pd.Period(None, "D", year=2012, day=1, month=1), pd.Period),
        pd.Period,
    )
    check(
        assert_type(pd.Period(None, "D", 1, year=2012, day=1, month=1), pd.Period),
        pd.Period,
    )
    check(
        assert_type(
            pd.Period(
                freq="s", year=2012, month=1, day=1, hour=12, minute=30, second=45
            ),
            pd.Period,
        ),
        pd.Period,
    )
    check(assert_type(pd.Period(freq="Q", year=2012, quarter=2), pd.Period), pd.Period)


def test_period_properties() -> None:
    p = pd.Period("2012-1-1", freq="D")

    check(assert_type(p.day, int), int)
    check(assert_type(p.day_of_week, int), int)
    check(assert_type(p.day_of_year, int), int)
    check(assert_type(p.dayofweek, int), int)
    check(assert_type(p.dayofyear, int), int)
    check(assert_type(p.days_in_month, int), int)
    check(assert_type(p.daysinmonth, int), int)
    check(assert_type(p.end_time, pd.Timestamp), pd.Timestamp)
    check(assert_type(p.freqstr, str), str)
    check(assert_type(p.hour, int), int)
    check(assert_type(p.is_leap_year, bool), bool)
    check(assert_type(p.minute, int), int)
    check(assert_type(p.month, int), int)
    check(assert_type(p.quarter, int), int)
    check(assert_type(p.qyear, int), int)
    check(assert_type(p.second, int), int)
    check(assert_type(p.start_time, pd.Timestamp), pd.Timestamp)
    check(assert_type(p.week, int), int)
    check(assert_type(p.weekday, int), int)
    check(assert_type(p.weekofyear, int), int)
    check(assert_type(p.year, int), int)
    check(assert_type(p.freq, BaseOffset), Day)
    check(assert_type(p.ordinal, int), int)

    p2 = pd.Period("2012-1-1", freq="2D")
    check(assert_type(p2.freq, BaseOffset), Day)


def test_period_add_subtract() -> None:
    p = pd.Period("2012-1-1", freq="D")

    as_pd_td = pd.Timedelta(1, "D")
    as_dt_td = dt.timedelta(days=1)
    as_np_td = np.timedelta64(1, "D")
    as_np_i64 = np.int64(1)
    as_int = int(1)
    as_period_index = pd.period_range("2012-1-1", periods=10, freq="D")
    check(assert_type(as_period_index, pd.PeriodIndex), pd.PeriodIndex)
    as_period = pd.Period("2012-1-1", freq="D")
    scale = 24 * 60 * 60 * 10**9
    as_td_series = pd.Series(pd.timedelta_range(scale, scale, freq="D"))
    check(assert_type(as_td_series, TimedeltaSeries), pd.Series, pd.Timedelta)
    as_period_series = pd.Series(as_period_index)
    check(assert_type(as_period_series, PeriodSeries), pd.Series, pd.Period)
    as_timedelta_idx = pd.timedelta_range(scale, scale, freq="D")
    as_nat = pd.NaT

    check(assert_type(p + as_pd_td, pd.Period), pd.Period)
    check(assert_type(p + as_dt_td, pd.Period), pd.Period)
    check(assert_type(p + as_np_td, pd.Period), pd.Period)
    check(assert_type(p + as_np_i64, pd.Period), pd.Period)
    check(assert_type(p + as_int, pd.Period), pd.Period)
    check(assert_type(p + p.freq, pd.Period), pd.Period)
    # offset_index is tested below
    offset_index = p - as_period_index
    if PD_LTE_15:
        check(assert_type(p + offset_index, pd.PeriodIndex), pd.PeriodIndex)
    else:
        # https://github.com/pandas-dev/pandas/issues/50162
        check(assert_type(p + offset_index, pd.PeriodIndex), pd.Index)

    check(assert_type(p + as_td_series, PeriodSeries), pd.Series, pd.Period)
    check(assert_type(p + as_timedelta_idx, pd.PeriodIndex), pd.PeriodIndex)
    check(assert_type(p + as_nat, NaTType), NaTType)
    offset_series = as_period_series - as_period_series
    check(assert_type(offset_series, OffsetSeries), pd.Series)
    check(assert_type(p + offset_series, PeriodSeries), pd.Series, pd.Period)
    check(assert_type(p - as_pd_td, pd.Period), pd.Period)
    check(assert_type(p - as_dt_td, pd.Period), pd.Period)
    check(assert_type(p - as_np_td, pd.Period), pd.Period)
    check(assert_type(p - as_np_i64, pd.Period), pd.Period)
    check(assert_type(p - as_int, pd.Period), pd.Period)
    check(assert_type(offset_index, pd.Index), pd.Index)
    check(assert_type(p - as_period, BaseOffset), Day)
    check(assert_type(p - as_td_series, PeriodSeries), pd.Series, pd.Period)
    check(assert_type(p - as_timedelta_idx, pd.PeriodIndex), pd.PeriodIndex)
    check(assert_type(p - as_nat, NaTType), NaTType)
    check(assert_type(p - p.freq, pd.Period), pd.Period)

    # The __radd__ and __rsub__ methods are included to
    # establish the location of the concrete implementation
    # Those missing are using the __add__ of the other class
    check(assert_type(as_pd_td + p, pd.Period), pd.Period)
    check(assert_type(p.__radd__(as_pd_td), pd.Period), pd.Period)

    check(assert_type(as_dt_td + p, pd.Period), pd.Period)
    check(assert_type(p.__radd__(as_dt_td), pd.Period), pd.Period)

    check(assert_type(as_np_td + p, pd.Period), pd.Period)
    check(assert_type(p.__radd__(as_np_td), pd.Period), pd.Period)

    check(assert_type(as_np_i64 + p, pd.Period), pd.Period)
    check(assert_type(p.__radd__(as_np_i64), pd.Period), pd.Period)

    check(assert_type(as_int + p, pd.Period), pd.Period)
    check(assert_type(p.__radd__(as_int), pd.Period), pd.Period)

    check(assert_type(as_td_series + p, PeriodSeries), pd.Series, pd.Period)

    check(assert_type(as_timedelta_idx + p, pd.PeriodIndex), pd.PeriodIndex)

    check(assert_type(as_nat + p, NaTType), NaTType)
    check(assert_type(p.__radd__(as_nat), NaTType), NaTType)

    check(assert_type(p.freq + p, pd.Period), pd.Period)
    check(assert_type(p.__radd__(p.freq), pd.Period), pd.Period)

    check(assert_type(as_period_index - p, pd.Index), pd.Index)


def test_period_cmp() -> None:
    p = pd.Period("2012-1-1", freq="D")

    c_period = pd.Period("2012-1-1", freq="D")
    c_period_index = pd.period_range("2012-1-1", periods=10, freq="D")
    c_period_series = pd.Series(c_period_index)

    eq = check(assert_type(p == c_period, bool), bool)
    ne = check(assert_type(p != c_period, bool), bool)
    assert eq != ne

    eq_a = check(
        assert_type(p == c_period_index, np_ndarray_bool), np.ndarray, np.bool_
    )
    ne_q = check(
        assert_type(p != c_period_index, np_ndarray_bool), np.ndarray, np.bool_
    )
    assert (eq_a != ne_q).all()

    eq_s = check(assert_type(p == c_period_series, "pd.Series[bool]"), pd.Series, bool)
    ne_s = check(assert_type(p != c_period_series, "pd.Series[bool]"), pd.Series, bool)
    assert (eq_s != ne_s).all()

    eq = check(assert_type(c_period == p, bool), bool)
    ne = check(assert_type(c_period != p, bool), bool)
    assert eq != ne

    eq_a = check(
        assert_type(c_period_index == p, np_ndarray_bool), np.ndarray, np.bool_
    )
    ne_a = check(
        assert_type(c_period_index != p, np_ndarray_bool), np.ndarray, np.bool_
    )
    assert (eq_a != ne_a).all()

    eq_s = check(assert_type(c_period_series == p, "pd.Series[bool]"), pd.Series, bool)
    ne_s = check(assert_type(c_period_series != p, "pd.Series[bool]"), pd.Series, bool)
    assert (eq_s != ne_s).all()

    gt = check(assert_type(p > c_period, bool), bool)
    le = check(assert_type(p <= c_period, bool), bool)
    assert gt != le

    gt_a = check(assert_type(p > c_period_index, np_ndarray_bool), np.ndarray, np.bool_)
    le_a = check(
        assert_type(p <= c_period_index, np_ndarray_bool), np.ndarray, np.bool_
    )
    assert (gt_a != le_a).all()

    gt_s = check(assert_type(p > c_period_series, "pd.Series[bool]"), pd.Series, bool)
    le_s = check(assert_type(p <= c_period_series, "pd.Series[bool]"), pd.Series, bool)
    assert (gt_s != le_s).all()

    gt = check(assert_type(c_period > p, bool), bool)
    le = check(assert_type(c_period <= p, bool), bool)
    assert gt != le

    gt_a = check(assert_type(c_period_index > p, np_ndarray_bool), np.ndarray, np.bool_)
    le_a = check(
        assert_type(c_period_index <= p, np_ndarray_bool), np.ndarray, np.bool_
    )
    assert (gt_a != le_a).all()

    gt_s = check(assert_type(c_period_series > p, "pd.Series[bool]"), pd.Series, bool)
    le_s = check(assert_type(c_period_series <= p, "pd.Series[bool]"), pd.Series, bool)
    assert (gt_s != le_s).all()

    lt = check(assert_type(p < c_period, bool), bool)
    ge = check(assert_type(p >= c_period, bool), bool)
    assert lt != ge

    lt_a = check(assert_type(p < c_period_index, np_ndarray_bool), np.ndarray, np.bool_)
    ge_a = check(
        assert_type(p >= c_period_index, np_ndarray_bool), np.ndarray, np.bool_
    )
    assert (lt_a != ge_a).all()

    lt_s = check(assert_type(p < c_period_series, "pd.Series[bool]"), pd.Series, bool)
    ge_s = check(assert_type(p >= c_period_series, "pd.Series[bool]"), pd.Series, bool)
    assert (lt_s != ge_s).all()

    lt = check(assert_type(c_period < p, bool), bool)
    ge = check(assert_type(c_period >= p, bool), bool)
    assert lt != ge

    lt_a = check(assert_type(c_period_index < p, np_ndarray_bool), np.ndarray, np.bool_)
    ge_a = check(
        assert_type(c_period_index >= p, np_ndarray_bool), np.ndarray, np.bool_
    )
    assert (lt_a != ge_a).all()

    lt_s = check(assert_type(c_period_series < p, "pd.Series[bool]"), pd.Series, bool)
    ge_s = check(assert_type(c_period_series >= p, "pd.Series[bool]"), pd.Series, bool)
    assert (lt_s != ge_s).all()


def test_period_methods():
    p3 = pd.Period("2007-01", freq="M")
    check(assert_type(p3.to_timestamp("D", "S"), pd.Timestamp), pd.Timestamp)
    check(assert_type(p3.to_timestamp("D", "E"), pd.Timestamp), pd.Timestamp)
    check(assert_type(p3.to_timestamp("D", "start"), pd.Timestamp), pd.Timestamp)
    check(assert_type(p3.to_timestamp("D", "end"), pd.Timestamp), pd.Timestamp)
    check(assert_type(p3.to_timestamp("D", "Finish"), pd.Timestamp), pd.Timestamp)
    check(assert_type(p3.to_timestamp("D", "Begin"), pd.Timestamp), pd.Timestamp)
    check(assert_type(p3.to_timestamp("D", "End"), pd.Timestamp), pd.Timestamp)
    check(assert_type(p3.to_timestamp("D", "s"), pd.Timestamp), pd.Timestamp)
    check(assert_type(p3.to_timestamp("D", "e"), pd.Timestamp), pd.Timestamp)
    check(assert_type(p3.to_timestamp("D", "finish"), pd.Timestamp), pd.Timestamp)
    check(assert_type(p3.to_timestamp("D", "begin"), pd.Timestamp), pd.Timestamp)

    check(assert_type(p3.asfreq("D", "S"), pd.Period), pd.Period)
    check(assert_type(p3.asfreq(Day(), "E"), pd.Period), pd.Period)
    check(assert_type(p3.asfreq(Day(), "end"), pd.Period), pd.Period)
    check(assert_type(p3.asfreq(Day(), "start"), pd.Period), pd.Period)

    check(assert_type(pd.Period.now("D"), pd.Period), pd.Period)
    check(assert_type(pd.Period.now(Day()), pd.Period), pd.Period)

    check(assert_type(p3.strftime("%Y-%m-%d"), str), str)
    check(assert_type(hash(p3), int), int)<|MERGE_RESOLUTION|>--- conflicted
+++ resolved
@@ -26,11 +26,8 @@
 from pandas._libs.tslibs.timedeltas import Components
 
 from tests import (
-<<<<<<< HEAD
     IS_TYPE_CHECKER_MYPY,
-=======
     PD_LTE_15,
->>>>>>> 9ba09f4a
     TYPE_CHECKING_INVALID_USAGE,
     check,
     pytest_warns_bounded,
