from __future__ import annotations

import datetime as dt
from typing import (
    TYPE_CHECKING,
<<<<<<< HEAD
    Literal,
=======
    Any,
    Optional,
>>>>>>> 56bcec7d
)

import dateutil.tz
import numpy as np
<<<<<<< HEAD
import numpy.typing as npt
=======
from numpy import typing as npt
>>>>>>> 56bcec7d
import pandas as pd
import pytz
from typing_extensions import (
    TypeAlias,
    assert_type,
)

from pandas._libs.tslibs import (
    BaseOffset,
    NaTType,
)

from tests import check

from pandas.tseries.offsets import Day

if TYPE_CHECKING:
    from pandas.core.series import (
        OffsetSeries,
        PeriodSeries,
        TimedeltaSeries,
        TimestampSeries,
    )

    from pandas._typing import np_ndarray_bool
else:
<<<<<<< HEAD
=======

>>>>>>> 56bcec7d
    np_ndarray_bool = npt.NDArray[np.bool_]
    TimedeltaSeries = pd.Series
    TimestampSeries = pd.Series
    PeriodSeries: TypeAlias = pd.Series
    OffsetSeries: TypeAlias = pd.Series


<<<<<<< HEAD
def test_interval() -> None:
    interval_i = pd.Interval(0, 1, closed="left")
    interval_f = pd.Interval(0.0, 1.0, closed="right")
    interval_ts = pd.Interval(
        pd.Timestamp("2017-01-01"), pd.Timestamp("2017-01-02"), closed="both"
    )
    interval_td = pd.Interval(
        pd.Timedelta("1 days"), pd.Timedelta("2 days"), closed="neither"
    )

    check(assert_type(interval_i, "pd.Interval[int]"), pd.Interval, int)
    check(assert_type(interval_f, "pd.Interval[float]"), pd.Interval, float)
    check(
        assert_type(interval_ts, "pd.Interval[pd.Timestamp]"), pd.Interval, pd.Timestamp
    )
    check(
        assert_type(interval_td, "pd.Interval[pd.Timedelta]"), pd.Interval, pd.Timedelta
    )

    check(
        assert_type(interval_i.closed, Literal["left", "right", "both", "neither"]), str
    )
    check(assert_type(interval_i.closed_left, bool), bool)
    check(assert_type(interval_i.closed_right, bool), bool)
    check(assert_type(interval_i.is_empty, bool), bool)
    check(assert_type(interval_i.left, int), int)
    check(assert_type(interval_i.length, int), int)
    check(assert_type(interval_i.mid, float), float)
    check(assert_type(interval_i.open_left, bool), bool)
    check(assert_type(interval_i.open_right, bool), bool)
    check(assert_type(interval_i.right, int), int)

    check(
        assert_type(interval_f.closed, Literal["left", "right", "both", "neither"]), str
    )
    check(assert_type(interval_f.closed_left, bool), bool)
    check(assert_type(interval_f.closed_right, bool), bool)
    check(assert_type(interval_f.is_empty, bool), bool)
    check(assert_type(interval_f.left, float), float)
    check(assert_type(interval_f.length, float), float)
    check(assert_type(interval_f.mid, float), float)
    check(assert_type(interval_f.open_left, bool), bool)
    check(assert_type(interval_f.open_right, bool), bool)
    check(assert_type(interval_f.right, float), float)

    check(
        assert_type(interval_ts.closed, Literal["left", "right", "both", "neither"]),
        str,
    )
    check(assert_type(interval_ts.closed_left, bool), bool)
    check(assert_type(interval_ts.closed_right, bool), bool)
    check(assert_type(interval_ts.is_empty, bool), bool)
    check(assert_type(interval_ts.left, pd.Timestamp), pd.Timestamp)
    check(assert_type(interval_ts.length, pd.Timedelta), pd.Timedelta)
    check(assert_type(interval_ts.mid, pd.Timestamp), pd.Timestamp)
    check(assert_type(interval_ts.open_left, bool), bool)
    check(assert_type(interval_ts.open_right, bool), bool)
    check(assert_type(interval_ts.right, pd.Timestamp), pd.Timestamp)

    check(
        assert_type(interval_td.closed, Literal["left", "right", "both", "neither"]),
        str,
    )
    check(assert_type(interval_td.closed_left, bool), bool)
    check(assert_type(interval_td.closed_right, bool), bool)
    check(assert_type(interval_td.is_empty, bool), bool)
    check(assert_type(interval_td.left, pd.Timedelta), pd.Timedelta)
    check(assert_type(interval_td.length, pd.Timedelta), pd.Timedelta)
    check(assert_type(interval_td.mid, pd.Timedelta), pd.Timedelta)
    check(assert_type(interval_td.open_left, bool), bool)
    check(assert_type(interval_td.open_right, bool), bool)
    check(assert_type(interval_td.right, pd.Timedelta), pd.Timedelta)

    check(
        assert_type(interval_i.overlaps(pd.Interval(0.5, 1.5, closed="left")), bool),
        bool,
    )
    check(
        assert_type(interval_i.overlaps(pd.Interval(2, 3, closed="left")), bool), bool
    )

    check(
        assert_type(interval_f.overlaps(pd.Interval(0.5, 1.5, closed="left")), bool),
        bool,
    )
    check(
        assert_type(interval_f.overlaps(pd.Interval(2, 3, closed="left")), bool), bool
    )
    ts1 = pd.Timestamp(year=2017, month=1, day=1)
    ts2 = pd.Timestamp(year=2017, month=1, day=2)
    check(
        assert_type(interval_ts.overlaps(pd.Interval(ts1, ts2, closed="left")), bool),
        bool,
    )
    td1 = pd.Timedelta(days=1)
    td2 = pd.Timedelta(days=3)
    check(
        assert_type(interval_td.overlaps(pd.Interval(td1, td2, closed="left")), bool),
        bool,
    )

    check(assert_type(interval_i * 3, "pd.Interval[int]"), pd.Interval, int)
    check(assert_type(interval_f * 3, "pd.Interval[float]"), pd.Interval, float)
    check(
        assert_type(interval_td * 3, "pd.Interval[pd.Timedelta]"),
        pd.Interval,
        pd.Timedelta,
    )

    check(assert_type(interval_i * 3.5, "pd.Interval[float]"), pd.Interval, float)
    check(assert_type(interval_f * 3.5, "pd.Interval[float]"), pd.Interval, float)
    check(
        assert_type(interval_td * 3.5, "pd.Interval[pd.Timedelta]"),
        pd.Interval,
        pd.Timedelta,
    )

    check(assert_type(3 * interval_i, "pd.Interval[int]"), pd.Interval, int)
    check(assert_type(3 * interval_f, "pd.Interval[float]"), pd.Interval, float)
    check(
        assert_type(3 * interval_td, "pd.Interval[pd.Timedelta]"),
        pd.Interval,
        pd.Timedelta,
    )

    check(assert_type(3.5 * interval_i, "pd.Interval[float]"), pd.Interval, float)
    check(assert_type(3.5 * interval_f, "pd.Interval[float]"), pd.Interval, float)
    check(
        assert_type(3.5 * interval_td, "pd.Interval[pd.Timedelta]"),
        pd.Interval,
        pd.Timedelta,
    )

    check(assert_type(interval_i / 3, "pd.Interval[float]"), pd.Interval, float)
    check(assert_type(interval_f / 3, "pd.Interval[float]"), pd.Interval, float)
    check(
        assert_type(interval_td / 3, "pd.Interval[pd.Timedelta]"),
        pd.Interval,
        pd.Timedelta,
    )

    check(assert_type(interval_i / 3.5, "pd.Interval[float]"), pd.Interval, float)
    check(assert_type(interval_f / 3.5, "pd.Interval[float]"), pd.Interval, float)
    check(
        assert_type(interval_td / 3.5, "pd.Interval[pd.Timedelta]"),
        pd.Interval,
        pd.Timedelta,
    )

    check(assert_type(interval_i // 3, "pd.Interval[int]"), pd.Interval, int)
    check(assert_type(interval_f // 3, "pd.Interval[float]"), pd.Interval, float)
    check(
        assert_type(interval_td // 3, "pd.Interval[pd.Timedelta]"),
        pd.Interval,
        pd.Timedelta,
    )

    check(assert_type(interval_i // 3.5, "pd.Interval[float]"), pd.Interval, float)
    check(assert_type(interval_f // 3.5, "pd.Interval[float]"), pd.Interval, float)
    check(
        assert_type(interval_td // 3.5, "pd.Interval[pd.Timedelta]"),
        pd.Interval,
        pd.Timedelta,
    )

    check(assert_type(interval_i - 1, "pd.Interval[int]"), pd.Interval, int)
    check(assert_type(interval_f - 1, "pd.Interval[float]"), pd.Interval, float)
    check(
        assert_type(interval_ts - pd.Timedelta(days=1), "pd.Interval[pd.Timestamp]"),
        pd.Interval,
        pd.Timestamp,
    )
    check(
        assert_type(interval_td - pd.Timedelta(days=1), "pd.Interval[pd.Timedelta]"),
        pd.Interval,
        pd.Timedelta,
    )

    check(assert_type(interval_i - 1.5, "pd.Interval[float]"), pd.Interval, float)
    check(assert_type(interval_f - 1.5, "pd.Interval[float]"), pd.Interval, float)
    check(
        assert_type(interval_ts - pd.Timedelta(days=1), "pd.Interval[pd.Timestamp]"),
        pd.Interval,
    )
    check(
        assert_type(interval_td - pd.Timedelta(days=1), "pd.Interval[pd.Timedelta]"),
        pd.Interval,
    )

    check(assert_type(interval_i + 1, "pd.Interval[int]"), pd.Interval)
    check(assert_type(interval_f + 1, "pd.Interval[float]"), pd.Interval)
    check(
        assert_type(interval_ts + pd.Timedelta(days=1), "pd.Interval[pd.Timestamp]"),
        pd.Interval,
    )
    check(
        assert_type(interval_td + pd.Timedelta(days=1), "pd.Interval[pd.Timedelta]"),
        pd.Interval,
    )

    check(assert_type(interval_i + 1.5, "pd.Interval[float]"), pd.Interval)
    check(assert_type(interval_f + 1.5, "pd.Interval[float]"), pd.Interval)
    check(
        assert_type(interval_ts + pd.Timedelta(days=1), "pd.Interval[pd.Timestamp]"),
        pd.Interval,
    )
    check(
        assert_type(interval_td + pd.Timedelta(days=1), "pd.Interval[pd.Timedelta]"),
        pd.Interval,
    )

    check(assert_type(0.5 in interval_i, bool), bool)
    check(assert_type(1 in interval_i, bool), bool)
    check(assert_type(1 in interval_f, bool), bool)
    check(assert_type(pd.Timestamp("2000-1-1") in interval_ts, bool), bool)
    check(assert_type(pd.Timedelta(days=1) in interval_td, bool), bool)

    check(assert_type(hash(interval_i), int), int)
    check(assert_type(hash(interval_f), int), int)
    check(assert_type(hash(interval_ts), int), int)
    check(assert_type(hash(interval_td), int), int)

    interval_index_int = pd.IntervalIndex([interval_i])
    check(
        assert_type(interval_index_int >= interval_i, np_ndarray_bool),
        np.ndarray,
        np.bool_,
    )
    check(
        assert_type(interval_index_int < interval_i, np_ndarray_bool),
        np.ndarray,
        np.bool_,
    )
    check(
        assert_type(interval_index_int <= interval_i, np_ndarray_bool),
        np.ndarray,
        np.bool_,
    )
    check(
        assert_type(interval_index_int > interval_i, np_ndarray_bool),
        np.ndarray,
        np.bool_,
    )

    check(
        assert_type(interval_i >= interval_index_int, np_ndarray_bool),
        np.ndarray,
        np.bool_,
    )
    check(
        assert_type(interval_i < interval_index_int, np_ndarray_bool),
        np.ndarray,
        np.bool_,
    )
    check(
        assert_type(interval_i <= interval_index_int, np_ndarray_bool),
        np.ndarray,
        np.bool_,
    )
    check(
        assert_type(interval_i > interval_index_int, np_ndarray_bool),
        np.ndarray,
        np.bool_,
    )

    check(
        assert_type(interval_index_int == interval_i, np_ndarray_bool),
        np.ndarray,
        np.bool_,
    )
    check(
        assert_type(interval_index_int != interval_i, np_ndarray_bool),
        np.ndarray,
        np.bool_,
    )

    check(
        assert_type(
            interval_i == interval_index_int,
            np_ndarray_bool,
        ),
        np.ndarray,
        np.bool_,
    )
    check(
        assert_type(
            interval_i != interval_index_int,
            np_ndarray_bool,
        ),
        np.ndarray,
        np.bool_,
=======
def test_timestamp_construction() -> None:

    check(assert_type(pd.Timestamp("2000-1-1"), pd.Timestamp), pd.Timestamp)
    check(
        assert_type(pd.Timestamp("2000-1-1", tz="US/Pacific"), pd.Timestamp),
        pd.Timestamp,
    )
    check(
        assert_type(
            pd.Timestamp("2000-1-1", tz=pytz.timezone("US/Eastern")), pd.Timestamp
        ),
        pd.Timestamp,
    )
    check(
        assert_type(pd.Timestamp("2000-1-1", tz=dateutil.tz.UTC), pd.Timestamp),
        pd.Timestamp,
    )
    check(
        assert_type(
            pd.Timestamp(
                year=2000,
                month=1,
                day=1,
                hour=1,
                minute=1,
                second=1,
                microsecond=1,
                nanosecond=1,
            ),
            pd.Timestamp,
        ),
        pd.Timestamp,
    )
    check(assert_type(pd.Timestamp(1, unit="D"), pd.Timestamp), pd.Timestamp)
    check(assert_type(pd.Timestamp(1, unit="h"), pd.Timestamp), pd.Timestamp)
    check(assert_type(pd.Timestamp(1, unit="m"), pd.Timestamp), pd.Timestamp)
    check(assert_type(pd.Timestamp(1, unit="s"), pd.Timestamp), pd.Timestamp)
    check(assert_type(pd.Timestamp(1, unit="ms"), pd.Timestamp), pd.Timestamp)
    check(assert_type(pd.Timestamp(1, unit="us"), pd.Timestamp), pd.Timestamp)
    check(
        assert_type(
            pd.Timestamp(year=2000, month=3, day=24, hour=12, minute=27, fold=0),
            pd.Timestamp,
        ),
        pd.Timestamp,
    )
    check(
        assert_type(
            pd.Timestamp(year=2000, month=3, day=24, hour=12, minute=27, fold=1),
            pd.Timestamp,
        ),
        pd.Timestamp,
    )
    check(
        assert_type(
            pd.Timestamp(
                year=2000,
                month=1,
                day=1,
                hour=1,
                minute=1,
                second=1,
                microsecond=1,
                nanosecond=1,
                tzinfo=dt.timezone(offset=dt.timedelta(hours=6), name="EST"),
            ),
            pd.Timestamp,
        ),
        pd.Timestamp,
    )


def test_timestamp_properties() -> None:
    ts = pd.Timestamp(year=2000, month=3, day=24, hour=12, minute=27)

    check(assert_type(ts, pd.Timestamp), pd.Timestamp)
    check(assert_type(ts.asm8, np.datetime64), np.datetime64)
    check(assert_type(ts.day_of_week, int), int)
    check(assert_type(ts.day_of_year, int), int)
    check(assert_type(ts.dayofweek, int), int)
    check(assert_type(ts.dayofyear, int), int)
    check(assert_type(ts.days_in_month, int), int)
    check(assert_type(ts.daysinmonth, int), int)
    check(assert_type(ts.is_leap_year, bool), bool)
    check(assert_type(ts.is_month_end, bool), bool)
    check(assert_type(ts.is_month_start, bool), bool)
    check(assert_type(ts.is_quarter_end, bool), bool)
    check(assert_type(ts.is_quarter_start, bool), bool)
    check(assert_type(ts.is_year_end, bool), bool)
    check(assert_type(ts.is_year_start, bool), bool)
    check(assert_type(ts.quarter, int), int)
    check(assert_type(ts.tz, Optional[dt.tzinfo]), type(None))
    check(assert_type(ts.week, int), int)
    check(assert_type(ts.weekofyear, int), int)
    check(assert_type(ts.day, int), int)
    check(assert_type(ts.fold, int), int)
    check(assert_type(ts.hour, int), int)
    check(assert_type(ts.microsecond, int), int)
    check(assert_type(ts.minute, int), int)
    check(assert_type(ts.month, int), int)
    check(assert_type(ts.nanosecond, int), int)
    check(assert_type(ts.second, int), int)
    check(assert_type(ts.tzinfo, Optional[dt.tzinfo]), type(None))
    check(assert_type(ts.value, int), int)
    check(assert_type(ts.year, int), int)


def test_timestamp_add_sub() -> None:
    ts = pd.Timestamp("2000-1-1")
    np_td64_arr: npt.NDArray[np.timedelta64] = np.array([1, 2], dtype="timedelta64[ns]")

    as_pd_timedelta = pd.Timedelta(days=1)
    as_dt_timedelta = dt.timedelta(days=1)
    as_offset = 3 * Day()
    as_timedelta_index = pd.TimedeltaIndex([1, 2, 3], "D")
    as_timedelta_series = pd.Series(as_timedelta_index)
    check(assert_type(as_timedelta_series, TimedeltaSeries), pd.Series)
    as_np_ndarray_td64 = np_td64_arr

    check(assert_type(ts + as_pd_timedelta, pd.Timestamp), pd.Timestamp)
    check(assert_type(as_pd_timedelta + ts, pd.Timestamp), pd.Timestamp)

    check(assert_type(ts + as_dt_timedelta, pd.Timestamp), pd.Timestamp)
    check(assert_type(as_dt_timedelta + ts, pd.Timestamp), pd.Timestamp)

    check(assert_type(ts + as_offset, pd.Timestamp), pd.Timestamp)
    check(assert_type(as_offset + ts, pd.Timestamp), pd.Timestamp)

    check(assert_type(ts + as_timedelta_index, pd.DatetimeIndex), pd.DatetimeIndex)
    check(assert_type(as_timedelta_index + ts, pd.DatetimeIndex), pd.DatetimeIndex)

    check(
        assert_type(ts + as_timedelta_series, TimestampSeries), pd.Series, pd.Timestamp
    )
    check(
        assert_type(as_timedelta_series + ts, TimestampSeries), pd.Series, pd.Timestamp
    )

    check(
        assert_type(ts + as_np_ndarray_td64, npt.NDArray[np.datetime64]),
        np.ndarray,
        np.datetime64,
    )
    check(
        assert_type(
            as_np_ndarray_td64 + ts,
            npt.NDArray[np.datetime64],
        ),
        np.ndarray,
        np.datetime64,
    )

    # Reverse order is not possible for all of these
    check(assert_type(ts - as_pd_timedelta, pd.Timestamp), pd.Timestamp)
    check(assert_type(ts - as_dt_timedelta, pd.Timestamp), pd.Timestamp)
    check(assert_type(ts - as_offset, pd.Timestamp), pd.Timestamp)
    check(assert_type(ts - as_timedelta_index, pd.DatetimeIndex), pd.DatetimeIndex)
    check(
        assert_type(ts - as_timedelta_series, TimestampSeries), pd.Series, pd.Timestamp
    )
    check(
        assert_type(ts - as_np_ndarray_td64, npt.NDArray[np.datetime64]),
        np.ndarray,
        np.datetime64,
    )


def test_timestamp_cmp() -> None:
    ts = pd.Timestamp(year=2000, month=3, day=24, hour=12, minute=27)

    np_dt64_arr: npt.NDArray[np.datetime64] = np.array(
        [1, 2, 3], dtype="datetime64[ns]"
    )

    c_timestamp = ts
    c_np_dt64 = np.datetime64(1, "ns")
    c_dt_datetime = dt.datetime(year=2000, month=1, day=1)
    c_datetimeindex = pd.DatetimeIndex(["2000-1-1"])
    c_np_ndarray_dt64 = np_dt64_arr
    # Typing provided since there is no way to get a Series[Timestamp],
    # which is a different type from a TimestampSeries
    c_series_dt64: pd.Series[pd.Timestamp] = pd.Series(
        [1, 2, 3], dtype="datetime64[ns]"
    )
    c_series_timestamp = pd.Series(pd.DatetimeIndex(["2000-1-1"]))
    check(assert_type(c_series_timestamp, TimestampSeries), pd.Series, pd.Timestamp)
    # Use xor to ensure one is True and the other is False
    # Correctness ensures since tested to be bools
    gt = check(assert_type(ts > c_timestamp, bool), bool)
    lte = check(assert_type(ts <= c_timestamp, bool), bool)
    assert gt != lte

    gt = check(assert_type(ts > c_np_dt64, bool), bool)
    lte = check(assert_type(ts <= c_np_dt64, bool), bool)
    assert gt != lte

    gt = check(assert_type(ts > c_dt_datetime, bool), bool)
    lte = check(assert_type(ts <= c_dt_datetime, bool), bool)
    assert gt != lte

    check(assert_type(ts > c_datetimeindex, np_ndarray_bool), np.ndarray, np.bool_)
    check(assert_type(ts <= c_datetimeindex, np_ndarray_bool), np.ndarray, np.bool_)

    check(assert_type(ts > c_np_ndarray_dt64, np_ndarray_bool), np.ndarray, np.bool_)
    check(assert_type(ts <= c_np_ndarray_dt64, np_ndarray_bool), np.ndarray, np.bool_)

    check(assert_type(ts > c_series_timestamp, "pd.Series[bool]"), pd.Series, bool)
    check(assert_type(ts <= c_series_timestamp, "pd.Series[bool]"), pd.Series, bool)

    check(assert_type(ts > c_series_dt64, "pd.Series[bool]"), pd.Series, bool)
    check(assert_type(ts <= c_series_dt64, "pd.Series[bool]"), pd.Series, bool)

    check(assert_type(c_np_dt64 > ts, Any), np.bool_)
    check(assert_type(c_np_dt64 <= ts, Any), np.bool_)

    gt = check(assert_type(c_dt_datetime > ts, bool), bool)
    lte = check(assert_type(c_dt_datetime <= ts, bool), bool)
    assert gt != lte

    check(assert_type(c_datetimeindex > ts, np_ndarray_bool), np.ndarray, np.bool_)
    check(assert_type(c_datetimeindex <= ts, np_ndarray_bool), np.ndarray, np.bool_)

    check(assert_type(c_np_ndarray_dt64 > ts, np_ndarray_bool), np.ndarray, np.bool_)
    check(assert_type(c_np_ndarray_dt64 <= ts, np_ndarray_bool), np.ndarray, np.bool_)

    check(assert_type(c_series_dt64 > ts, "pd.Series[bool]"), pd.Series, bool)
    check(assert_type(c_series_dt64 <= ts, "pd.Series[bool]"), pd.Series, bool)

    gte = check(assert_type(ts >= c_timestamp, bool), bool)
    lt = check(assert_type(ts < c_timestamp, bool), bool)
    assert gte != lt

    gte = check(assert_type(ts >= c_np_dt64, bool), bool)
    lt = check(assert_type(ts < c_np_dt64, bool), bool)
    assert gte != lt

    gte = check(assert_type(ts >= c_dt_datetime, bool), bool)
    lt = check(assert_type(ts < c_dt_datetime, bool), bool)
    assert gte != lt

    check(assert_type(ts >= c_datetimeindex, np_ndarray_bool), np.ndarray, np.bool_)
    check(assert_type(ts < c_datetimeindex, np_ndarray_bool), np.ndarray, np.bool_)

    check(assert_type(ts >= c_np_ndarray_dt64, np_ndarray_bool), np.ndarray, np.bool_)
    check(assert_type(ts < c_np_ndarray_dt64, np_ndarray_bool), np.ndarray, np.bool_)

    check(assert_type(ts >= c_series_timestamp, "pd.Series[bool]"), pd.Series, bool)
    check(assert_type(ts < c_series_timestamp, "pd.Series[bool]"), pd.Series, bool)

    check(assert_type(ts >= c_series_dt64, "pd.Series[bool]"), pd.Series, bool)
    check(assert_type(ts < c_series_dt64, "pd.Series[bool]"), pd.Series, bool)

    gte = check(assert_type(c_dt_datetime >= ts, bool), bool)
    lt = check(assert_type(c_dt_datetime < ts, bool), bool)
    assert gte != lt

    check(assert_type(c_np_dt64 >= ts, Any), np.bool_)
    check(assert_type(c_np_dt64 < ts, Any), np.bool_)

    check(assert_type(c_datetimeindex >= ts, np_ndarray_bool), np.ndarray, np.bool_)
    check(assert_type(c_datetimeindex < ts, np_ndarray_bool), np.ndarray, np.bool_)

    check(assert_type(c_np_ndarray_dt64 >= ts, np_ndarray_bool), np.ndarray, np.bool_)
    check(assert_type(c_np_ndarray_dt64 < ts, np_ndarray_bool), np.ndarray, np.bool_)

    check(assert_type(c_series_dt64 >= ts, "pd.Series[bool]"), pd.Series, bool)
    check(assert_type(c_series_dt64 < ts, "pd.Series[bool]"), pd.Series, bool)

    eq = check(assert_type(ts == c_timestamp, bool), bool)
    ne = check(assert_type(ts != c_timestamp, bool), bool)
    assert eq != ne

    eq = check(assert_type(ts == c_np_dt64, bool), bool)
    ne = check(assert_type(ts != c_np_dt64, bool), bool)
    assert eq != ne

    eq = check(assert_type(ts == c_dt_datetime, bool), bool)
    ne = check(assert_type(ts != c_dt_datetime, bool), bool)
    assert eq != ne

    eq_arr = check(
        assert_type(ts == c_datetimeindex, np_ndarray_bool), np.ndarray, np.bool_
    )
    ne_arr = check(
        assert_type(ts != c_datetimeindex, np_ndarray_bool), np.ndarray, np.bool_
    )
    assert (eq_arr != ne_arr).all()

    eq_arr = check(
        assert_type(ts == c_np_ndarray_dt64, np_ndarray_bool), np.ndarray, np.bool_
    )
    ne_arr = check(
        assert_type(ts != c_np_ndarray_dt64, np_ndarray_bool), np.ndarray, np.bool_
    )
    assert (eq_arr != ne_arr).all()

    eq_s = check(
        assert_type(ts == c_series_timestamp, "pd.Series[bool]"), pd.Series, bool
    )
    ne_s = check(
        assert_type(ts != c_series_timestamp, "pd.Series[bool]"), pd.Series, bool
    )
    assert (eq_s != ne_s).all()

    eq_s = check(assert_type(ts == c_series_dt64, "pd.Series[bool]"), pd.Series, bool)
    ne_s = check(assert_type(ts != c_series_dt64, "pd.Series[bool]"), pd.Series, bool)
    assert (eq_s != ne_s).all()


def test_timestamp_eq_ne_rhs() -> None:
    # These test equality using the LHS objects __eq__ and __ne__ methods
    # The tests are retained for completeness, but are not strictly necessary
    ts = pd.Timestamp(year=2000, month=3, day=24, hour=12, minute=27)

    np_dt64_arr: npt.NDArray[np.datetime64] = np.array(
        [1, 2, 3], dtype="datetime64[ns]"
    )

    c_np_dt64 = np.datetime64(1, "ns")
    c_dt_datetime = dt.datetime(year=2000, month=1, day=1)
    c_datetimeindex = pd.DatetimeIndex(["2000-1-1"])
    c_np_ndarray_dt64 = np_dt64_arr
    c_series_dt64: pd.Series[pd.Timestamp] = pd.Series(
        [1, 2, 3], dtype="datetime64[ns]"
    )

    eq_a = check(assert_type(c_np_dt64 == ts, Any), np.bool_)
    ne_a = check(assert_type(c_np_dt64 != ts, Any), np.bool_)
    assert eq_a != ne_a

    eq = check(assert_type(c_dt_datetime == ts, bool), bool)
    ne = check(assert_type(c_dt_datetime != ts, bool), bool)
    assert eq != ne

    eq_arr = check(
        assert_type(c_datetimeindex == ts, np_ndarray_bool), np.ndarray, np.bool_
    )
    ne_arr = check(
        assert_type(c_datetimeindex != ts, np_ndarray_bool), np.ndarray, np.bool_
    )
    assert (eq_arr != ne_arr).all()

    eq_a = check(assert_type(c_np_ndarray_dt64 != ts, Any), np.ndarray, np.bool_)
    ne_a = check(assert_type(c_np_ndarray_dt64 == ts, Any), np.ndarray, np.bool_)
    assert (eq_a != ne_a).all()

    eq_s = check(assert_type(c_series_dt64 == ts, "pd.Series[bool]"), pd.Series, bool)
    ne_s = check(assert_type(c_series_dt64 != ts, "pd.Series[bool]"), pd.Series, bool)
    assert (eq_s != ne_s).all()


def test_timestamp_types_init() -> None:
    check(assert_type(pd.Timestamp("2021-03-01T12"), pd.Timestamp), pd.Timestamp)
    check(assert_type(pd.Timestamp(dt.date(2021, 3, 15)), pd.Timestamp), pd.Timestamp)
    check(
        assert_type(pd.Timestamp(dt.datetime(2021, 3, 10, 12)), pd.Timestamp),
        pd.Timestamp,
    )
    check(
        assert_type(pd.Timestamp(pd.Timestamp("2021-03-01T12")), pd.Timestamp),
        pd.Timestamp,
    )
    check(assert_type(pd.Timestamp(1515590000.1, unit="s"), pd.Timestamp), pd.Timestamp)
    check(
        assert_type(
            pd.Timestamp(1515590000.1, unit="s", tz="US/Pacific"), pd.Timestamp
        ),
        pd.Timestamp,
    )
    check(
        assert_type(pd.Timestamp(1515590000100000000), pd.Timestamp), pd.Timestamp
    )  # plain integer (nanosecond)
    check(assert_type(pd.Timestamp(2021, 3, 10, 12), pd.Timestamp), pd.Timestamp)
    check(
        assert_type(pd.Timestamp(year=2021, month=3, day=10, hour=12), pd.Timestamp),
        pd.Timestamp,
    )
    check(
        assert_type(
            pd.Timestamp(year=2021, month=3, day=10, hour=12, tz="US/Pacific"),
            pd.Timestamp,
        ),
        pd.Timestamp,
    )


def test_timestamp_misc_methods() -> None:
    ts = pd.Timestamp("2021-03-01T12")
    check(assert_type(ts, pd.Timestamp), pd.Timestamp)

    check(assert_type(ts.to_numpy(), np.datetime64), np.datetime64)

    check(assert_type(pd.Timestamp.fromtimestamp(432.54), pd.Timestamp), pd.Timestamp)
    check(
        assert_type(pd.Timestamp.fromtimestamp(432.54, tz="US/Pacific"), pd.Timestamp),
        pd.Timestamp,
    )
    check(assert_type(pd.Timestamp.fromordinal(700000), pd.Timestamp), pd.Timestamp)
    check(
        assert_type(pd.Timestamp.fromordinal(700000, tz="US/Pacific"), pd.Timestamp),
        pd.Timestamp,
    )

    ts2 = ts.replace(
        year=2020,
        month=2,
        day=2,
        hour=12,
        minute=21,
        second=21,
        microsecond=12,
        tzinfo=dateutil.tz.UTC,
        fold=0,
    )
    check(assert_type(ts2, pd.Timestamp), pd.Timestamp)
    check(assert_type(ts.tz_localize("US/Pacific", False), pd.Timestamp), pd.Timestamp)
    check(assert_type(ts.tz_localize("US/Pacific", True), pd.Timestamp), pd.Timestamp)
    check(assert_type(ts.tz_localize("US/Pacific", "NaT"), pd.Timestamp), pd.Timestamp)
    check(
        assert_type(ts.tz_localize("US/Pacific", "raise"), pd.Timestamp), pd.Timestamp
    )

    check(
        assert_type(
            ts.tz_localize("US/Pacific", nonexistent="shift_forward"), pd.Timestamp
        ),
        pd.Timestamp,
    )
    check(
        assert_type(
            ts.tz_localize("US/Pacific", nonexistent="shift_backward"), pd.Timestamp
        ),
        pd.Timestamp,
    )
    check(
        assert_type(ts.tz_localize("US/Pacific", nonexistent="NaT"), pd.Timestamp),
        pd.Timestamp,
    )
    check(
        assert_type(ts.tz_localize("US/Pacific", nonexistent="raise"), pd.Timestamp),
        pd.Timestamp,
    )
    check(
        assert_type(
            ts.tz_localize("US/Pacific", nonexistent=pd.Timedelta("1D")), pd.Timestamp
        ),
        pd.Timestamp,
    )

    check(assert_type(ts2.round("1S"), pd.Timestamp), pd.Timestamp)
    check(assert_type(ts2.round("1S", ambiguous="raise"), pd.Timestamp), pd.Timestamp)
    check(assert_type(ts2.round("1S", ambiguous=True), pd.Timestamp), pd.Timestamp)
    check(assert_type(ts2.round("1S", ambiguous=False), pd.Timestamp), pd.Timestamp)
    check(assert_type(ts2.round("1S", ambiguous="NaT"), pd.Timestamp), pd.Timestamp)

    check(
        assert_type(ts2.round("2H", nonexistent="shift_forward"), pd.Timestamp),
        pd.Timestamp,
    )
    check(
        assert_type(ts2.round("2H", nonexistent="shift_backward"), pd.Timestamp),
        pd.Timestamp,
    )
    check(assert_type(ts2.round("2H", nonexistent="NaT"), pd.Timestamp), pd.Timestamp)
    check(assert_type(ts2.round("2H", nonexistent="raise"), pd.Timestamp), pd.Timestamp)
    check(
        assert_type(ts2.round("2H", nonexistent=pd.Timedelta(24, "H")), pd.Timestamp),
        pd.Timestamp,
    )
    check(
        assert_type(ts2.round("2H", nonexistent=dt.timedelta(hours=24)), pd.Timestamp),
        pd.Timestamp,
    )

    check(assert_type(ts2.ceil("1S"), pd.Timestamp), pd.Timestamp)
    check(assert_type(ts2.ceil("1S", ambiguous="raise"), pd.Timestamp), pd.Timestamp)
    check(assert_type(ts2.ceil("1S", ambiguous=True), pd.Timestamp), pd.Timestamp)
    check(assert_type(ts2.ceil("1S", ambiguous=False), pd.Timestamp), pd.Timestamp)
    check(assert_type(ts2.ceil("1S", ambiguous="NaT"), pd.Timestamp), pd.Timestamp)

    check(
        assert_type(ts2.ceil("2H", nonexistent="shift_forward"), pd.Timestamp),
        pd.Timestamp,
    )
    check(
        assert_type(ts2.ceil("2H", nonexistent="shift_backward"), pd.Timestamp),
        pd.Timestamp,
    )
    check(assert_type(ts2.ceil("2H", nonexistent="NaT"), pd.Timestamp), pd.Timestamp)
    check(assert_type(ts2.ceil("2H", nonexistent="raise"), pd.Timestamp), pd.Timestamp)
    check(
        assert_type(ts2.ceil("2H", nonexistent=pd.Timedelta(24, "H")), pd.Timestamp),
        pd.Timestamp,
    )
    check(
        assert_type(ts2.ceil("2H", nonexistent=dt.timedelta(hours=24)), pd.Timestamp),
        pd.Timestamp,
    )

    check(assert_type(ts2.floor("1S"), pd.Timestamp), pd.Timestamp)
    check(assert_type(ts2.floor("1S", ambiguous="raise"), pd.Timestamp), pd.Timestamp)
    check(assert_type(ts2.floor("1S", ambiguous=True), pd.Timestamp), pd.Timestamp)
    check(assert_type(ts2.floor("1S", ambiguous=False), pd.Timestamp), pd.Timestamp)
    check(assert_type(ts2.floor("1S", ambiguous="NaT"), pd.Timestamp), pd.Timestamp)

    check(
        assert_type(ts2.floor("2H", nonexistent="shift_forward"), pd.Timestamp),
        pd.Timestamp,
    )
    check(
        assert_type(ts2.floor("2H", nonexistent="shift_backward"), pd.Timestamp),
        pd.Timestamp,
    )
    check(assert_type(ts2.floor("2H", nonexistent="NaT"), pd.Timestamp), pd.Timestamp)
    check(assert_type(ts2.floor("2H", nonexistent="raise"), pd.Timestamp), pd.Timestamp)
    check(
        assert_type(ts2.floor("2H", nonexistent=pd.Timedelta(24, "H")), pd.Timestamp),
        pd.Timestamp,
    )
    check(
        assert_type(ts2.floor("2H", nonexistent=dt.timedelta(hours=24)), pd.Timestamp),
        pd.Timestamp,
    )


def test_timestamp_types_arithmetic() -> None:
    ts: pd.Timestamp = pd.to_datetime("2021-03-01")
    ts2: pd.Timestamp = pd.to_datetime("2021-01-01")
    delta: pd.Timedelta = pd.to_timedelta("1 day")

    check(assert_type(ts - ts2, pd.Timedelta), pd.Timedelta)
    check(assert_type(ts + delta, pd.Timestamp), pd.Timestamp)
    check(assert_type(ts - delta, pd.Timestamp), pd.Timestamp)
    check(assert_type(ts - dt.datetime(2021, 1, 3), pd.Timedelta), pd.Timedelta)


def test_timestamp_types_comparison() -> None:
    ts: pd.Timestamp = pd.to_datetime("2021-03-01")
    ts2: pd.Timestamp = pd.to_datetime("2021-01-01")

    check(assert_type(ts < ts2, bool), bool)
    check(assert_type(ts > ts2, bool), bool)


def test_types_timestamp_series_comparisons() -> None:
    # GH 27
    df = pd.DataFrame(["2020-01-01", "2019-01-01"])
    tss = pd.to_datetime(df[0], format="%Y-%m-%d")
    ts = pd.to_datetime("2019-02-01", format="%Y-%m-%d")
    tssr = tss <= ts
    tssr2 = tss >= ts
    tssr3 = tss == ts
    check(assert_type(tssr, "pd.Series[bool]"), pd.Series, bool)
    check(assert_type(tssr2, "pd.Series[bool]"), pd.Series, bool)
    check(assert_type(tssr3, "pd.Series[bool]"), pd.Series, bool)
    # GH 265
    data = pd.date_range("2022-01-01", "2022-01-31", freq="D")
    s = pd.Series(data)
    ts2 = pd.Timestamp("2022-01-15")
    check(assert_type(s, TimestampSeries), pd.Series, pd.Timestamp)
    check(assert_type(ts2 <= s, "pd.Series[bool]"), pd.Series, bool)
    check(assert_type(ts2 >= s, "pd.Series[bool]"), pd.Series, bool)
    check(assert_type(ts2 < s, "pd.Series[bool]"), pd.Series, bool)
    check(assert_type(ts2 > s, "pd.Series[bool]"), pd.Series, bool)


def test_timestamp_types_pydatetime() -> None:
    ts: pd.Timestamp = pd.Timestamp("2021-03-01T12")
    check(assert_type(ts.to_pydatetime(), dt.datetime), dt.datetime)
    check(assert_type(ts.to_pydatetime(False), dt.datetime), dt.datetime)
    check(assert_type(ts.to_pydatetime(warn=True), dt.datetime), dt.datetime)


def test_timestamp_dateoffset_arithmetic() -> None:
    ts = pd.Timestamp("2022-03-18")
    do = pd.DateOffset(days=366)
    check(assert_type(ts + do, pd.Timestamp), pd.Timestamp)


def test_todatetime_fromnumpy() -> None:
    # GH 72
    t1 = np.datetime64("2022-07-04 02:30")
    check(assert_type(pd.to_datetime(t1), pd.Timestamp), pd.Timestamp)


def test_timestamp_combine() -> None:
    ts = pd.Timestamp("2022-03-18")
    # mypy and pyright disagree from actual type due to inheritance.
    # Same issue with some timedelta ops
    check(
        assert_type(
            ts.combine(dt.date(2000, 1, 1), dt.time(12, 21, 21, 12)), dt.datetime
        ),
        pd.Timestamp,
>>>>>>> 56bcec7d
    )


def test_period_construction() -> None:
    p = pd.Period("2012-1-1", freq="D")
    check(assert_type(p, pd.Period), pd.Period)
    check(assert_type(pd.Period(p), pd.Period), pd.Period)
    check(assert_type(pd.Period("2012-1-1", freq=Day()), pd.Period), pd.Period)
    check(
        assert_type(pd.Period(freq="D", year=2012, day=1, month=1), pd.Period),
        pd.Period,
    )
    check(
        assert_type(pd.Period(None, "D", year=2012, day=1, month=1), pd.Period),
        pd.Period,
    )
    check(
        assert_type(pd.Period(None, "D", 1, year=2012, day=1, month=1), pd.Period),
        pd.Period,
    )
    check(
        assert_type(
            pd.Period(
                freq="s", year=2012, month=1, day=1, hour=12, minute=30, second=45
            ),
            pd.Period,
        ),
        pd.Period,
    )
    check(assert_type(pd.Period(freq="Q", year=2012, quarter=2), pd.Period), pd.Period)


def test_period_properties() -> None:
    p = pd.Period("2012-1-1", freq="D")

    check(assert_type(p.day, int), int)
    check(assert_type(p.day_of_week, int), int)
    check(assert_type(p.day_of_year, int), int)
    check(assert_type(p.dayofweek, int), int)
    check(assert_type(p.dayofyear, int), int)
    check(assert_type(p.days_in_month, int), int)
    check(assert_type(p.daysinmonth, int), int)
    check(assert_type(p.end_time, pd.Timestamp), pd.Timestamp)
    check(assert_type(p.freqstr, str), str)
    check(assert_type(p.hour, int), int)
    check(assert_type(p.is_leap_year, bool), bool)
    check(assert_type(p.minute, int), int)
    check(assert_type(p.month, int), int)
    check(assert_type(p.quarter, int), int)
    check(assert_type(p.qyear, int), int)
    check(assert_type(p.second, int), int)
    check(assert_type(p.start_time, pd.Timestamp), pd.Timestamp)
    check(assert_type(p.week, int), int)
    check(assert_type(p.weekday, int), int)
    check(assert_type(p.weekofyear, int), int)
    check(assert_type(p.year, int), int)
    check(assert_type(p.freq, BaseOffset), Day)
    check(assert_type(p.ordinal, int), int)

    p2 = pd.Period("2012-1-1", freq="2D")
    check(assert_type(p2.freq, BaseOffset), Day)


def test_period_add_subtract() -> None:
    p = pd.Period("2012-1-1", freq="D")

    as_pd_td = pd.Timedelta(1, "D")
    as_dt_td = dt.timedelta(days=1)
    as_np_td = np.timedelta64(1, "D")
    as_np_i64 = np.int64(1)
    as_int = int(1)
    as_period_index = pd.period_range("2012-1-1", periods=10, freq="D")
    check(assert_type(as_period_index, pd.PeriodIndex), pd.PeriodIndex)
    as_period = pd.Period("2012-1-1", freq="D")
    scale = 24 * 60 * 60 * 10**9
    as_td_series = pd.Series(pd.timedelta_range(scale, scale, freq="D"))
    check(assert_type(as_td_series, TimedeltaSeries), pd.Series)
    as_period_series = pd.Series(as_period_index)
    check(assert_type(as_period_series, PeriodSeries), pd.Series)
    as_timedelta_idx = pd.timedelta_range(scale, scale, freq="D")
    as_nat = pd.NaT

    check(assert_type(p + as_pd_td, pd.Period), pd.Period)
    check(assert_type(p + as_dt_td, pd.Period), pd.Period)
    check(assert_type(p + as_np_td, pd.Period), pd.Period)
    check(assert_type(p + as_np_i64, pd.Period), pd.Period)
    check(assert_type(p + as_int, pd.Period), pd.Period)
    check(assert_type(p + p.freq, pd.Period), pd.Period)
    # offset_index is tested below
    offset_index = p - as_period_index
    check(assert_type(p + offset_index, pd.PeriodIndex), pd.PeriodIndex)
    check(assert_type(p + as_td_series, PeriodSeries), pd.Series, pd.Period)
    check(assert_type(p + as_timedelta_idx, pd.PeriodIndex), pd.PeriodIndex)
    check(assert_type(p + as_nat, NaTType), NaTType)
    offset_series = as_period_series - as_period_series
    check(assert_type(offset_series, OffsetSeries), pd.Series)
    check(assert_type(p + offset_series, PeriodSeries), pd.Series, pd.Period)
    check(assert_type(p - as_pd_td, pd.Period), pd.Period)
    check(assert_type(p - as_dt_td, pd.Period), pd.Period)
    check(assert_type(p - as_np_td, pd.Period), pd.Period)
    check(assert_type(p - as_np_i64, pd.Period), pd.Period)
    check(assert_type(p - as_int, pd.Period), pd.Period)
    check(assert_type(offset_index, pd.Index), pd.Index)
    check(assert_type(p - as_period, BaseOffset), Day)
    check(assert_type(p - as_td_series, PeriodSeries), pd.Series, pd.Period)
    check(assert_type(p - as_timedelta_idx, pd.PeriodIndex), pd.PeriodIndex)
    check(assert_type(p - as_nat, NaTType), NaTType)
    check(assert_type(p - p.freq, pd.Period), pd.Period)

    # The __radd__ and __rsub__ methods are included to
    # establish the location of the concrete implementation
    # Those missing are using the __add__ of the other class
    check(assert_type(as_pd_td + p, pd.Period), pd.Period)
    check(assert_type(p.__radd__(as_pd_td), pd.Period), pd.Period)

    check(assert_type(as_dt_td + p, pd.Period), pd.Period)
    check(assert_type(p.__radd__(as_dt_td), pd.Period), pd.Period)

    check(assert_type(as_np_td + p, pd.Period), pd.Period)
    check(assert_type(p.__radd__(as_np_td), pd.Period), pd.Period)

    check(assert_type(as_np_i64 + p, pd.Period), pd.Period)
    check(assert_type(p.__radd__(as_np_i64), pd.Period), pd.Period)

    check(assert_type(as_int + p, pd.Period), pd.Period)
    check(assert_type(p.__radd__(as_int), pd.Period), pd.Period)

    check(assert_type(as_td_series + p, PeriodSeries), pd.Series, pd.Period)

    check(assert_type(as_timedelta_idx + p, pd.PeriodIndex), pd.PeriodIndex)

    check(assert_type(as_nat + p, NaTType), NaTType)
    check(assert_type(p.__radd__(as_nat), NaTType), NaTType)

    check(assert_type(p.freq + p, pd.Period), pd.Period)
    check(assert_type(p.__radd__(p.freq), pd.Period), pd.Period)

    check(assert_type(as_period_index - p, pd.Index), pd.Index)


def test_period_cmp() -> None:
    p = pd.Period("2012-1-1", freq="D")

    c_period = pd.Period("2012-1-1", freq="D")
    c_period_index = pd.period_range("2012-1-1", periods=10, freq="D")
    c_period_series = pd.Series(c_period_index)

    eq = check(assert_type(p == c_period, bool), bool)
    ne = check(assert_type(p != c_period, bool), bool)
    assert eq != ne

    eq_a = check(
        assert_type(p == c_period_index, np_ndarray_bool), np.ndarray, np.bool_
    )
    ne_q = check(
        assert_type(p != c_period_index, np_ndarray_bool), np.ndarray, np.bool_
    )
    assert (eq_a != ne_q).all()

    eq_s = check(assert_type(p == c_period_series, "pd.Series[bool]"), pd.Series, bool)
    ne_s = check(assert_type(p != c_period_series, "pd.Series[bool]"), pd.Series, bool)
    assert (eq_s != ne_s).all()

    eq = check(assert_type(c_period == p, bool), bool)
    ne = check(assert_type(c_period != p, bool), bool)
    assert eq != ne

    eq_a = check(
        assert_type(c_period_index == p, np_ndarray_bool), np.ndarray, np.bool_
    )
    ne_a = check(
        assert_type(c_period_index != p, np_ndarray_bool), np.ndarray, np.bool_
    )
    assert (eq_a != ne_a).all()

    eq_s = check(assert_type(c_period_series == p, "pd.Series[bool]"), pd.Series, bool)
    ne_s = check(assert_type(c_period_series != p, "pd.Series[bool]"), pd.Series, bool)
    assert (eq_s != ne_s).all()

    gt = check(assert_type(p > c_period, bool), bool)
    le = check(assert_type(p <= c_period, bool), bool)
    assert gt != le

    gt_a = check(assert_type(p > c_period_index, np_ndarray_bool), np.ndarray, np.bool_)
    le_a = check(
        assert_type(p <= c_period_index, np_ndarray_bool), np.ndarray, np.bool_
    )
    assert (gt_a != le_a).all()

    gt_s = check(assert_type(p > c_period_series, "pd.Series[bool]"), pd.Series, bool)
    le_s = check(assert_type(p <= c_period_series, "pd.Series[bool]"), pd.Series, bool)
    assert (gt_s != le_s).all()

    gt = check(assert_type(c_period > p, bool), bool)
    le = check(assert_type(c_period <= p, bool), bool)
    assert gt != le

    gt_a = check(assert_type(c_period_index > p, np_ndarray_bool), np.ndarray, np.bool_)
    le_a = check(
        assert_type(c_period_index <= p, np_ndarray_bool), np.ndarray, np.bool_
    )
    assert (gt_a != le_a).all()

    gt_s = check(assert_type(c_period_series > p, "pd.Series[bool]"), pd.Series, bool)
    le_s = check(assert_type(c_period_series <= p, "pd.Series[bool]"), pd.Series, bool)
    assert (gt_s != le_s).all()

    lt = check(assert_type(p < c_period, bool), bool)
    ge = check(assert_type(p >= c_period, bool), bool)
    assert lt != ge

    lt_a = check(assert_type(p < c_period_index, np_ndarray_bool), np.ndarray, np.bool_)
    ge_a = check(
        assert_type(p >= c_period_index, np_ndarray_bool), np.ndarray, np.bool_
    )
    assert (lt_a != ge_a).all()

    lt_s = check(assert_type(p < c_period_series, "pd.Series[bool]"), pd.Series, bool)
    ge_s = check(assert_type(p >= c_period_series, "pd.Series[bool]"), pd.Series, bool)
    assert (lt_s != ge_s).all()

    lt = check(assert_type(c_period < p, bool), bool)
    ge = check(assert_type(c_period >= p, bool), bool)
    assert lt != ge

    lt_a = check(assert_type(c_period_index < p, np_ndarray_bool), np.ndarray, np.bool_)
    ge_a = check(
        assert_type(c_period_index >= p, np_ndarray_bool), np.ndarray, np.bool_
    )
    assert (lt_a != ge_a).all()

    lt_s = check(assert_type(c_period_series < p, "pd.Series[bool]"), pd.Series, bool)
    ge_s = check(assert_type(c_period_series >= p, "pd.Series[bool]"), pd.Series, bool)
    assert (lt_s != ge_s).all()


def test_period_methods():
    p3 = pd.Period("2007-01", freq="M")
    check(assert_type(p3.to_timestamp("D", "S"), pd.Timestamp), pd.Timestamp)
    check(assert_type(p3.to_timestamp("D", "E"), pd.Timestamp), pd.Timestamp)
    check(assert_type(p3.to_timestamp("D", "start"), pd.Timestamp), pd.Timestamp)
    check(assert_type(p3.to_timestamp("D", "end"), pd.Timestamp), pd.Timestamp)
    check(assert_type(p3.to_timestamp("D", "Finish"), pd.Timestamp), pd.Timestamp)
    check(assert_type(p3.to_timestamp("D", "Begin"), pd.Timestamp), pd.Timestamp)
    check(assert_type(p3.to_timestamp("D", "End"), pd.Timestamp), pd.Timestamp)
    check(assert_type(p3.to_timestamp("D", "s"), pd.Timestamp), pd.Timestamp)
    check(assert_type(p3.to_timestamp("D", "e"), pd.Timestamp), pd.Timestamp)
    check(assert_type(p3.to_timestamp("D", "finish"), pd.Timestamp), pd.Timestamp)
    check(assert_type(p3.to_timestamp("D", "begin"), pd.Timestamp), pd.Timestamp)

    check(assert_type(p3.asfreq("D", "S"), pd.Period), pd.Period)
    check(assert_type(p3.asfreq(Day(), "E"), pd.Period), pd.Period)
    check(assert_type(p3.asfreq(Day(), "end"), pd.Period), pd.Period)
    check(assert_type(p3.asfreq(Day(), "start"), pd.Period), pd.Period)

    check(assert_type(pd.Period.now("D"), pd.Period), pd.Period)
    check(assert_type(pd.Period.now(Day()), pd.Period), pd.Period)

    check(assert_type(p3.strftime("%Y-%m-%d"), str), str)
    check(assert_type(hash(p3), int), int)<|MERGE_RESOLUTION|>--- conflicted
+++ resolved
@@ -3,21 +3,14 @@
 import datetime as dt
 from typing import (
     TYPE_CHECKING,
-<<<<<<< HEAD
+    Any,
     Literal,
-=======
-    Any,
     Optional,
->>>>>>> 56bcec7d
 )
 
 import dateutil.tz
 import numpy as np
-<<<<<<< HEAD
-import numpy.typing as npt
-=======
 from numpy import typing as npt
->>>>>>> 56bcec7d
 import pandas as pd
 import pytz
 from typing_extensions import (
@@ -44,10 +37,7 @@
 
     from pandas._typing import np_ndarray_bool
 else:
-<<<<<<< HEAD
-=======
-
->>>>>>> 56bcec7d
+
     np_ndarray_bool = npt.NDArray[np.bool_]
     TimedeltaSeries = pd.Series
     TimestampSeries = pd.Series
@@ -55,7 +45,6 @@
     OffsetSeries: TypeAlias = pd.Series
 
 
-<<<<<<< HEAD
 def test_interval() -> None:
     interval_i = pd.Interval(0, 1, closed="left")
     interval_f = pd.Interval(0.0, 1.0, closed="right")
@@ -347,7 +336,9 @@
         ),
         np.ndarray,
         np.bool_,
-=======
+    )
+
+
 def test_timestamp_construction() -> None:
 
     check(assert_type(pd.Timestamp("2000-1-1"), pd.Timestamp), pd.Timestamp)
@@ -942,7 +933,6 @@
             ts.combine(dt.date(2000, 1, 1), dt.time(12, 21, 21, 12)), dt.datetime
         ),
         pd.Timestamp,
->>>>>>> 56bcec7d
     )
 
 
