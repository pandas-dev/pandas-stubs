from __future__ import annotations

import datetime as dt
from typing import (
    TYPE_CHECKING,
    Any,
    Literal,
    Optional,
    cast,
)

import dateutil.tz
import numpy as np
from numpy import typing as npt
import pandas as pd
import pytz
from typing_extensions import (
    TypeAlias,
    assert_type,
)

from pandas._libs.tslibs import (
    BaseOffset,
    NaTType,
)
from pandas._libs.tslibs.timedeltas import Components

from tests import (
    IS_TYPE_CHECKER_MYPY,
    PD_LTE_15,
    TYPE_CHECKING_INVALID_USAGE,
    check,
    pytest_warns_bounded,
)

from pandas.tseries.offsets import Day

if TYPE_CHECKING:
    from pandas.core.series import (
        OffsetSeries,
        PeriodSeries,
        TimedeltaSeries,
        TimestampSeries,
    )

    from pandas._typing import np_ndarray_bool
else:

    np_ndarray_bool = npt.NDArray[np.bool_]
    TimedeltaSeries: TypeAlias = pd.Series
    TimestampSeries: TypeAlias = pd.Series
    PeriodSeries: TypeAlias = pd.Series
    OffsetSeries: TypeAlias = pd.Series


def test_interval() -> None:
    interval_i = pd.Interval(0, 1, closed="left")
    interval_f = pd.Interval(0.0, 1.0, closed="right")
    interval_ts = pd.Interval(
        pd.Timestamp("2017-01-01"), pd.Timestamp("2017-01-02"), closed="both"
    )
    interval_td = pd.Interval(
        pd.Timedelta("1 days"), pd.Timedelta("2 days"), closed="neither"
    )

    check(assert_type(interval_i, "pd.Interval[int]"), pd.Interval, int)
    check(assert_type(interval_f, "pd.Interval[float]"), pd.Interval, float)
    check(
        assert_type(interval_ts, "pd.Interval[pd.Timestamp]"), pd.Interval, pd.Timestamp
    )
    check(
        assert_type(interval_td, "pd.Interval[pd.Timedelta]"), pd.Interval, pd.Timedelta
    )

    check(
        assert_type(interval_i.closed, Literal["left", "right", "both", "neither"]), str
    )
    check(assert_type(interval_i.closed_left, bool), bool)
    check(assert_type(interval_i.closed_right, bool), bool)
    check(assert_type(interval_i.is_empty, bool), bool)
    check(assert_type(interval_i.left, int), int)
    check(assert_type(interval_i.length, int), int)
    check(assert_type(interval_i.mid, float), float)
    check(assert_type(interval_i.open_left, bool), bool)
    check(assert_type(interval_i.open_right, bool), bool)
    check(assert_type(interval_i.right, int), int)

    check(
        assert_type(interval_f.closed, Literal["left", "right", "both", "neither"]), str
    )
    check(assert_type(interval_f.closed_left, bool), bool)
    check(assert_type(interval_f.closed_right, bool), bool)
    check(assert_type(interval_f.is_empty, bool), bool)
    check(assert_type(interval_f.left, float), float)
    check(assert_type(interval_f.length, float), float)
    check(assert_type(interval_f.mid, float), float)
    check(assert_type(interval_f.open_left, bool), bool)
    check(assert_type(interval_f.open_right, bool), bool)
    check(assert_type(interval_f.right, float), float)

    check(
        assert_type(interval_ts.closed, Literal["left", "right", "both", "neither"]),
        str,
    )
    check(assert_type(interval_ts.closed_left, bool), bool)
    check(assert_type(interval_ts.closed_right, bool), bool)
    check(assert_type(interval_ts.is_empty, bool), bool)
    check(assert_type(interval_ts.left, pd.Timestamp), pd.Timestamp)
    check(assert_type(interval_ts.length, pd.Timedelta), pd.Timedelta)
    check(assert_type(interval_ts.mid, pd.Timestamp), pd.Timestamp)
    check(assert_type(interval_ts.open_left, bool), bool)
    check(assert_type(interval_ts.open_right, bool), bool)
    check(assert_type(interval_ts.right, pd.Timestamp), pd.Timestamp)

    check(
        assert_type(interval_td.closed, Literal["left", "right", "both", "neither"]),
        str,
    )
    check(assert_type(interval_td.closed_left, bool), bool)
    check(assert_type(interval_td.closed_right, bool), bool)
    check(assert_type(interval_td.is_empty, bool), bool)
    check(assert_type(interval_td.left, pd.Timedelta), pd.Timedelta)
    check(assert_type(interval_td.length, pd.Timedelta), pd.Timedelta)
    check(assert_type(interval_td.mid, pd.Timedelta), pd.Timedelta)
    check(assert_type(interval_td.open_left, bool), bool)
    check(assert_type(interval_td.open_right, bool), bool)
    check(assert_type(interval_td.right, pd.Timedelta), pd.Timedelta)

    check(
        assert_type(interval_i.overlaps(pd.Interval(0.5, 1.5, closed="left")), bool),
        bool,
    )
    check(
        assert_type(interval_i.overlaps(pd.Interval(2, 3, closed="left")), bool), bool
    )

    check(
        assert_type(interval_f.overlaps(pd.Interval(0.5, 1.5, closed="left")), bool),
        bool,
    )
    check(
        assert_type(interval_f.overlaps(pd.Interval(2, 3, closed="left")), bool), bool
    )
    ts1 = pd.Timestamp(year=2017, month=1, day=1)
    ts2 = pd.Timestamp(year=2017, month=1, day=2)
    check(
        assert_type(interval_ts.overlaps(pd.Interval(ts1, ts2, closed="left")), bool),
        bool,
    )
    td1 = pd.Timedelta(days=1)
    td2 = pd.Timedelta(days=3)
    check(
        assert_type(interval_td.overlaps(pd.Interval(td1, td2, closed="left")), bool),
        bool,
    )


def test_interval_math() -> None:
    interval_i = pd.Interval(0, 1, closed="left")
    interval_f = pd.Interval(0.0, 1.0, closed="right")
    interval_ts = pd.Interval(
        pd.Timestamp("2017-01-01"), pd.Timestamp("2017-01-02"), closed="both"
    )
    interval_td = pd.Interval(
        pd.Timedelta("1 days"), pd.Timedelta("2 days"), closed="neither"
    )

    check(assert_type(interval_i * 3, "pd.Interval[int]"), pd.Interval, int)
    check(assert_type(interval_f * 3, "pd.Interval[float]"), pd.Interval, float)
    check(
        assert_type(interval_td * 3, "pd.Interval[pd.Timedelta]"),
        pd.Interval,
        pd.Timedelta,
    )

    check(assert_type(interval_i * 3.5, "pd.Interval[float]"), pd.Interval, float)
    check(assert_type(interval_f * 3.5, "pd.Interval[float]"), pd.Interval, float)
    check(
        assert_type(interval_td * 3.5, "pd.Interval[pd.Timedelta]"),
        pd.Interval,
        pd.Timedelta,
    )

    check(assert_type(3 * interval_i, "pd.Interval[int]"), pd.Interval, int)
    check(assert_type(3 * interval_f, "pd.Interval[float]"), pd.Interval, float)
    check(
        assert_type(3 * interval_td, "pd.Interval[pd.Timedelta]"),
        pd.Interval,
        pd.Timedelta,
    )

    check(assert_type(3.5 * interval_i, "pd.Interval[float]"), pd.Interval, float)
    check(assert_type(3.5 * interval_f, "pd.Interval[float]"), pd.Interval, float)
    check(
        assert_type(3.5 * interval_td, "pd.Interval[pd.Timedelta]"),
        pd.Interval,
        pd.Timedelta,
    )

    check(assert_type(interval_i / 3, "pd.Interval[float]"), pd.Interval, float)
    check(assert_type(interval_f / 3, "pd.Interval[float]"), pd.Interval, float)
    check(
        assert_type(interval_td / 3, "pd.Interval[pd.Timedelta]"),
        pd.Interval,
        pd.Timedelta,
    )

    check(assert_type(interval_i / 3.5, "pd.Interval[float]"), pd.Interval, float)
    check(assert_type(interval_f / 3.5, "pd.Interval[float]"), pd.Interval, float)
    check(
        assert_type(interval_td / 3.5, "pd.Interval[pd.Timedelta]"),
        pd.Interval,
        pd.Timedelta,
    )

    check(assert_type(interval_i // 3, "pd.Interval[int]"), pd.Interval, int)
    check(assert_type(interval_f // 3, "pd.Interval[float]"), pd.Interval, float)
    check(
        assert_type(interval_td // 3, "pd.Interval[pd.Timedelta]"),
        pd.Interval,
        pd.Timedelta,
    )

    check(assert_type(interval_i // 3.5, "pd.Interval[float]"), pd.Interval, float)
    check(assert_type(interval_f // 3.5, "pd.Interval[float]"), pd.Interval, float)
    check(
        assert_type(interval_td // 3.5, "pd.Interval[pd.Timedelta]"),
        pd.Interval,
        pd.Timedelta,
    )

    # Subtraction
    check(assert_type(interval_i - 1, "pd.Interval[int]"), pd.Interval, int)
    check(assert_type(interval_f - 1, "pd.Interval[float]"), pd.Interval, float)
    check(
        assert_type(interval_ts - pd.Timedelta(days=1), "pd.Interval[pd.Timestamp]"),
        pd.Interval,
        pd.Timestamp,
    )
    check(
        assert_type(interval_td - pd.Timedelta(days=1), "pd.Interval[pd.Timedelta]"),
        pd.Interval,
        pd.Timedelta,
    )

    check(assert_type(interval_i - 1.5, "pd.Interval[float]"), pd.Interval, float)
    check(assert_type(interval_f - 1.5, "pd.Interval[float]"), pd.Interval, float)
    check(
        assert_type(interval_ts - pd.Timedelta(days=1), "pd.Interval[pd.Timestamp]"),
        pd.Interval,
    )
    check(
        assert_type(interval_td - pd.Timedelta(days=1), "pd.Interval[pd.Timedelta]"),
        pd.Interval,
    )

    # Addition
    check(assert_type(interval_i + 1, "pd.Interval[int]"), pd.Interval)
    check(assert_type(1 + interval_i, "pd.Interval[int]"), pd.Interval)
    check(assert_type(interval_f + 1, "pd.Interval[float]"), pd.Interval)
    check(assert_type(1 + interval_f, "pd.Interval[float]"), pd.Interval)
    check(
        assert_type(interval_ts + pd.Timedelta(days=1), "pd.Interval[pd.Timestamp]"),
        pd.Interval,
    )
    check(
        assert_type(pd.Timedelta(days=1) + interval_ts, "pd.Interval[pd.Timestamp]"),
        pd.Interval,
    )
    check(
        assert_type(interval_td + pd.Timedelta(days=1), "pd.Interval[pd.Timedelta]"),
        pd.Interval,
    )
    check(
        assert_type(pd.Timedelta(days=1) + interval_td, "pd.Interval[pd.Timedelta]"),
        pd.Interval,
    )

    check(assert_type(interval_i + 1.5, "pd.Interval[float]"), pd.Interval)
    check(assert_type(1.5 + interval_i, "pd.Interval[float]"), pd.Interval)
    check(assert_type(interval_f + 1.5, "pd.Interval[float]"), pd.Interval)
    check(assert_type(1.5 + interval_f, "pd.Interval[float]"), pd.Interval)
    check(
        assert_type(interval_ts + pd.Timedelta(days=1), "pd.Interval[pd.Timestamp]"),
        pd.Interval,
    )
    check(
        assert_type(pd.Timedelta(days=1) + interval_ts, "pd.Interval[pd.Timestamp]"),
        pd.Interval,
    )
    check(
        assert_type(interval_td + pd.Timedelta(days=1), "pd.Interval[pd.Timedelta]"),
        pd.Interval,
    )
    check(
        assert_type(pd.Timedelta(days=1) + interval_td, "pd.Interval[pd.Timedelta]"),
        pd.Interval,
    )


def test_interval_cmp():
    interval_i = pd.Interval(0, 1, closed="left")
    interval_f = pd.Interval(0.0, 1.0, closed="right")
    interval_ts = pd.Interval(
        pd.Timestamp("2017-01-01"), pd.Timestamp("2017-01-02"), closed="both"
    )
    interval_td = pd.Interval(
        pd.Timedelta("1 days"), pd.Timedelta("2 days"), closed="neither"
    )

    check(assert_type(0.5 in interval_i, bool), bool)
    check(assert_type(1 in interval_i, bool), bool)
    check(assert_type(1 in interval_f, bool), bool)
    check(assert_type(pd.Timestamp("2000-1-1") in interval_ts, bool), bool)
    check(assert_type(pd.Timedelta(days=1) in interval_td, bool), bool)

    interval_index_int = pd.IntervalIndex([interval_i])
    check(
        assert_type(interval_index_int >= interval_i, np_ndarray_bool),
        np.ndarray,
        np.bool_,
    )
    check(
        assert_type(interval_index_int < interval_i, np_ndarray_bool),
        np.ndarray,
        np.bool_,
    )
    check(
        assert_type(interval_index_int <= interval_i, np_ndarray_bool),
        np.ndarray,
        np.bool_,
    )
    check(
        assert_type(interval_index_int > interval_i, np_ndarray_bool),
        np.ndarray,
        np.bool_,
    )

    check(
        assert_type(interval_i >= interval_index_int, np_ndarray_bool),
        np.ndarray,
        np.bool_,
    )
    check(
        assert_type(interval_i < interval_index_int, np_ndarray_bool),
        np.ndarray,
        np.bool_,
    )
    check(
        assert_type(interval_i <= interval_index_int, np_ndarray_bool),
        np.ndarray,
        np.bool_,
    )
    check(
        assert_type(interval_i > interval_index_int, np_ndarray_bool),
        np.ndarray,
        np.bool_,
    )

    check(
        assert_type(interval_index_int == interval_i, np_ndarray_bool),
        np.ndarray,
        np.bool_,
    )
    check(
        assert_type(interval_index_int != interval_i, np_ndarray_bool),
        np.ndarray,
        np.bool_,
    )

    check(
        assert_type(
            interval_i == interval_index_int,
            np_ndarray_bool,
        ),
        np.ndarray,
        np.bool_,
    )
    check(
        assert_type(
            interval_i != interval_index_int,
            np_ndarray_bool,
        ),
        np.ndarray,
        np.bool_,
    )


def test_timedelta_construction() -> None:

    check(assert_type(pd.Timedelta(1, "H"), pd.Timedelta), pd.Timedelta)
    check(assert_type(pd.Timedelta(1, "T"), pd.Timedelta), pd.Timedelta)
    check(assert_type(pd.Timedelta(1, "S"), pd.Timedelta), pd.Timedelta)
    check(assert_type(pd.Timedelta(1, "L"), pd.Timedelta), pd.Timedelta)
    check(assert_type(pd.Timedelta(1, "U"), pd.Timedelta), pd.Timedelta)
    check(assert_type(pd.Timedelta(1, "N"), pd.Timedelta), pd.Timedelta)
    check(assert_type(pd.Timedelta(1, "W"), pd.Timedelta), pd.Timedelta)
    check(assert_type(pd.Timedelta(1, "w"), pd.Timedelta), pd.Timedelta)
    check(assert_type(pd.Timedelta(1, "D"), pd.Timedelta), pd.Timedelta)
    check(assert_type(pd.Timedelta(1, "d"), pd.Timedelta), pd.Timedelta)
    check(assert_type(pd.Timedelta(1, "days"), pd.Timedelta), pd.Timedelta)
    check(assert_type(pd.Timedelta(1, "day"), pd.Timedelta), pd.Timedelta)
    check(assert_type(pd.Timedelta(1, "hours"), pd.Timedelta), pd.Timedelta)
    check(assert_type(pd.Timedelta(1, "hour"), pd.Timedelta), pd.Timedelta)
    check(assert_type(pd.Timedelta(1, "hr"), pd.Timedelta), pd.Timedelta)
    check(assert_type(pd.Timedelta(1, "h"), pd.Timedelta), pd.Timedelta)
    check(assert_type(pd.Timedelta(1, "m"), pd.Timedelta), pd.Timedelta)
    check(assert_type(pd.Timedelta(1, "minute"), pd.Timedelta), pd.Timedelta)
    check(assert_type(pd.Timedelta(1, "min"), pd.Timedelta), pd.Timedelta)
    check(assert_type(pd.Timedelta(1, "minutes"), pd.Timedelta), pd.Timedelta)
    check(assert_type(pd.Timedelta(1, "t"), pd.Timedelta), pd.Timedelta)
    check(assert_type(pd.Timedelta(1, "s"), pd.Timedelta), pd.Timedelta)
    check(assert_type(pd.Timedelta(1, "seconds"), pd.Timedelta), pd.Timedelta)
    check(assert_type(pd.Timedelta(1, "sec"), pd.Timedelta), pd.Timedelta)
    check(assert_type(pd.Timedelta(1, "second"), pd.Timedelta), pd.Timedelta)
    check(assert_type(pd.Timedelta(1, "ms"), pd.Timedelta), pd.Timedelta)
    check(assert_type(pd.Timedelta(1, "milliseconds"), pd.Timedelta), pd.Timedelta)
    check(assert_type(pd.Timedelta(1, "millisecond"), pd.Timedelta), pd.Timedelta)
    check(assert_type(pd.Timedelta(1, "milli"), pd.Timedelta), pd.Timedelta)
    check(assert_type(pd.Timedelta(1, "millis"), pd.Timedelta), pd.Timedelta)
    check(assert_type(pd.Timedelta(1, "l"), pd.Timedelta), pd.Timedelta)
    check(assert_type(pd.Timedelta(1, "us"), pd.Timedelta), pd.Timedelta)
    check(assert_type(pd.Timedelta(1, "microseconds"), pd.Timedelta), pd.Timedelta)
    check(assert_type(pd.Timedelta(1, "microsecond"), pd.Timedelta), pd.Timedelta)
    check(assert_type(pd.Timedelta(1, "µs"), pd.Timedelta), pd.Timedelta)
    check(assert_type(pd.Timedelta(1, "micro"), pd.Timedelta), pd.Timedelta)
    check(assert_type(pd.Timedelta(1, "micros"), pd.Timedelta), pd.Timedelta)
    check(assert_type(pd.Timedelta(1, "u"), pd.Timedelta), pd.Timedelta)
    check(assert_type(pd.Timedelta(1, "ns"), pd.Timedelta), pd.Timedelta)
    check(assert_type(pd.Timedelta(1, "nanoseconds"), pd.Timedelta), pd.Timedelta)
    check(assert_type(pd.Timedelta(1, "nano"), pd.Timedelta), pd.Timedelta)
    check(assert_type(pd.Timedelta(1, "nanos"), pd.Timedelta), pd.Timedelta)
    check(assert_type(pd.Timedelta(1, "nanosecond"), pd.Timedelta), pd.Timedelta)
    check(assert_type(pd.Timedelta(1, "n"), pd.Timedelta), pd.Timedelta)

    check(assert_type(pd.Timedelta("1 W"), pd.Timedelta), pd.Timedelta)
    check(assert_type(pd.Timedelta("1 w"), pd.Timedelta), pd.Timedelta)
    check(assert_type(pd.Timedelta("1 D"), pd.Timedelta), pd.Timedelta)
    check(assert_type(pd.Timedelta("1 d"), pd.Timedelta), pd.Timedelta)
    check(assert_type(pd.Timedelta("1 days"), pd.Timedelta), pd.Timedelta)
    check(assert_type(pd.Timedelta("1 day"), pd.Timedelta), pd.Timedelta)
    check(assert_type(pd.Timedelta("1 hours"), pd.Timedelta), pd.Timedelta)
    check(assert_type(pd.Timedelta("1 hour"), pd.Timedelta), pd.Timedelta)
    check(assert_type(pd.Timedelta("1 hr"), pd.Timedelta), pd.Timedelta)
    check(assert_type(pd.Timedelta("1 h"), pd.Timedelta), pd.Timedelta)
    check(assert_type(pd.Timedelta("1 m"), pd.Timedelta), pd.Timedelta)
    check(assert_type(pd.Timedelta("1 minute"), pd.Timedelta), pd.Timedelta)
    check(assert_type(pd.Timedelta("1 min"), pd.Timedelta), pd.Timedelta)
    check(assert_type(pd.Timedelta("1 minutes"), pd.Timedelta), pd.Timedelta)
    check(assert_type(pd.Timedelta("1 t"), pd.Timedelta), pd.Timedelta)
    check(assert_type(pd.Timedelta("1 s"), pd.Timedelta), pd.Timedelta)
    check(assert_type(pd.Timedelta("1 seconds"), pd.Timedelta), pd.Timedelta)
    check(assert_type(pd.Timedelta("1 sec"), pd.Timedelta), pd.Timedelta)
    check(assert_type(pd.Timedelta("1 second"), pd.Timedelta), pd.Timedelta)
    check(assert_type(pd.Timedelta("1 ms"), pd.Timedelta), pd.Timedelta)
    check(assert_type(pd.Timedelta("1 milliseconds"), pd.Timedelta), pd.Timedelta)
    check(assert_type(pd.Timedelta("1 millisecond"), pd.Timedelta), pd.Timedelta)
    check(assert_type(pd.Timedelta("1 milli"), pd.Timedelta), pd.Timedelta)
    check(assert_type(pd.Timedelta("1 millis"), pd.Timedelta), pd.Timedelta)
    check(assert_type(pd.Timedelta("1 l"), pd.Timedelta), pd.Timedelta)
    check(assert_type(pd.Timedelta("1 us"), pd.Timedelta), pd.Timedelta)
    check(assert_type(pd.Timedelta("1 microseconds"), pd.Timedelta), pd.Timedelta)
    check(assert_type(pd.Timedelta("1 microsecond"), pd.Timedelta), pd.Timedelta)
    check(assert_type(pd.Timedelta("1 µs"), pd.Timedelta), pd.Timedelta)
    check(assert_type(pd.Timedelta("1 micro"), pd.Timedelta), pd.Timedelta)
    check(assert_type(pd.Timedelta("1 micros"), pd.Timedelta), pd.Timedelta)
    check(assert_type(pd.Timedelta("1 u"), pd.Timedelta), pd.Timedelta)
    check(assert_type(pd.Timedelta("1 ns"), pd.Timedelta), pd.Timedelta)
    check(assert_type(pd.Timedelta("1 nanoseconds"), pd.Timedelta), pd.Timedelta)
    check(assert_type(pd.Timedelta("1 nano"), pd.Timedelta), pd.Timedelta)
    check(assert_type(pd.Timedelta("1 nanos"), pd.Timedelta), pd.Timedelta)
    check(assert_type(pd.Timedelta("1 nanosecond"), pd.Timedelta), pd.Timedelta)
    check(assert_type(pd.Timedelta("1 n"), pd.Timedelta), pd.Timedelta)
    check(assert_type(pd.Timedelta(days=1), pd.Timedelta), pd.Timedelta)
    check(assert_type(pd.Timedelta(seconds=1), pd.Timedelta), pd.Timedelta)
    check(assert_type(pd.Timedelta(microseconds=1), pd.Timedelta), pd.Timedelta)
    check(assert_type(pd.Timedelta(minutes=1), pd.Timedelta), pd.Timedelta)
    check(assert_type(pd.Timedelta(hours=1), pd.Timedelta), pd.Timedelta)
    check(assert_type(pd.Timedelta(weeks=1), pd.Timedelta), pd.Timedelta)
    check(assert_type(pd.Timedelta(milliseconds=1), pd.Timedelta), pd.Timedelta)
    check(
        assert_type(
            pd.Timedelta(
                days=1,
                seconds=1,
                microseconds=1,
                minutes=1,
                hours=1,
                weeks=1,
                milliseconds=1,
            ),
            pd.Timedelta,
        ),
        pd.Timedelta,
    )


def test_timedelta_properties_methods() -> None:
    td = pd.Timedelta("1 day")
    check(assert_type(td.value, int), int)
    check(assert_type(td.asm8, np.timedelta64), np.timedelta64)

    check(assert_type(td.days, int), int)
    check(assert_type(td.microseconds, int), int)
    check(assert_type(td.nanoseconds, int), int)
    check(assert_type(td.seconds, int), int)
    check(assert_type(td.value, int), int)
    check(assert_type(td.resolution_string, str), str)
    check(assert_type(td.components, Components), Components)

    check(assert_type(td.ceil("D"), pd.Timedelta), pd.Timedelta)
    check(assert_type(td.floor(Day()), pd.Timedelta), pd.Timedelta)
    check(assert_type(td.isoformat(), str), str)
    check(assert_type(td.round("s"), pd.Timedelta), pd.Timedelta)
    check(assert_type(td.to_numpy(), np.timedelta64), np.timedelta64)
    check(assert_type(td.to_pytimedelta(), dt.timedelta), dt.timedelta)
    check(assert_type(td.to_timedelta64(), np.timedelta64), np.timedelta64)
    check(assert_type(td.total_seconds(), float), float)
    check(assert_type(td.view(np.int64), object), np.int64)
    check(assert_type(td.view("i8"), object), np.int64)


def test_timedelta_add_sub() -> None:
    td = pd.Timedelta("1 day")

    ndarray_td64: npt.NDArray[np.timedelta64] = np.array(
        [1, 2, 3], dtype="timedelta64[D]"
    )
    ndarray_dt64: npt.NDArray[np.datetime64] = np.array(
        [1, 2, 3], dtype="datetime64[D]"
    )
    as_period = pd.Period("2012-01-01", freq="D")
    as_timestamp = pd.Timestamp("2012-01-01")
    as_datetime = dt.datetime(2012, 1, 1)
    as_date = dt.date(2012, 1, 1)
    as_datetime64 = np.datetime64(1, "ns")
    as_dt_timedelta = dt.timedelta(days=1)
    as_timedelta64 = np.timedelta64(1, "D")
    as_timedelta_index = pd.TimedeltaIndex([td])
    as_timedelta_series = pd.Series(as_timedelta_index)
    as_period_index = pd.period_range("2012-01-01", periods=3, freq="D")
    as_datetime_index = pd.date_range("2012-01-01", periods=3)
    as_ndarray_td64 = ndarray_td64
    as_ndarray_dt64 = ndarray_dt64
    as_nat = pd.NaT

    check(assert_type(td + td, pd.Timedelta), pd.Timedelta)
    check(assert_type(td + as_period, pd.Period), pd.Period)
    check(assert_type(td + as_timestamp, pd.Timestamp), pd.Timestamp)
    check(assert_type(td + as_datetime, pd.Timestamp), pd.Timestamp)
    check(assert_type(td + as_date, dt.date), dt.date)
    check(assert_type(td + as_datetime64, pd.Timestamp), pd.Timestamp)
    check(assert_type(td + as_dt_timedelta, pd.Timedelta), pd.Timedelta)
    check(assert_type(td + as_timedelta64, pd.Timedelta), pd.Timedelta)
    check(assert_type(td + as_timedelta_index, pd.TimedeltaIndex), pd.TimedeltaIndex)
    check(
        assert_type(td + as_timedelta_series, TimedeltaSeries), pd.Series, pd.Timedelta
    )
    check(assert_type(td + as_period_index, pd.PeriodIndex), pd.PeriodIndex)
    check(assert_type(td + as_datetime_index, pd.DatetimeIndex), pd.DatetimeIndex)
    check(
        assert_type(td + as_ndarray_td64, npt.NDArray[np.timedelta64]),
        np.ndarray,
        np.timedelta64,
    )
    check(
        assert_type(td + as_ndarray_dt64, npt.NDArray[np.datetime64]),
        np.ndarray,
        np.datetime64,
    )
    check(assert_type(td + as_nat, NaTType), NaTType)

    check(assert_type(as_period + td, pd.Period), pd.Period)
    check(assert_type(as_timestamp + td, pd.Timestamp), pd.Timestamp)
    check(assert_type(as_datetime + td, dt.datetime), dt.datetime)
    check(assert_type(as_date + td, dt.date), dt.date)
    check(assert_type(as_datetime64 + td, pd.Timestamp), pd.Timestamp)
    # pyright can't know that as_td_timedelta + td calls
    # td.__radd__(as_td_timedelta),  not timedelta.__add__
    # https://github.com/microsoft/pyright/issues/4088
    check(
        assert_type(
            as_dt_timedelta + td,  # pyright: ignore[reportGeneralTypeIssues]
            pd.Timedelta,
        ),
        pd.Timedelta,
    )
    check(assert_type(as_timedelta64 + td, pd.Timedelta), pd.Timedelta)
    check(assert_type(as_timedelta_index + td, pd.TimedeltaIndex), pd.TimedeltaIndex)
    check(
        assert_type(as_timedelta_series + td, TimedeltaSeries), pd.Series, pd.Timedelta
    )
    check(assert_type(as_period_index + td, pd.PeriodIndex), pd.PeriodIndex)
    check(assert_type(as_datetime_index + td, pd.DatetimeIndex), pd.DatetimeIndex)
    check(
        assert_type(
            as_ndarray_td64 + td,
            npt.NDArray[np.timedelta64],
        ),
        np.ndarray,
        np.timedelta64,
    )
    check(assert_type(as_nat + td, NaTType), NaTType)

    # sub is not symmetric with dates. In general date_like - timedelta is
    # sensible, while timedelta - date_like is not
    # TypeError: as_period, as_timestamp, as_datetime, as_date, as_datetime64,
    #            as_period_index, as_datetime_index, as_ndarray_dt64
    if TYPE_CHECKING_INVALID_USAGE:
        td - as_period  # type: ignore[operator] # pyright: ignore[reportGeneralTypeIssues]
        td - as_timestamp  # type: ignore[operator] # pyright: ignore[reportGeneralTypeIssues]
        td - as_datetime  # type: ignore[operator] # pyright: ignore[reportGeneralTypeIssues]
        td - as_date  # type: ignore[operator] # pyright: ignore[reportGeneralTypeIssues]
        td - as_datetime64  # type: ignore[operator] # pyright: ignore[reportGeneralTypeIssues]
        td - as_period_index  # type: ignore[operator] # pyright: ignore[reportGeneralTypeIssues]
        td - as_datetime_index  # type: ignore[operator] # pyright: ignore[reportGeneralTypeIssues]
        td - as_ndarray_dt64  # type: ignore[operator] # pyright: ignore[reportGeneralTypeIssues]

    check(assert_type(td - td, pd.Timedelta), pd.Timedelta)
    check(assert_type(td - as_dt_timedelta, pd.Timedelta), pd.Timedelta)
    check(assert_type(td - as_timedelta64, pd.Timedelta), pd.Timedelta)
    check(assert_type(td - as_timedelta_index, pd.TimedeltaIndex), pd.TimedeltaIndex)
    check(
        assert_type(td - as_timedelta_series, TimedeltaSeries), pd.Series, pd.Timedelta
    )
    check(
        assert_type(td - as_ndarray_td64, npt.NDArray[np.timedelta64]),
        np.ndarray,
        np.timedelta64,
    )
    check(assert_type(td - as_nat, NaTType), NaTType)
    check(assert_type(as_period - td, pd.Period), pd.Period)
    check(assert_type(as_timestamp - td, pd.Timestamp), pd.Timestamp)
    check(assert_type(as_datetime - td, dt.datetime), dt.datetime)
    check(assert_type(as_date - td, dt.date), dt.date)
    check(assert_type(as_datetime64 - td, pd.Timestamp), pd.Timestamp)
    # pyright can't know that as_dt_timedelta - td calls td.__rsub__(as_dt_timedelta),
    # not as_dt_timedelta.__sub__
    # https://github.com/microsoft/pyright/issues/4088
    check(
        assert_type(
            as_dt_timedelta - td,  # pyright: ignore[reportGeneralTypeIssues]
            pd.Timedelta,
        ),
        pd.Timedelta,
    )
    check(assert_type(as_timedelta64 - td, pd.Timedelta), pd.Timedelta)
    check(assert_type(as_timedelta_index - td, pd.TimedeltaIndex), pd.TimedeltaIndex)
    check(
        assert_type(as_timedelta_series - td, TimedeltaSeries), pd.Series, pd.Timedelta
    )
    check(assert_type(as_period_index - td, pd.PeriodIndex), pd.PeriodIndex)
    check(assert_type(as_datetime_index - td, pd.DatetimeIndex), pd.DatetimeIndex)
    check(
        assert_type(
            as_ndarray_td64 - td,
            npt.NDArray[np.timedelta64],
        ),
        np.ndarray,
        np.timedelta64,
    )
    check(
        assert_type(
            as_ndarray_dt64 - td,
            npt.NDArray[np.datetime64],
        ),
        np.ndarray,
        np.datetime64,
    )
    check(assert_type(as_nat - td, NaTType), NaTType)


def test_timedelta_mul_div() -> None:
    td = pd.Timedelta("1 day")

    i_idx = pd.Index([1, 2, 3], dtype=int)
    f_idx = pd.Index([1.2, 2.2, 3.4], dtype=float)

    with pytest_warns_bounded(
        FutureWarning, upper="1.5.99", match="", upper_exception=AttributeError
    ):
        i_idx = cast(pd.Int64Index, i_idx)
        f_idx = cast(pd.Float64Index, f_idx)

    np_intp_arr: npt.NDArray[np.integer] = np.array([1, 2, 3])
    np_float_arr: npt.NDArray[np.floating] = np.array([1.2, 2.2, 3.4])

    md_int = 3
    md_float = 3.5
    md_ndarray_intp = np_intp_arr
    md_ndarray_float = np_float_arr
    mp_series_int = pd.Series([1, 2, 3], dtype=int)
    md_series_float = pd.Series([1.2, 2.2, 3.4], dtype=float)
    md_int64_index = i_idx
    md_float_index = f_idx
    md_timedelta_series = pd.Series(pd.timedelta_range("1 day", periods=3))

    check(assert_type(td * md_int, pd.Timedelta), pd.Timedelta)
    check(assert_type(td * md_float, pd.Timedelta), pd.Timedelta)
    check(
        assert_type(td * md_ndarray_intp, npt.NDArray[np.timedelta64]),
        np.ndarray,
        np.timedelta64,
    )
    check(
        assert_type(td * md_ndarray_float, npt.NDArray[np.timedelta64]),
        np.ndarray,
        np.timedelta64,
    )
    check(assert_type(td * mp_series_int, TimedeltaSeries), pd.Series, pd.Timedelta)
    check(assert_type(td * md_series_float, TimedeltaSeries), pd.Series, pd.Timedelta)
    check(assert_type(td * md_int64_index, pd.TimedeltaIndex), pd.TimedeltaIndex)
    check(assert_type(td * md_float_index, pd.TimedeltaIndex), pd.TimedeltaIndex)

    check(assert_type(md_int * td, pd.Timedelta), pd.Timedelta)
    check(assert_type(md_float * td, pd.Timedelta), pd.Timedelta)
    check(assert_type(md_ndarray_intp * td, np.ndarray), np.ndarray, np.timedelta64)
    check(assert_type(md_ndarray_float * td, np.ndarray), np.ndarray, np.timedelta64)
    check(assert_type(mp_series_int * td, TimedeltaSeries), pd.Series, pd.Timedelta)
    check(assert_type(md_series_float * td, TimedeltaSeries), pd.Series, pd.Timedelta)
    check(assert_type(md_int64_index * td, pd.TimedeltaIndex), pd.TimedeltaIndex)
    check(assert_type(md_float_index * td, pd.TimedeltaIndex), pd.TimedeltaIndex)

    check(assert_type(td // td, int), int)
    check(assert_type(td // pd.NaT, float), float)
    check(assert_type(td // md_int, pd.Timedelta), pd.Timedelta)
    check(assert_type(td // md_float, pd.Timedelta), pd.Timedelta)
    check(
        assert_type(td // md_ndarray_intp, npt.NDArray[np.timedelta64]),
        np.ndarray,
        np.timedelta64,
    )
    check(
        assert_type(td // md_ndarray_float, npt.NDArray[np.timedelta64]),
        np.ndarray,
        np.timedelta64,
    )
    check(assert_type(td // mp_series_int, TimedeltaSeries), pd.Series, pd.Timedelta)
    check(assert_type(td // md_series_float, TimedeltaSeries), pd.Series, pd.Timedelta)
    check(assert_type(td // md_int64_index, pd.TimedeltaIndex), pd.TimedeltaIndex)
    check(assert_type(td // md_float_index, pd.TimedeltaIndex), pd.TimedeltaIndex)
    check(assert_type(td // md_timedelta_series, "pd.Series[int]"), pd.Series, int)

    check(assert_type(pd.NaT // td, float), float)
    # Note: None of the reverse floordiv work
    # TypeError: md_int, md_float, md_ndarray_intp, md_ndarray_float, mp_series_int,
    #            mp_series_float, md_int64_index, md_float_index
    if TYPE_CHECKING_INVALID_USAGE:
        md_int // td  # type: ignore[operator] # pyright: ignore[reportGeneralTypeIssues]
        md_float // td  # type: ignore[operator] # pyright: ignore[reportGeneralTypeIssues]
        md_ndarray_intp // td  # type: ignore[operator] # pyright: ignore[reportGeneralTypeIssues]
        md_ndarray_float // td  # type: ignore[operator] # pyright: ignore[reportGeneralTypeIssues]
        mp_series_int // td  # type: ignore[operator] # pyright: ignore[reportGeneralTypeIssues]
        md_series_float // td  # type: ignore[operator] # pyright: ignore[reportGeneralTypeIssues]
        md_int64_index // td  # type: ignore[operator] # pyright: ignore[reportGeneralTypeIssues]
        md_float_index // td  # type: ignore[operator] # pyright: ignore[reportGeneralTypeIssues]

    check(assert_type(td / td, float), float)
    check(assert_type(td / pd.NaT, float), float)
    check(assert_type(td / md_int, pd.Timedelta), pd.Timedelta)
    check(assert_type(td / md_float, pd.Timedelta), pd.Timedelta)
    check(
        assert_type(td / md_ndarray_intp, npt.NDArray[np.timedelta64]),
        np.ndarray,
        np.timedelta64,
    )
    check(
        assert_type(td / md_ndarray_float, npt.NDArray[np.timedelta64]),
        np.ndarray,
        np.timedelta64,
    )
    check(assert_type(td / mp_series_int, TimedeltaSeries), pd.Series, pd.Timedelta)
    check(assert_type(td / md_series_float, TimedeltaSeries), pd.Series, pd.Timedelta)
    check(assert_type(td / md_int64_index, pd.TimedeltaIndex), pd.TimedeltaIndex)
    check(assert_type(td / md_float_index, pd.TimedeltaIndex), pd.TimedeltaIndex)
    check(assert_type(td / md_timedelta_series, "pd.Series[float]"), pd.Series, float)

    check(assert_type(pd.NaT / td, float), float)
    # Note: None of the reverse truediv work
    # TypeError: md_int, md_float, md_ndarray_intp, md_ndarray_float, mp_series_int,
    #            mp_series_float, md_int64_index, md_float_index
    if TYPE_CHECKING_INVALID_USAGE:
<<<<<<< HEAD
        md_int / td  # type: ignore[operator] # pyright: ignore[reportGeneralTypeIssues]
        md_float / td  # type: ignore[operator] # pyright: ignore[reportGeneralTypeIssues]
        md_ndarray_intp / td  # type: ignore[operator] # pyright: ignore[reportGeneralTypeIssues]
        md_ndarray_float / td  # type: ignore[operator] # pyright: ignore[reportGeneralTypeIssues]
        # TODO: Series.__truediv__ says it supports Timedelta
        #   it does not, in general, except for TimedeltaSeries
        # mp_series_int / td  # type: ignore[operator]
        # mp_series_float / td  # type: ignore[operator]
        md_int64_index / td  # type: ignore[operator] # pyright: ignore[reportGeneralTypeIssues]
        md_float_index / td  # type: ignore[operator] # pyright: ignore[reportGeneralTypeIssues]
=======
        md_int / td  # type: ignore[operator]
        md_float / td  # type: ignore[operator]
        md_ndarray_intp / td  # type: ignore[operator]
        md_ndarray_float / td  # type: ignore[operator]
        mp_series_int / td  # type: ignore[operator]
        md_series_float / td  # type: ignore[operator]
        md_int64_index / td  # type: ignore[operator]
        md_float_index / td  # type: ignore[operator]
>>>>>>> ab1de1f6


def test_timedelta_mod_abs_unary() -> None:
    td = pd.Timedelta("1 day")

    i_idx = pd.Index([1, 2, 3], dtype=int)
    f_idx = pd.Index([1.2, 2.2, 3.4], dtype=float)

    with pytest_warns_bounded(
        FutureWarning, upper="1.5.99", match="", upper_exception=AttributeError
    ):
        i_idx = cast(pd.Int64Index, i_idx)
        f_idx = cast(pd.Float64Index, f_idx)

    check(assert_type(td % 3, pd.Timedelta), pd.Timedelta)
    check(assert_type(td % 3.5, pd.Timedelta), pd.Timedelta)
    check(assert_type(td % td, pd.Timedelta), pd.Timedelta)
    check(
        assert_type(td % np.array([1, 2, 3]), npt.NDArray[np.timedelta64]),
        np.ndarray,
        np.timedelta64,
    )
    check(
        assert_type(td % np.array([1.2, 2.2, 3.4]), npt.NDArray[np.timedelta64]),
        np.ndarray,
        np.timedelta64,
    )
    int_series = pd.Series([1, 2, 3], dtype=int)
    float_series = pd.Series([1.2, 2.2, 3.4], dtype=float)
    check(assert_type(td % int_series, TimedeltaSeries), pd.Series, pd.Timedelta)
    check(assert_type(td % float_series, TimedeltaSeries), pd.Series, pd.Timedelta)
    check(assert_type(td % i_idx, pd.TimedeltaIndex), pd.TimedeltaIndex)

    check(
        assert_type(td % f_idx, pd.TimedeltaIndex),
        pd.TimedeltaIndex,
    )

    if TYPE_CHECKING and IS_TYPE_CHECKER_MYPY:
        # mypy reports dt.timedelta, even though __abs__ returns Timedelta
        check(assert_type(abs(td), pd.Timedelta), pd.Timedelta)  # type: ignore[assert-type]
    else:
        # This is valid for pyright
        check(assert_type(abs(td), pd.Timedelta), pd.Timedelta)
    check(assert_type(td.__abs__(), pd.Timedelta), pd.Timedelta)
    check(assert_type(-td, pd.Timedelta), pd.Timedelta)
    check(assert_type(+td, pd.Timedelta), pd.Timedelta)


def test_timedelta_cmp() -> None:
    td = pd.Timedelta("1 day")
    ndarray_td64: npt.NDArray[np.timedelta64] = np.array(
        [1, 2, 3], dtype="timedelta64[D]"
    )
    c_timedelta = td
    c_dt_timedelta = dt.timedelta(days=1)
    c_timedelta64 = np.timedelta64(1, "D")
    c_ndarray_td64 = ndarray_td64
    c_timedelta_index = pd.TimedeltaIndex([1, 2, 3], unit="D")
    c_timedelta_series = pd.Series(pd.TimedeltaIndex([1, 2, 3]))

    check(assert_type(td < c_timedelta, bool), bool)
    check(assert_type(td < c_dt_timedelta, bool), bool)
    check(assert_type(td < c_timedelta64, bool), bool)
    check(assert_type(td < c_ndarray_td64, np_ndarray_bool), np.ndarray, np.bool_)
    check(assert_type(c_timedelta_index < td, np_ndarray_bool), np.ndarray, np.bool_)
    check(assert_type(c_dt_timedelta < td, bool), bool)
    check(assert_type(c_ndarray_td64 < td, np_ndarray_bool), np.ndarray, np.bool_)
    check(assert_type(c_timedelta_index < td, np_ndarray_bool), np.ndarray, np.bool_)

    gt = check(assert_type(td > c_timedelta, bool), bool)
    le = check(assert_type(td <= c_timedelta, bool), bool)
    assert gt != le

    gt = check(assert_type(td > c_dt_timedelta, bool), bool)
    le = check(assert_type(td <= c_dt_timedelta, bool), bool)
    assert gt != le

    gt = check(assert_type(td > c_timedelta64, bool), bool)
    le = check(assert_type(td <= c_timedelta64, bool), bool)
    assert gt != le

    gt_a = check(
        assert_type(td > c_ndarray_td64, np_ndarray_bool), np.ndarray, np.bool_
    )
    le_a = check(
        assert_type(td <= c_ndarray_td64, np_ndarray_bool), np.ndarray, np.bool_
    )
    assert (gt_a != le_a).all()

    gt_a = check(
        assert_type(td > c_timedelta_index, np_ndarray_bool), np.ndarray, np.bool_
    )
    le_a = check(
        assert_type(td <= c_timedelta_index, np_ndarray_bool), np.ndarray, np.bool_
    )
    assert (gt_a != le_a).all()

    gt_s = check(
        assert_type(td > c_timedelta_series, "pd.Series[bool]"), pd.Series, bool
    )
    le_s = check(
        assert_type(td <= c_timedelta_series, "pd.Series[bool]"), pd.Series, bool
    )
    assert (gt_s != le_s).all()

    gt = check(assert_type(c_dt_timedelta > td, bool), bool)
    le = check(assert_type(c_dt_timedelta <= td, bool), bool)
    assert gt != le

    gt_b = check(assert_type(c_timedelta64 > td, Any), np.bool_)
    le_b = check(assert_type(c_timedelta64 <= td, Any), np.bool_)
    assert gt_b != le_b

    gt_a = check(
        assert_type(c_ndarray_td64 > td, np_ndarray_bool), np.ndarray, np.bool_
    )
    le_a = check(
        assert_type(c_ndarray_td64 <= td, np_ndarray_bool), np.ndarray, np.bool_
    )
    assert (gt_a != le_a).all()

    gt_a = check(
        assert_type(c_timedelta_index > td, np_ndarray_bool), np.ndarray, np.bool_
    )
    le_a = check(
        assert_type(c_timedelta_index <= td, np_ndarray_bool), np.ndarray, np.bool_
    )
    assert (gt_a != le_a).all()

    eq_s = check(
        assert_type(c_timedelta_series > td, "pd.Series[bool]"), pd.Series, bool
    )
    ne_s = check(
        assert_type(c_timedelta_series <= td, "pd.Series[bool]"), pd.Series, bool
    )
    assert (eq_s != ne_s).all()

    lt = check(assert_type(td < c_timedelta, bool), bool)
    ge = check(assert_type(td >= c_timedelta, bool), bool)
    assert lt != ge

    lt = check(assert_type(td < c_dt_timedelta, bool), bool)
    ge = check(assert_type(td >= c_dt_timedelta, bool), bool)
    assert lt != ge

    lt = check(assert_type(td < c_timedelta64, bool), bool)
    ge = check(assert_type(td >= c_timedelta64, bool), bool)
    assert lt != ge

    lt_a = check(
        assert_type(td < c_ndarray_td64, np_ndarray_bool), np.ndarray, np.bool_
    )
    ge_a = check(
        assert_type(td >= c_ndarray_td64, np_ndarray_bool), np.ndarray, np.bool_
    )
    assert (lt_a != ge_a).all()

    lt_a = check(
        assert_type(td < c_timedelta_index, np_ndarray_bool), np.ndarray, np.bool_
    )
    ge_a = check(
        assert_type(td >= c_timedelta_index, np_ndarray_bool), np.ndarray, np.bool_
    )
    assert (lt_a != ge_a).all()

    eq_s = check(
        assert_type(td < c_timedelta_series, "pd.Series[bool]"), pd.Series, bool
    )
    ne_s = check(
        assert_type(td >= c_timedelta_series, "pd.Series[bool]"), pd.Series, bool
    )
    assert (eq_s != ne_s).all()

    lt = check(assert_type(c_dt_timedelta < td, bool), bool)
    ge = check(assert_type(c_dt_timedelta >= td, bool), bool)
    assert lt != ge

    lt_b = check(assert_type(c_timedelta64 < td, Any), np.bool_)
    ge_b = check(assert_type(c_timedelta64 >= td, Any), np.bool_)
    assert lt_b != ge_b

    lt_a = check(
        assert_type(c_ndarray_td64 < td, np_ndarray_bool), np.ndarray, np.bool_
    )
    ge_a = check(
        assert_type(c_ndarray_td64 >= td, np_ndarray_bool), np.ndarray, np.bool_
    )
    assert (lt_a != ge_a).all()

    lt_a = check(
        assert_type(c_timedelta_index < td, np_ndarray_bool), np.ndarray, np.bool_
    )
    ge_a = check(
        assert_type(c_timedelta_index >= td, np_ndarray_bool), np.ndarray, np.bool_
    )
    assert (lt_a != ge_a).all()

    eq_s = check(
        assert_type(c_timedelta_series < td, "pd.Series[bool]"), pd.Series, bool
    )
    ne_s = check(
        assert_type(c_timedelta_series >= td, "pd.Series[bool]"), pd.Series, bool
    )
    assert (eq_s != ne_s).all()

    eq = check(assert_type(td == td, bool), bool)
    ne = check(assert_type(td != td, bool), bool)
    assert eq != ne

    eq = check(assert_type(td == c_dt_timedelta, bool), bool)
    ne = check(assert_type(td != c_dt_timedelta, bool), bool)
    assert eq != ne

    eq = check(assert_type(td == c_timedelta64, bool), bool)
    ne = check(assert_type(td != c_timedelta64, bool), bool)
    assert eq != ne

    eq_a = check(
        assert_type(td == c_ndarray_td64, np_ndarray_bool), np.ndarray, np.bool_
    )
    ne_a = check(
        assert_type(td != c_ndarray_td64, np_ndarray_bool), np.ndarray, np.bool_
    )
    assert (eq_a != ne_a).all()

    eq_a = check(
        assert_type(td == c_timedelta_index, np_ndarray_bool), np.ndarray, np.bool_
    )
    ne_a = check(
        assert_type(td != c_timedelta_index, np_ndarray_bool), np.ndarray, np.bool_
    )
    assert (eq_a != ne_a).all()

    eq_s = check(
        assert_type(td == c_timedelta_series, "pd.Series[bool]"), pd.Series, bool
    )
    ne_s = check(
        assert_type(td != c_timedelta_series, "pd.Series[bool]"), pd.Series, bool
    )
    assert (eq_s != ne_s).all()

    eq = check(assert_type(td == 1, Literal[False]), bool)
    ne = check(assert_type(td != 1, Literal[True]), bool)
    assert eq != ne

    eq = check(assert_type(td == (3 + 2j), Literal[False]), bool)
    ne = check(assert_type(td != (3 + 2j), Literal[True]), bool)
    assert eq != ne


def test_timedelta_cmp_rhs() -> None:
    # Test that check eq and ne when Timedelta is the RHS argument
    # that use the __eq__ and __ne__ methods of the LHS
    td = pd.Timedelta("1 day")
    ndarray_td64: npt.NDArray[np.timedelta64] = np.array(
        [1, 2, 3], dtype="timedelta64[D]"
    )
    c_dt_timedelta = dt.timedelta(days=1)
    c_timedelta64 = np.timedelta64(1, "D")
    c_ndarray_td64 = ndarray_td64
    c_timedelta_index = pd.TimedeltaIndex([1, 2, 3], unit="D")
    c_timedelta_series = pd.Series(pd.TimedeltaIndex([1, 2, 3]))

    eq = check(assert_type(c_dt_timedelta == td, bool), bool)
    ne = check(assert_type(c_dt_timedelta != td, bool), bool)
    assert eq != ne

    eq = check(assert_type(c_timedelta64 == td, Any), np.bool_)
    ne = check(assert_type(c_timedelta64 != td, Any), np.bool_)
    assert eq != ne

    eq_a = check(assert_type(c_ndarray_td64 == td, Any), np.ndarray, np.bool_)
    ne_a = check(assert_type(c_ndarray_td64 != td, Any), np.ndarray, np.bool_)
    assert (eq_a != ne_a).all()

    eq_a = check(
        assert_type(c_timedelta_index == td, np_ndarray_bool), np.ndarray, np.bool_
    )
    ne_a = check(
        assert_type(c_timedelta_index != td, np_ndarray_bool), np.ndarray, np.bool_
    )
    assert (eq_a != ne_a).all()

    eq_s = check(
        assert_type(c_timedelta_series == td, "pd.Series[bool]"), pd.Series, bool
    )
    ne_s = check(
        assert_type(c_timedelta_series != td, "pd.Series[bool]"), pd.Series, bool
    )
    assert (eq_s != ne_s).all()


def test_timestamp_construction() -> None:

    check(assert_type(pd.Timestamp("2000-1-1"), pd.Timestamp), pd.Timestamp)
    check(
        assert_type(pd.Timestamp("2000-1-1", tz="US/Pacific"), pd.Timestamp),
        pd.Timestamp,
    )
    check(
        assert_type(
            pd.Timestamp("2000-1-1", tz=pytz.timezone("US/Eastern")), pd.Timestamp
        ),
        pd.Timestamp,
    )
    check(
        assert_type(pd.Timestamp("2000-1-1", tz=dateutil.tz.UTC), pd.Timestamp),
        pd.Timestamp,
    )
    check(
        assert_type(
            pd.Timestamp(
                year=2000,
                month=1,
                day=1,
                hour=1,
                minute=1,
                second=1,
                microsecond=1,
                nanosecond=1,
            ),
            pd.Timestamp,
        ),
        pd.Timestamp,
    )
    check(assert_type(pd.Timestamp(1, unit="D"), pd.Timestamp), pd.Timestamp)
    check(assert_type(pd.Timestamp(1, unit="h"), pd.Timestamp), pd.Timestamp)
    check(assert_type(pd.Timestamp(1, unit="m"), pd.Timestamp), pd.Timestamp)
    check(assert_type(pd.Timestamp(1, unit="s"), pd.Timestamp), pd.Timestamp)
    check(assert_type(pd.Timestamp(1, unit="ms"), pd.Timestamp), pd.Timestamp)
    check(assert_type(pd.Timestamp(1, unit="us"), pd.Timestamp), pd.Timestamp)
    check(
        assert_type(
            pd.Timestamp(year=2000, month=3, day=24, hour=12, minute=27, fold=0),
            pd.Timestamp,
        ),
        pd.Timestamp,
    )
    check(
        assert_type(
            pd.Timestamp(year=2000, month=3, day=24, hour=12, minute=27, fold=1),
            pd.Timestamp,
        ),
        pd.Timestamp,
    )
    check(
        assert_type(
            pd.Timestamp(
                year=2000,
                month=1,
                day=1,
                hour=1,
                minute=1,
                second=1,
                microsecond=1,
                nanosecond=1,
                tzinfo=dt.timezone(offset=dt.timedelta(hours=6), name="EST"),
            ),
            pd.Timestamp,
        ),
        pd.Timestamp,
    )


def test_timestamp_properties() -> None:
    ts = pd.Timestamp(year=2000, month=3, day=24, hour=12, minute=27)

    check(assert_type(ts, pd.Timestamp), pd.Timestamp)
    check(assert_type(ts.asm8, np.datetime64), np.datetime64)
    check(assert_type(ts.day_of_week, int), int)
    check(assert_type(ts.day_of_year, int), int)
    check(assert_type(ts.dayofweek, int), int)
    check(assert_type(ts.dayofyear, int), int)
    check(assert_type(ts.days_in_month, int), int)
    check(assert_type(ts.daysinmonth, int), int)
    check(assert_type(ts.is_leap_year, bool), bool)
    check(assert_type(ts.is_month_end, bool), bool)
    check(assert_type(ts.is_month_start, bool), bool)
    check(assert_type(ts.is_quarter_end, bool), bool)
    check(assert_type(ts.is_quarter_start, bool), bool)
    check(assert_type(ts.is_year_end, bool), bool)
    check(assert_type(ts.is_year_start, bool), bool)
    check(assert_type(ts.quarter, int), int)
    check(assert_type(ts.tz, Optional[dt.tzinfo]), type(None))
    check(assert_type(ts.week, int), int)
    check(assert_type(ts.weekofyear, int), int)
    check(assert_type(ts.day, int), int)
    check(assert_type(ts.fold, int), int)
    check(assert_type(ts.hour, int), int)
    check(assert_type(ts.microsecond, int), int)
    check(assert_type(ts.minute, int), int)
    check(assert_type(ts.month, int), int)
    check(assert_type(ts.nanosecond, int), int)
    check(assert_type(ts.second, int), int)
    check(assert_type(ts.tzinfo, Optional[dt.tzinfo]), type(None))
    check(assert_type(ts.value, int), int)
    check(assert_type(ts.year, int), int)


def test_timestamp_add_sub() -> None:
    ts = pd.Timestamp("2000-1-1")
    np_td64_arr: npt.NDArray[np.timedelta64] = np.array([1, 2], dtype="timedelta64[ns]")

    as_pd_timedelta = pd.Timedelta(days=1)
    as_dt_timedelta = dt.timedelta(days=1)
    as_offset = 3 * Day()
    as_timedelta_index = pd.TimedeltaIndex([1, 2, 3], "D")
    as_timedelta_series = pd.Series(as_timedelta_index)
    check(assert_type(as_timedelta_series, TimedeltaSeries), pd.Series, pd.Timedelta)
    as_np_ndarray_td64 = np_td64_arr

    check(assert_type(ts + as_pd_timedelta, pd.Timestamp), pd.Timestamp)
    check(assert_type(as_pd_timedelta + ts, pd.Timestamp), pd.Timestamp)

    check(assert_type(ts + as_dt_timedelta, pd.Timestamp), pd.Timestamp)
    check(assert_type(as_dt_timedelta + ts, pd.Timestamp), pd.Timestamp)

    check(assert_type(ts + as_offset, pd.Timestamp), pd.Timestamp)
    check(assert_type(as_offset + ts, pd.Timestamp), pd.Timestamp)

    check(assert_type(ts + as_timedelta_index, pd.DatetimeIndex), pd.DatetimeIndex)
    check(assert_type(as_timedelta_index + ts, pd.DatetimeIndex), pd.DatetimeIndex)

    check(
        assert_type(ts + as_timedelta_series, TimestampSeries), pd.Series, pd.Timestamp
    )
    check(
        assert_type(as_timedelta_series + ts, TimestampSeries), pd.Series, pd.Timestamp
    )

    check(
        assert_type(ts + as_np_ndarray_td64, npt.NDArray[np.datetime64]),
        np.ndarray,
        np.datetime64,
    )
    check(
        assert_type(
            as_np_ndarray_td64 + ts,
            npt.NDArray[np.datetime64],
        ),
        np.ndarray,
        np.datetime64,
    )

    # Reverse order is not possible for all of these
    check(assert_type(ts - as_pd_timedelta, pd.Timestamp), pd.Timestamp)
    check(assert_type(ts - as_dt_timedelta, pd.Timestamp), pd.Timestamp)
    check(assert_type(ts - as_offset, pd.Timestamp), pd.Timestamp)
    check(assert_type(ts - as_timedelta_index, pd.DatetimeIndex), pd.DatetimeIndex)
    check(
        assert_type(ts - as_timedelta_series, TimestampSeries), pd.Series, pd.Timestamp
    )
    check(
        assert_type(ts - as_np_ndarray_td64, npt.NDArray[np.datetime64]),
        np.ndarray,
        np.datetime64,
    )


def test_timestamp_cmp() -> None:
    ts = pd.Timestamp(year=2000, month=3, day=24, hour=12, minute=27)

    np_dt64_arr: npt.NDArray[np.datetime64] = np.array(
        [1, 2, 3], dtype="datetime64[ns]"
    )

    c_timestamp = ts
    c_np_dt64 = np.datetime64(1, "ns")
    c_dt_datetime = dt.datetime(year=2000, month=1, day=1)
    c_datetimeindex = pd.DatetimeIndex(["2000-1-1"])
    c_np_ndarray_dt64 = np_dt64_arr
    # Typing provided since there is no way to get a Series[Timestamp],
    # which is a different type from a TimestampSeries
    c_series_dt64: pd.Series[pd.Timestamp] = pd.Series(
        [1, 2, 3], dtype="datetime64[ns]"
    )
    c_series_timestamp = pd.Series(pd.DatetimeIndex(["2000-1-1"]))
    check(assert_type(c_series_timestamp, TimestampSeries), pd.Series, pd.Timestamp)
    # Use xor to ensure one is True and the other is False
    # Correctness ensures since tested to be bools
    gt = check(assert_type(ts > c_timestamp, bool), bool)
    lte = check(assert_type(ts <= c_timestamp, bool), bool)
    assert gt != lte

    gt = check(assert_type(ts > c_np_dt64, bool), bool)
    lte = check(assert_type(ts <= c_np_dt64, bool), bool)
    assert gt != lte

    gt = check(assert_type(ts > c_dt_datetime, bool), bool)
    lte = check(assert_type(ts <= c_dt_datetime, bool), bool)
    assert gt != lte

    check(assert_type(ts > c_datetimeindex, np_ndarray_bool), np.ndarray, np.bool_)
    check(assert_type(ts <= c_datetimeindex, np_ndarray_bool), np.ndarray, np.bool_)

    check(assert_type(ts > c_np_ndarray_dt64, np_ndarray_bool), np.ndarray, np.bool_)
    check(assert_type(ts <= c_np_ndarray_dt64, np_ndarray_bool), np.ndarray, np.bool_)

    check(assert_type(ts > c_series_timestamp, "pd.Series[bool]"), pd.Series, bool)
    check(assert_type(ts <= c_series_timestamp, "pd.Series[bool]"), pd.Series, bool)

    check(assert_type(ts > c_series_dt64, "pd.Series[bool]"), pd.Series, bool)
    check(assert_type(ts <= c_series_dt64, "pd.Series[bool]"), pd.Series, bool)

    check(assert_type(c_np_dt64 > ts, Any), np.bool_)
    check(assert_type(c_np_dt64 <= ts, Any), np.bool_)

    gt = check(assert_type(c_dt_datetime > ts, bool), bool)
    lte = check(assert_type(c_dt_datetime <= ts, bool), bool)
    assert gt != lte

    check(assert_type(c_datetimeindex > ts, np_ndarray_bool), np.ndarray, np.bool_)
    check(assert_type(c_datetimeindex <= ts, np_ndarray_bool), np.ndarray, np.bool_)

    check(assert_type(c_np_ndarray_dt64 > ts, np_ndarray_bool), np.ndarray, np.bool_)
    check(assert_type(c_np_ndarray_dt64 <= ts, np_ndarray_bool), np.ndarray, np.bool_)

    check(assert_type(c_series_dt64 > ts, "pd.Series[bool]"), pd.Series, bool)
    check(assert_type(c_series_dt64 <= ts, "pd.Series[bool]"), pd.Series, bool)

    gte = check(assert_type(ts >= c_timestamp, bool), bool)
    lt = check(assert_type(ts < c_timestamp, bool), bool)
    assert gte != lt

    gte = check(assert_type(ts >= c_np_dt64, bool), bool)
    lt = check(assert_type(ts < c_np_dt64, bool), bool)
    assert gte != lt

    gte = check(assert_type(ts >= c_dt_datetime, bool), bool)
    lt = check(assert_type(ts < c_dt_datetime, bool), bool)
    assert gte != lt

    check(assert_type(ts >= c_datetimeindex, np_ndarray_bool), np.ndarray, np.bool_)
    check(assert_type(ts < c_datetimeindex, np_ndarray_bool), np.ndarray, np.bool_)

    check(assert_type(ts >= c_np_ndarray_dt64, np_ndarray_bool), np.ndarray, np.bool_)
    check(assert_type(ts < c_np_ndarray_dt64, np_ndarray_bool), np.ndarray, np.bool_)

    check(assert_type(ts >= c_series_timestamp, "pd.Series[bool]"), pd.Series, bool)
    check(assert_type(ts < c_series_timestamp, "pd.Series[bool]"), pd.Series, bool)

    check(assert_type(ts >= c_series_dt64, "pd.Series[bool]"), pd.Series, bool)
    check(assert_type(ts < c_series_dt64, "pd.Series[bool]"), pd.Series, bool)

    gte = check(assert_type(c_dt_datetime >= ts, bool), bool)
    lt = check(assert_type(c_dt_datetime < ts, bool), bool)
    assert gte != lt

    check(assert_type(c_np_dt64 >= ts, Any), np.bool_)
    check(assert_type(c_np_dt64 < ts, Any), np.bool_)

    check(assert_type(c_datetimeindex >= ts, np_ndarray_bool), np.ndarray, np.bool_)
    check(assert_type(c_datetimeindex < ts, np_ndarray_bool), np.ndarray, np.bool_)

    check(assert_type(c_np_ndarray_dt64 >= ts, np_ndarray_bool), np.ndarray, np.bool_)
    check(assert_type(c_np_ndarray_dt64 < ts, np_ndarray_bool), np.ndarray, np.bool_)

    check(assert_type(c_series_dt64 >= ts, "pd.Series[bool]"), pd.Series, bool)
    check(assert_type(c_series_dt64 < ts, "pd.Series[bool]"), pd.Series, bool)

    eq = check(assert_type(ts == c_timestamp, bool), bool)
    ne = check(assert_type(ts != c_timestamp, bool), bool)
    assert eq != ne

    eq = check(assert_type(ts == c_np_dt64, bool), bool)
    ne = check(assert_type(ts != c_np_dt64, bool), bool)
    assert eq != ne

    eq = check(assert_type(ts == c_dt_datetime, bool), bool)
    ne = check(assert_type(ts != c_dt_datetime, bool), bool)
    assert eq != ne

    eq_arr = check(
        assert_type(ts == c_datetimeindex, np_ndarray_bool), np.ndarray, np.bool_
    )
    ne_arr = check(
        assert_type(ts != c_datetimeindex, np_ndarray_bool), np.ndarray, np.bool_
    )
    assert (eq_arr != ne_arr).all()

    eq_arr = check(
        assert_type(ts == c_np_ndarray_dt64, np_ndarray_bool), np.ndarray, np.bool_
    )
    ne_arr = check(
        assert_type(ts != c_np_ndarray_dt64, np_ndarray_bool), np.ndarray, np.bool_
    )
    assert (eq_arr != ne_arr).all()

    eq_s = check(
        assert_type(ts == c_series_timestamp, "pd.Series[bool]"), pd.Series, bool
    )
    ne_s = check(
        assert_type(ts != c_series_timestamp, "pd.Series[bool]"), pd.Series, bool
    )
    assert (eq_s != ne_s).all()

    eq_s = check(assert_type(ts == c_series_dt64, "pd.Series[bool]"), pd.Series, bool)
    ne_s = check(assert_type(ts != c_series_dt64, "pd.Series[bool]"), pd.Series, bool)
    assert (eq_s != ne_s).all()


def test_timestamp_eq_ne_rhs() -> None:
    # These test equality using the LHS objects __eq__ and __ne__ methods
    # The tests are retained for completeness, but are not strictly necessary
    ts = pd.Timestamp(year=2000, month=3, day=24, hour=12, minute=27)

    np_dt64_arr: npt.NDArray[np.datetime64] = np.array(
        [1, 2, 3], dtype="datetime64[ns]"
    )

    c_np_dt64 = np.datetime64(1, "ns")
    c_dt_datetime = dt.datetime(year=2000, month=1, day=1)
    c_datetimeindex = pd.DatetimeIndex(["2000-1-1"])
    c_np_ndarray_dt64 = np_dt64_arr
    c_series_dt64: pd.Series[pd.Timestamp] = pd.Series(
        [1, 2, 3], dtype="datetime64[ns]"
    )

    eq_a = check(assert_type(c_np_dt64 == ts, Any), np.bool_)
    ne_a = check(assert_type(c_np_dt64 != ts, Any), np.bool_)
    assert eq_a != ne_a

    eq = check(assert_type(c_dt_datetime == ts, bool), bool)
    ne = check(assert_type(c_dt_datetime != ts, bool), bool)
    assert eq != ne

    eq_arr = check(
        assert_type(c_datetimeindex == ts, np_ndarray_bool), np.ndarray, np.bool_
    )
    ne_arr = check(
        assert_type(c_datetimeindex != ts, np_ndarray_bool), np.ndarray, np.bool_
    )
    assert (eq_arr != ne_arr).all()

    eq_a = check(assert_type(c_np_ndarray_dt64 != ts, Any), np.ndarray, np.bool_)
    ne_a = check(assert_type(c_np_ndarray_dt64 == ts, Any), np.ndarray, np.bool_)
    assert (eq_a != ne_a).all()

    eq_s = check(assert_type(c_series_dt64 == ts, "pd.Series[bool]"), pd.Series, bool)
    ne_s = check(assert_type(c_series_dt64 != ts, "pd.Series[bool]"), pd.Series, bool)
    assert (eq_s != ne_s).all()


def test_timestamp_types_init() -> None:
    check(assert_type(pd.Timestamp("2021-03-01T12"), pd.Timestamp), pd.Timestamp)
    check(assert_type(pd.Timestamp(dt.date(2021, 3, 15)), pd.Timestamp), pd.Timestamp)
    check(
        assert_type(pd.Timestamp(dt.datetime(2021, 3, 10, 12)), pd.Timestamp),
        pd.Timestamp,
    )
    check(
        assert_type(pd.Timestamp(pd.Timestamp("2021-03-01T12")), pd.Timestamp),
        pd.Timestamp,
    )
    check(assert_type(pd.Timestamp(1515590000.1, unit="s"), pd.Timestamp), pd.Timestamp)
    check(
        assert_type(
            pd.Timestamp(1515590000.1, unit="s", tz="US/Pacific"), pd.Timestamp
        ),
        pd.Timestamp,
    )
    check(
        assert_type(pd.Timestamp(1515590000100000000), pd.Timestamp), pd.Timestamp
    )  # plain integer (nanosecond)
    check(assert_type(pd.Timestamp(2021, 3, 10, 12), pd.Timestamp), pd.Timestamp)
    check(
        assert_type(pd.Timestamp(year=2021, month=3, day=10, hour=12), pd.Timestamp),
        pd.Timestamp,
    )
    check(
        assert_type(
            pd.Timestamp(year=2021, month=3, day=10, hour=12, tz="US/Pacific"),
            pd.Timestamp,
        ),
        pd.Timestamp,
    )


def test_timestamp_misc_methods() -> None:
    ts = pd.Timestamp("2021-03-01T12")
    check(assert_type(ts, pd.Timestamp), pd.Timestamp)

    check(assert_type(ts.to_numpy(), np.datetime64), np.datetime64)

    check(assert_type(pd.Timestamp.fromtimestamp(432.54), pd.Timestamp), pd.Timestamp)
    check(
        assert_type(pd.Timestamp.fromtimestamp(432.54, tz="US/Pacific"), pd.Timestamp),
        pd.Timestamp,
    )
    check(assert_type(pd.Timestamp.fromordinal(700000), pd.Timestamp), pd.Timestamp)
    check(
        assert_type(pd.Timestamp.fromordinal(700000, tz="US/Pacific"), pd.Timestamp),
        pd.Timestamp,
    )

    ts2 = ts.replace(
        year=2020,
        month=2,
        day=2,
        hour=12,
        minute=21,
        second=21,
        microsecond=12,
        tzinfo=dateutil.tz.UTC,
        fold=0,
    )
    check(assert_type(ts2, pd.Timestamp), pd.Timestamp)
    check(assert_type(ts.tz_localize("US/Pacific", False), pd.Timestamp), pd.Timestamp)
    check(assert_type(ts.tz_localize("US/Pacific", True), pd.Timestamp), pd.Timestamp)
    check(assert_type(ts.tz_localize("US/Pacific", "NaT"), pd.Timestamp), pd.Timestamp)
    check(
        assert_type(ts.tz_localize("US/Pacific", "raise"), pd.Timestamp), pd.Timestamp
    )

    check(
        assert_type(
            ts.tz_localize("US/Pacific", nonexistent="shift_forward"), pd.Timestamp
        ),
        pd.Timestamp,
    )
    check(
        assert_type(
            ts.tz_localize("US/Pacific", nonexistent="shift_backward"), pd.Timestamp
        ),
        pd.Timestamp,
    )
    check(
        assert_type(ts.tz_localize("US/Pacific", nonexistent="NaT"), pd.Timestamp),
        pd.Timestamp,
    )
    check(
        assert_type(ts.tz_localize("US/Pacific", nonexistent="raise"), pd.Timestamp),
        pd.Timestamp,
    )
    check(
        assert_type(
            ts.tz_localize("US/Pacific", nonexistent=pd.Timedelta("1D")), pd.Timestamp
        ),
        pd.Timestamp,
    )

    check(assert_type(ts2.round("1S"), pd.Timestamp), pd.Timestamp)
    check(assert_type(ts2.round("1S", ambiguous="raise"), pd.Timestamp), pd.Timestamp)
    check(assert_type(ts2.round("1S", ambiguous=True), pd.Timestamp), pd.Timestamp)
    check(assert_type(ts2.round("1S", ambiguous=False), pd.Timestamp), pd.Timestamp)
    check(assert_type(ts2.round("1S", ambiguous="NaT"), pd.Timestamp), pd.Timestamp)

    check(
        assert_type(ts2.round("2H", nonexistent="shift_forward"), pd.Timestamp),
        pd.Timestamp,
    )
    check(
        assert_type(ts2.round("2H", nonexistent="shift_backward"), pd.Timestamp),
        pd.Timestamp,
    )
    check(assert_type(ts2.round("2H", nonexistent="NaT"), pd.Timestamp), pd.Timestamp)
    check(assert_type(ts2.round("2H", nonexistent="raise"), pd.Timestamp), pd.Timestamp)
    check(
        assert_type(ts2.round("2H", nonexistent=pd.Timedelta(24, "H")), pd.Timestamp),
        pd.Timestamp,
    )
    check(
        assert_type(ts2.round("2H", nonexistent=dt.timedelta(hours=24)), pd.Timestamp),
        pd.Timestamp,
    )

    check(assert_type(ts2.ceil("1S"), pd.Timestamp), pd.Timestamp)
    check(assert_type(ts2.ceil("1S", ambiguous="raise"), pd.Timestamp), pd.Timestamp)
    check(assert_type(ts2.ceil("1S", ambiguous=True), pd.Timestamp), pd.Timestamp)
    check(assert_type(ts2.ceil("1S", ambiguous=False), pd.Timestamp), pd.Timestamp)
    check(assert_type(ts2.ceil("1S", ambiguous="NaT"), pd.Timestamp), pd.Timestamp)

    check(
        assert_type(ts2.ceil("2H", nonexistent="shift_forward"), pd.Timestamp),
        pd.Timestamp,
    )
    check(
        assert_type(ts2.ceil("2H", nonexistent="shift_backward"), pd.Timestamp),
        pd.Timestamp,
    )
    check(assert_type(ts2.ceil("2H", nonexistent="NaT"), pd.Timestamp), pd.Timestamp)
    check(assert_type(ts2.ceil("2H", nonexistent="raise"), pd.Timestamp), pd.Timestamp)
    check(
        assert_type(ts2.ceil("2H", nonexistent=pd.Timedelta(24, "H")), pd.Timestamp),
        pd.Timestamp,
    )
    check(
        assert_type(ts2.ceil("2H", nonexistent=dt.timedelta(hours=24)), pd.Timestamp),
        pd.Timestamp,
    )

    check(assert_type(ts2.floor("1S"), pd.Timestamp), pd.Timestamp)
    check(assert_type(ts2.floor("1S", ambiguous="raise"), pd.Timestamp), pd.Timestamp)
    check(assert_type(ts2.floor("1S", ambiguous=True), pd.Timestamp), pd.Timestamp)
    check(assert_type(ts2.floor("1S", ambiguous=False), pd.Timestamp), pd.Timestamp)
    check(assert_type(ts2.floor("1S", ambiguous="NaT"), pd.Timestamp), pd.Timestamp)

    check(
        assert_type(ts2.floor("2H", nonexistent="shift_forward"), pd.Timestamp),
        pd.Timestamp,
    )
    check(
        assert_type(ts2.floor("2H", nonexistent="shift_backward"), pd.Timestamp),
        pd.Timestamp,
    )
    check(assert_type(ts2.floor("2H", nonexistent="NaT"), pd.Timestamp), pd.Timestamp)
    check(assert_type(ts2.floor("2H", nonexistent="raise"), pd.Timestamp), pd.Timestamp)
    check(
        assert_type(ts2.floor("2H", nonexistent=pd.Timedelta(24, "H")), pd.Timestamp),
        pd.Timestamp,
    )
    check(
        assert_type(ts2.floor("2H", nonexistent=dt.timedelta(hours=24)), pd.Timestamp),
        pd.Timestamp,
    )


def test_timestamp_types_arithmetic() -> None:
    ts: pd.Timestamp = pd.to_datetime("2021-03-01")
    ts2: pd.Timestamp = pd.to_datetime("2021-01-01")
    delta: pd.Timedelta = pd.to_timedelta("1 day")

    check(assert_type(ts - ts2, pd.Timedelta), pd.Timedelta)
    check(assert_type(ts + delta, pd.Timestamp), pd.Timestamp)
    check(assert_type(ts - delta, pd.Timestamp), pd.Timestamp)
    check(assert_type(ts - dt.datetime(2021, 1, 3), pd.Timedelta), pd.Timedelta)


def test_timestamp_types_comparison() -> None:
    ts: pd.Timestamp = pd.to_datetime("2021-03-01")
    ts2: pd.Timestamp = pd.to_datetime("2021-01-01")

    check(assert_type(ts < ts2, bool), bool)
    check(assert_type(ts > ts2, bool), bool)


def test_types_timestamp_series_comparisons() -> None:
    # GH 27
    df = pd.DataFrame(["2020-01-01", "2019-01-01"])
    tss = pd.to_datetime(df[0], format="%Y-%m-%d")
    ts = pd.to_datetime("2019-02-01", format="%Y-%m-%d")
    tssr = tss <= ts
    tssr2 = tss >= ts
    tssr3 = tss == ts
    check(assert_type(tssr, "pd.Series[bool]"), pd.Series, bool)
    check(assert_type(tssr2, "pd.Series[bool]"), pd.Series, bool)
    check(assert_type(tssr3, "pd.Series[bool]"), pd.Series, bool)
    # GH 265
    data = pd.date_range("2022-01-01", "2022-01-31", freq="D")
    s = pd.Series(data)
    ts2 = pd.Timestamp("2022-01-15")
    check(assert_type(s, TimestampSeries), pd.Series, pd.Timestamp)
    check(assert_type(ts2 <= s, "pd.Series[bool]"), pd.Series, bool)
    check(assert_type(ts2 >= s, "pd.Series[bool]"), pd.Series, bool)
    check(assert_type(ts2 < s, "pd.Series[bool]"), pd.Series, bool)
    check(assert_type(ts2 > s, "pd.Series[bool]"), pd.Series, bool)


def test_timestamp_types_pydatetime() -> None:
    ts: pd.Timestamp = pd.Timestamp("2021-03-01T12")
    check(assert_type(ts.to_pydatetime(), dt.datetime), dt.datetime)
    check(assert_type(ts.to_pydatetime(False), dt.datetime), dt.datetime)
    check(assert_type(ts.to_pydatetime(warn=True), dt.datetime), dt.datetime)


def test_timestamp_dateoffset_arithmetic() -> None:
    ts = pd.Timestamp("2022-03-18")
    do = pd.DateOffset(days=366)
    check(assert_type(ts + do, pd.Timestamp), pd.Timestamp)


def test_todatetime_fromnumpy() -> None:
    # GH 72
    t1 = np.datetime64("2022-07-04 02:30")
    check(assert_type(pd.to_datetime(t1), pd.Timestamp), pd.Timestamp)


def test_timestamp_combine() -> None:
    ts = pd.Timestamp("2022-03-18")
    # mypy and pyright disagree from actual type due to inheritance.
    # Same issue with some timedelta ops
    check(
        assert_type(
            ts.combine(dt.date(2000, 1, 1), dt.time(12, 21, 21, 12)), dt.datetime
        ),
        pd.Timestamp,
    )


def test_period_construction() -> None:
    p = pd.Period("2012-1-1", freq="D")
    check(assert_type(p, pd.Period), pd.Period)
    check(assert_type(pd.Period(p), pd.Period), pd.Period)
    check(assert_type(pd.Period("2012-1-1", freq=Day()), pd.Period), pd.Period)
    check(
        assert_type(pd.Period(freq="D", year=2012, day=1, month=1), pd.Period),
        pd.Period,
    )
    check(
        assert_type(pd.Period(None, "D", year=2012, day=1, month=1), pd.Period),
        pd.Period,
    )
    check(
        assert_type(pd.Period(None, "D", 1, year=2012, day=1, month=1), pd.Period),
        pd.Period,
    )
    check(
        assert_type(
            pd.Period(
                freq="s", year=2012, month=1, day=1, hour=12, minute=30, second=45
            ),
            pd.Period,
        ),
        pd.Period,
    )
    check(assert_type(pd.Period(freq="Q", year=2012, quarter=2), pd.Period), pd.Period)


def test_period_properties() -> None:
    p = pd.Period("2012-1-1", freq="D")

    check(assert_type(p.day, int), int)
    check(assert_type(p.day_of_week, int), int)
    check(assert_type(p.day_of_year, int), int)
    check(assert_type(p.dayofweek, int), int)
    check(assert_type(p.dayofyear, int), int)
    check(assert_type(p.days_in_month, int), int)
    check(assert_type(p.daysinmonth, int), int)
    check(assert_type(p.end_time, pd.Timestamp), pd.Timestamp)
    check(assert_type(p.freqstr, str), str)
    check(assert_type(p.hour, int), int)
    check(assert_type(p.is_leap_year, bool), bool)
    check(assert_type(p.minute, int), int)
    check(assert_type(p.month, int), int)
    check(assert_type(p.quarter, int), int)
    check(assert_type(p.qyear, int), int)
    check(assert_type(p.second, int), int)
    check(assert_type(p.start_time, pd.Timestamp), pd.Timestamp)
    check(assert_type(p.week, int), int)
    check(assert_type(p.weekday, int), int)
    check(assert_type(p.weekofyear, int), int)
    check(assert_type(p.year, int), int)
    check(assert_type(p.freq, BaseOffset), Day)
    check(assert_type(p.ordinal, int), int)

    p2 = pd.Period("2012-1-1", freq="2D")
    check(assert_type(p2.freq, BaseOffset), Day)


def test_period_add_subtract() -> None:
    p = pd.Period("2012-1-1", freq="D")

    as_pd_td = pd.Timedelta(1, "D")
    as_dt_td = dt.timedelta(days=1)
    as_np_td = np.timedelta64(1, "D")
    as_np_i64 = np.int64(1)
    as_int = int(1)
    as_period_index = pd.period_range("2012-1-1", periods=10, freq="D")
    check(assert_type(as_period_index, pd.PeriodIndex), pd.PeriodIndex)
    as_period = pd.Period("2012-1-1", freq="D")
    scale = 24 * 60 * 60 * 10**9
    as_td_series = pd.Series(pd.timedelta_range(scale, scale, freq="D"))
    check(assert_type(as_td_series, TimedeltaSeries), pd.Series, pd.Timedelta)
    as_period_series = pd.Series(as_period_index)
    check(assert_type(as_period_series, PeriodSeries), pd.Series, pd.Period)
    as_timedelta_idx = pd.timedelta_range(scale, scale, freq="D")
    as_nat = pd.NaT

    check(assert_type(p + as_pd_td, pd.Period), pd.Period)
    check(assert_type(p + as_dt_td, pd.Period), pd.Period)
    check(assert_type(p + as_np_td, pd.Period), pd.Period)
    check(assert_type(p + as_np_i64, pd.Period), pd.Period)
    check(assert_type(p + as_int, pd.Period), pd.Period)
    check(assert_type(p + p.freq, pd.Period), pd.Period)
    # offset_index is tested below
    offset_index = p - as_period_index
    if PD_LTE_15:
        check(assert_type(p + offset_index, pd.PeriodIndex), pd.PeriodIndex)
    else:
        # https://github.com/pandas-dev/pandas/issues/50162
        check(assert_type(p + offset_index, pd.PeriodIndex), pd.Index)

    check(assert_type(p + as_td_series, PeriodSeries), pd.Series, pd.Period)
    check(assert_type(p + as_timedelta_idx, pd.PeriodIndex), pd.PeriodIndex)
    check(assert_type(p + as_nat, NaTType), NaTType)
    offset_series = as_period_series - as_period_series
    check(assert_type(offset_series, OffsetSeries), pd.Series)
    check(assert_type(p + offset_series, PeriodSeries), pd.Series, pd.Period)
    check(assert_type(p - as_pd_td, pd.Period), pd.Period)
    check(assert_type(p - as_dt_td, pd.Period), pd.Period)
    check(assert_type(p - as_np_td, pd.Period), pd.Period)
    check(assert_type(p - as_np_i64, pd.Period), pd.Period)
    check(assert_type(p - as_int, pd.Period), pd.Period)
    check(assert_type(offset_index, pd.Index), pd.Index)
    check(assert_type(p - as_period, BaseOffset), Day)
    check(assert_type(p - as_td_series, PeriodSeries), pd.Series, pd.Period)
    check(assert_type(p - as_timedelta_idx, pd.PeriodIndex), pd.PeriodIndex)
    check(assert_type(p - as_nat, NaTType), NaTType)
    check(assert_type(p - p.freq, pd.Period), pd.Period)

    # The __radd__ and __rsub__ methods are included to
    # establish the location of the concrete implementation
    # Those missing are using the __add__ of the other class
    check(assert_type(as_pd_td + p, pd.Period), pd.Period)
    check(assert_type(p.__radd__(as_pd_td), pd.Period), pd.Period)

    check(assert_type(as_dt_td + p, pd.Period), pd.Period)
    check(assert_type(p.__radd__(as_dt_td), pd.Period), pd.Period)

    check(assert_type(as_np_td + p, pd.Period), pd.Period)
    check(assert_type(p.__radd__(as_np_td), pd.Period), pd.Period)

    check(assert_type(as_np_i64 + p, pd.Period), pd.Period)
    check(assert_type(p.__radd__(as_np_i64), pd.Period), pd.Period)

    check(assert_type(as_int + p, pd.Period), pd.Period)
    check(assert_type(p.__radd__(as_int), pd.Period), pd.Period)

    check(assert_type(as_td_series + p, PeriodSeries), pd.Series, pd.Period)

    check(assert_type(as_timedelta_idx + p, pd.PeriodIndex), pd.PeriodIndex)

    check(assert_type(as_nat + p, NaTType), NaTType)
    check(assert_type(p.__radd__(as_nat), NaTType), NaTType)

    check(assert_type(p.freq + p, pd.Period), pd.Period)
    check(assert_type(p.__radd__(p.freq), pd.Period), pd.Period)

    check(assert_type(as_period_index - p, pd.Index), pd.Index)


def test_period_cmp() -> None:
    p = pd.Period("2012-1-1", freq="D")

    c_period = pd.Period("2012-1-1", freq="D")
    c_period_index = pd.period_range("2012-1-1", periods=10, freq="D")
    c_period_series = pd.Series(c_period_index)

    eq = check(assert_type(p == c_period, bool), bool)
    ne = check(assert_type(p != c_period, bool), bool)
    assert eq != ne

    eq_a = check(
        assert_type(p == c_period_index, np_ndarray_bool), np.ndarray, np.bool_
    )
    ne_q = check(
        assert_type(p != c_period_index, np_ndarray_bool), np.ndarray, np.bool_
    )
    assert (eq_a != ne_q).all()

    eq_s = check(assert_type(p == c_period_series, "pd.Series[bool]"), pd.Series, bool)
    ne_s = check(assert_type(p != c_period_series, "pd.Series[bool]"), pd.Series, bool)
    assert (eq_s != ne_s).all()

    eq = check(assert_type(c_period == p, bool), bool)
    ne = check(assert_type(c_period != p, bool), bool)
    assert eq != ne

    eq_a = check(
        assert_type(c_period_index == p, np_ndarray_bool), np.ndarray, np.bool_
    )
    ne_a = check(
        assert_type(c_period_index != p, np_ndarray_bool), np.ndarray, np.bool_
    )
    assert (eq_a != ne_a).all()

    eq_s = check(assert_type(c_period_series == p, "pd.Series[bool]"), pd.Series, bool)
    ne_s = check(assert_type(c_period_series != p, "pd.Series[bool]"), pd.Series, bool)
    assert (eq_s != ne_s).all()

    gt = check(assert_type(p > c_period, bool), bool)
    le = check(assert_type(p <= c_period, bool), bool)
    assert gt != le

    gt_a = check(assert_type(p > c_period_index, np_ndarray_bool), np.ndarray, np.bool_)
    le_a = check(
        assert_type(p <= c_period_index, np_ndarray_bool), np.ndarray, np.bool_
    )
    assert (gt_a != le_a).all()

    gt_s = check(assert_type(p > c_period_series, "pd.Series[bool]"), pd.Series, bool)
    le_s = check(assert_type(p <= c_period_series, "pd.Series[bool]"), pd.Series, bool)
    assert (gt_s != le_s).all()

    gt = check(assert_type(c_period > p, bool), bool)
    le = check(assert_type(c_period <= p, bool), bool)
    assert gt != le

    gt_a = check(assert_type(c_period_index > p, np_ndarray_bool), np.ndarray, np.bool_)
    le_a = check(
        assert_type(c_period_index <= p, np_ndarray_bool), np.ndarray, np.bool_
    )
    assert (gt_a != le_a).all()

    gt_s = check(assert_type(c_period_series > p, "pd.Series[bool]"), pd.Series, bool)
    le_s = check(assert_type(c_period_series <= p, "pd.Series[bool]"), pd.Series, bool)
    assert (gt_s != le_s).all()

    lt = check(assert_type(p < c_period, bool), bool)
    ge = check(assert_type(p >= c_period, bool), bool)
    assert lt != ge

    lt_a = check(assert_type(p < c_period_index, np_ndarray_bool), np.ndarray, np.bool_)
    ge_a = check(
        assert_type(p >= c_period_index, np_ndarray_bool), np.ndarray, np.bool_
    )
    assert (lt_a != ge_a).all()

    lt_s = check(assert_type(p < c_period_series, "pd.Series[bool]"), pd.Series, bool)
    ge_s = check(assert_type(p >= c_period_series, "pd.Series[bool]"), pd.Series, bool)
    assert (lt_s != ge_s).all()

    lt = check(assert_type(c_period < p, bool), bool)
    ge = check(assert_type(c_period >= p, bool), bool)
    assert lt != ge

    lt_a = check(assert_type(c_period_index < p, np_ndarray_bool), np.ndarray, np.bool_)
    ge_a = check(
        assert_type(c_period_index >= p, np_ndarray_bool), np.ndarray, np.bool_
    )
    assert (lt_a != ge_a).all()

    lt_s = check(assert_type(c_period_series < p, "pd.Series[bool]"), pd.Series, bool)
    ge_s = check(assert_type(c_period_series >= p, "pd.Series[bool]"), pd.Series, bool)
    assert (lt_s != ge_s).all()


def test_period_methods():
    p3 = pd.Period("2007-01", freq="M")
    check(assert_type(p3.to_timestamp("D", "S"), pd.Timestamp), pd.Timestamp)
    check(assert_type(p3.to_timestamp("D", "E"), pd.Timestamp), pd.Timestamp)
    check(assert_type(p3.to_timestamp("D", "start"), pd.Timestamp), pd.Timestamp)
    check(assert_type(p3.to_timestamp("D", "end"), pd.Timestamp), pd.Timestamp)
    check(assert_type(p3.to_timestamp("D", "Finish"), pd.Timestamp), pd.Timestamp)
    check(assert_type(p3.to_timestamp("D", "Begin"), pd.Timestamp), pd.Timestamp)
    check(assert_type(p3.to_timestamp("D", "End"), pd.Timestamp), pd.Timestamp)
    check(assert_type(p3.to_timestamp("D", "s"), pd.Timestamp), pd.Timestamp)
    check(assert_type(p3.to_timestamp("D", "e"), pd.Timestamp), pd.Timestamp)
    check(assert_type(p3.to_timestamp("D", "finish"), pd.Timestamp), pd.Timestamp)
    check(assert_type(p3.to_timestamp("D", "begin"), pd.Timestamp), pd.Timestamp)

    check(assert_type(p3.asfreq("D", "S"), pd.Period), pd.Period)
    check(assert_type(p3.asfreq(Day(), "E"), pd.Period), pd.Period)
    check(assert_type(p3.asfreq(Day(), "end"), pd.Period), pd.Period)
    check(assert_type(p3.asfreq(Day(), "start"), pd.Period), pd.Period)

    check(assert_type(pd.Period.now("D"), pd.Period), pd.Period)
    check(assert_type(pd.Period.now(Day()), pd.Period), pd.Period)

    check(assert_type(p3.strftime("%Y-%m-%d"), str), str)
    check(assert_type(hash(p3), int), int)<|MERGE_RESOLUTION|>--- conflicted
+++ resolved
@@ -780,27 +780,14 @@
     # TypeError: md_int, md_float, md_ndarray_intp, md_ndarray_float, mp_series_int,
     #            mp_series_float, md_int64_index, md_float_index
     if TYPE_CHECKING_INVALID_USAGE:
-<<<<<<< HEAD
         md_int / td  # type: ignore[operator] # pyright: ignore[reportGeneralTypeIssues]
         md_float / td  # type: ignore[operator] # pyright: ignore[reportGeneralTypeIssues]
         md_ndarray_intp / td  # type: ignore[operator] # pyright: ignore[reportGeneralTypeIssues]
         md_ndarray_float / td  # type: ignore[operator] # pyright: ignore[reportGeneralTypeIssues]
-        # TODO: Series.__truediv__ says it supports Timedelta
-        #   it does not, in general, except for TimedeltaSeries
-        # mp_series_int / td  # type: ignore[operator]
-        # mp_series_float / td  # type: ignore[operator]
+        mp_series_int / td  # type: ignore[operator]
+        mp_series_float / td  # type: ignore[operator]
         md_int64_index / td  # type: ignore[operator] # pyright: ignore[reportGeneralTypeIssues]
         md_float_index / td  # type: ignore[operator] # pyright: ignore[reportGeneralTypeIssues]
-=======
-        md_int / td  # type: ignore[operator]
-        md_float / td  # type: ignore[operator]
-        md_ndarray_intp / td  # type: ignore[operator]
-        md_ndarray_float / td  # type: ignore[operator]
-        mp_series_int / td  # type: ignore[operator]
-        md_series_float / td  # type: ignore[operator]
-        md_int64_index / td  # type: ignore[operator]
-        md_float_index / td  # type: ignore[operator]
->>>>>>> ab1de1f6
 
 
 def test_timedelta_mod_abs_unary() -> None:
