--- conflicted
+++ resolved
@@ -4,25 +4,17 @@
 from typing import (
     TYPE_CHECKING,
     Any,
-<<<<<<< HEAD
     Literal,
+    Optional,
     cast,
-=======
-    Optional,
->>>>>>> 56bcec7d
 )
 
 import dateutil.tz
 import numpy as np
-<<<<<<< HEAD
-import numpy.typing as npt
+from numpy import typing as npt
 import pandas as pd
 import pytest
-=======
-from numpy import typing as npt
-import pandas as pd
 import pytz
->>>>>>> 56bcec7d
 from typing_extensions import (
     TypeAlias,
     assert_type,
@@ -38,10 +30,6 @@
     TYPE_CHECKING_INVALID_USAGE,
     check,
 )
-
-from pandas.tseries.offsets import Day
-
-from tests import check
 
 from pandas.tseries.offsets import Day
 
@@ -55,19 +43,22 @@
 
     from pandas._typing import np_ndarray_bool
 else:
-<<<<<<< HEAD
-=======
-
->>>>>>> 56bcec7d
+
     np_ndarray_bool = npt.NDArray[np.bool_]
-    TimedeltaSeries = pd.Series
-    TimestampSeries = pd.Series
+    TimedeltaSeries: TypeAlias = pd.Series
+    TimestampSeries: TypeAlias = pd.Series
     PeriodSeries: TypeAlias = pd.Series
     OffsetSeries: TypeAlias = pd.Series
 
 
-<<<<<<< HEAD
 def test_timedelta_construction() -> None:
+
+    check(assert_type(pd.Timedelta(1, "H"), pd.Timedelta), pd.Timedelta)
+    check(assert_type(pd.Timedelta(1, "T"), pd.Timedelta), pd.Timedelta)
+    check(assert_type(pd.Timedelta(1, "S"), pd.Timedelta), pd.Timedelta)
+    check(assert_type(pd.Timedelta(1, "L"), pd.Timedelta), pd.Timedelta)
+    check(assert_type(pd.Timedelta(1, "U"), pd.Timedelta), pd.Timedelta)
+    check(assert_type(pd.Timedelta(1, "N"), pd.Timedelta), pd.Timedelta)
     check(assert_type(pd.Timedelta(1, "W"), pd.Timedelta), pd.Timedelta)
     check(assert_type(pd.Timedelta(1, "w"), pd.Timedelta), pd.Timedelta)
     check(assert_type(pd.Timedelta(1, "D"), pd.Timedelta), pd.Timedelta)
@@ -249,7 +240,8 @@
     check(assert_type(as_datetime + td, dt.datetime), dt.datetime)
     check(assert_type(as_date + td, dt.date), dt.date)
     check(assert_type(as_datetime64 + td, pd.Timestamp), pd.Timestamp)
-    # pyright can't know that as6 + td calls td.__radd__(as6),  not timedelta.__sub__
+    # pyright can't know that as_td_timedelta + td calls
+    # td.__radd__(as_td_timedelta),  not timedelta.__add__
     # https://github.com/microsoft/pyright/issues/4088
     check(
         assert_type(
@@ -382,8 +374,8 @@
 
     check(assert_type(md_int * td, pd.Timedelta), pd.Timedelta)
     check(assert_type(md_float * td, pd.Timedelta), pd.Timedelta)
-    check(assert_type(md_ndarray_intp * td, np.ndarray), np.ndarray)
-    check(assert_type(md_ndarray_float * td, np.ndarray), np.ndarray)
+    check(assert_type(md_ndarray_intp * td, np.ndarray), np.ndarray, np.timedelta64)
+    check(assert_type(md_ndarray_float * td, np.ndarray), np.ndarray, np.timedelta64)
     check(assert_type(mp_series_int * td, TimedeltaSeries), pd.Series, pd.Timedelta)
     check(assert_type(md_series_float * td, TimedeltaSeries), pd.Series, pd.Timedelta)
     check(assert_type(md_int64_index * td, pd.TimedeltaIndex), pd.TimedeltaIndex)
@@ -721,8 +713,8 @@
     ne = check(assert_type(c_timedelta64 != td, Any), np.bool_)
     assert eq != ne
 
-    eq_a = check(assert_type(c_ndarray_td64 == td, Any), np.ndarray)
-    ne_a = check(assert_type(c_ndarray_td64 != td, Any), np.ndarray)
+    eq_a = check(assert_type(c_ndarray_td64 == td, Any), np.ndarray, np.bool_)
+    ne_a = check(assert_type(c_ndarray_td64 != td, Any), np.ndarray, np.bool_)
     assert (eq_a != ne_a).all()
 
     eq_a = check(
@@ -740,7 +732,8 @@
         assert_type(c_timedelta_series != td, "pd.Series[bool]"), pd.Series, bool
     )
     assert (eq_s != ne_s).all()
-=======
+
+
 def test_timestamp_construction() -> None:
 
     check(assert_type(pd.Timestamp("2000-1-1"), pd.Timestamp), pd.Timestamp)
@@ -857,7 +850,7 @@
     as_offset = 3 * Day()
     as_timedelta_index = pd.TimedeltaIndex([1, 2, 3], "D")
     as_timedelta_series = pd.Series(as_timedelta_index)
-    check(assert_type(as_timedelta_series, TimedeltaSeries), pd.Series)
+    check(assert_type(as_timedelta_series, TimedeltaSeries), pd.Series, pd.Timedelta)
     as_np_ndarray_td64 = np_td64_arr
 
     check(assert_type(ts + as_pd_timedelta, pd.Timestamp), pd.Timestamp)
@@ -1336,7 +1329,6 @@
         ),
         pd.Timestamp,
     )
->>>>>>> 56bcec7d
 
 
 def test_period_construction() -> None:
@@ -1414,7 +1406,7 @@
     as_td_series = pd.Series(pd.timedelta_range(scale, scale, freq="D"))
     check(assert_type(as_td_series, TimedeltaSeries), pd.Series, pd.Timedelta)
     as_period_series = pd.Series(as_period_index)
-    check(assert_type(as_period_series, PeriodSeries), pd.Series)
+    check(assert_type(as_period_series, PeriodSeries), pd.Series, pd.Period)
     as_timedelta_idx = pd.timedelta_range(scale, scale, freq="D")
     as_nat = pd.NaT
 
