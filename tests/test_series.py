--- conflicted
+++ resolved
@@ -1147,12 +1147,12 @@
     check(assert_type(-sr_int, "pd.Series[int]"), pd.Series, int)
 
 
-<<<<<<< HEAD
 def test_getattr() -> None:
     # GH 261
     series = pd.Series([1, 2, 3], index=["a", "b", "c"], dtype=int)
     check(assert_type(series.a, int), np.int64)
-=======
+
+
 def test_dtype_type() -> None:
     # GH 216
     s1 = pd.Series(["foo"], dtype="string")
@@ -1165,5 +1165,4 @@
 
     s3 = pd.Series([1, 2, 3])
     check(assert_type(s3.dtype, DtypeObj), np.dtype)
-    check(assert_type(s3.dtype.kind, str), str)
->>>>>>> 6e002f84
+    check(assert_type(s3.dtype.kind, str), str)