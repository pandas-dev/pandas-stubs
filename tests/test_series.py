--- conflicted
+++ resolved
@@ -2,13 +2,10 @@
 import tempfile
 from typing import (
     TYPE_CHECKING,
-<<<<<<< HEAD
     Any,
     Dict,
-=======
     Iterable,
     Iterator,
->>>>>>> cacc7fdd
     List,
     Sequence,
     Union,
@@ -796,20 +793,19 @@
     values_s.iloc[indices_u64] = -1
 
 
-<<<<<<< HEAD
-def test_types_to_list() -> None:
-    s = pd.Series(["a", "b", "c"], dtype=str)
-    assert_type(s.tolist(), List[str])
-    assert_type(s.to_list(), List[str])
-
-
-def test_types_to_dict() -> None:
-    s = pd.Series(["a", "b", "c"], dtype=str)
-    assert_type(s.to_dict(), Dict[Any, str])
-=======
 def test_types_iter() -> None:
     s = pd.Series([1, 2, 3], dtype=int)
     iterable: Iterable[int] = s
     assert_type(iter(s), Iterator[int])
     assert_type(next(iter(s)), int)
->>>>>>> cacc7fdd
+
+
+def test_types_to_list() -> None:
+    s = pd.Series(["a", "b", "c"], dtype=str)
+    assert_type(s.tolist(), List[str])
+    assert_type(s.to_list(), List[str])
+
+
+def test_types_to_dict() -> None:
+    s = pd.Series(["a", "b", "c"], dtype=str)
+    assert_type(s.to_dict(), Dict[Any, str])