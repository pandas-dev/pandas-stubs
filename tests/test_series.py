--- conflicted
+++ resolved
@@ -260,16 +260,13 @@
         s.rank(method="min", pct=True)
     with pytest.warns(FutureWarning, match="Dropping of nuisance columns"):
         s.rank(method="dense", ascending=True)
-<<<<<<< HEAD
-    s2 = pd.Series([1, 1, 2, 5, 6, np.nan])
-    s2.rank(method="first", numeric_only=True)
-=======
     if PD_LT_15:
         s.rank(method="first", numeric_only=True)
     else:
         with pytest.warns(FutureWarning, match="Calling Series.rank with numeric_only"):
             s.rank(method="first", numeric_only=True)
->>>>>>> f1bab3e3
+    s2 = pd.Series([1, 1, 2, 5, 6, np.nan])
+    s2.rank(method="first", numeric_only=True)
 
 
 def test_types_mean() -> None:
