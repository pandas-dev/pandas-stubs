--- conflicted
+++ resolved
@@ -956,19 +956,8 @@
         np_1darray,
         dtype=np.integer,
     )
-<<<<<<< HEAD
-    check(
-        assert_type(o_s.to_numpy(dtype="bytes", copy=True), np_1darray),
-        np_1darray,
-    )
-    check(
-        assert_type(i_s.to_numpy(dtype="bytes", copy=True), np_1darray),
-        np_1darray,
-    )
-=======
     check(assert_type(o_s.to_numpy(dtype="bytes", copy=True), np_1darray), np_1darray)
     check(assert_type(i_s.to_numpy(dtype="bytes", copy=True), np_1darray), np_1darray)
->>>>>>> 852ef644
 
     # passed dtype-like with statically known generic
     check(
