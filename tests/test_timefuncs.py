--- conflicted
+++ resolved
@@ -4,6 +4,7 @@
 from typing import (
     TYPE_CHECKING,
     Optional,
+    cast,
 )
 
 from dateutil.relativedelta import (
@@ -49,15 +50,11 @@
 )
 
 if TYPE_CHECKING:
-    from pandas.core.series import (
+    from pandas.core.series import (  # noqa: F401
         IntervalSeries,
         OffsetSeries,
-    )
-    from pandas.core.series import PeriodSeries  # noqa: F401
-<<<<<<< HEAD
-=======
-    from pandas.core.series import TimedeltaSeries  # noqa: F401
->>>>>>> 8e5c7543
+        PeriodSeries,
+    )
 
 if not PD_LTE_23:
     from pandas.errors import Pandas4Warning  # type: ignore[attr-defined]  # pyright: ignore  # isort: skip
@@ -202,17 +199,12 @@
     check(assert_type(r4, "pd.Series[float]"), pd.Series, float)
     sb = pd.Series([1, 2]) == pd.Series([1, 3])
     check(assert_type(sb, "pd.Series[bool]"), pd.Series, np.bool_)
-<<<<<<< HEAD
-    r5 = sb * r1
-    check(assert_type(r5, "pd.Series[pd.Timedelta]"), pd.Series, pd.Timedelta)
-=======
 
     # https://github.com/pandas-dev/pandas/issues/62316
     if PD_LTE_23:
         r5 = sb * r1
         check(assert_type(r5, "pd.Series[pd.Timedelta]"), pd.Series, pd.Timedelta)
 
->>>>>>> 8e5c7543
     r6 = r1 * 4
     check(assert_type(r6, "pd.Series[pd.Timedelta]"), pd.Series, pd.Timedelta)
 
@@ -242,23 +234,17 @@
     dti = pd.to_datetime(["2022-03-08", "2022-03-15"])
     td_s = pd.to_timedelta(pd.Series([10, 20]), "minutes")
     dti_td_s = dti + td_s
-<<<<<<< HEAD
-    check(assert_type(dti_td_s, "pd.Series[pd.Timestamp]"), pd.Series, pd.Timestamp)
+    check(
+        assert_type(dti_td_s, "pd.Series[pd.Timestamp]"),
+        pd.Series,
+        pd.Timestamp,
+    )
     td_dti_s = td_s + dti
-    check(assert_type(td_dti_s, "pd.Series[pd.Timestamp]"), pd.Series, pd.Timestamp)
-=======
-    check(
-        assert_type(dti_td_s, "pd.Series[pd.Timestamp]"),
-        pd.Series,
-        pd.Timestamp,
-    )
-    td_dti_s = td_s + dti
     check(
         assert_type(td_dti_s, "pd.Series[pd.Timestamp]"),
         pd.Series,
         pd.Timestamp,
     )
->>>>>>> 8e5c7543
     tdi = pd.to_timedelta([10, 20], "minutes")
     dti_tdi_dti = dti + tdi
     check(assert_type(dti_tdi_dti, "pd.DatetimeIndex"), pd.DatetimeIndex)
@@ -283,15 +269,11 @@
     dti = pd.to_datetime(["2022-03-08", "2022-03-15"])
     td_s = pd.to_timedelta(pd.Series([10, 20]), "minutes")
     dti_td_s = dti - td_s
-<<<<<<< HEAD
-    check(assert_type(dti_td_s, "pd.Series[pd.Timestamp]"), pd.Series, pd.Timestamp)
-=======
     check(
         assert_type(dti_td_s, "pd.Series[pd.Timestamp]"),
         pd.Series,
         pd.Timestamp,
     )
->>>>>>> 8e5c7543
     tdi = pd.to_timedelta([10, 20], "minutes")
     dti_tdi_dti = dti - tdi
     check(assert_type(dti_tdi_dti, "pd.DatetimeIndex"), pd.DatetimeIndex)
@@ -345,9 +327,9 @@
     s1 = pd.Series(pd.to_datetime(["2022-05-01", "2022-06-01"]))
     s2 = pd.Series(pd.to_datetime(["2022-05-15", "2022-06-15"]))
     if TYPE_CHECKING_INVALID_USAGE:
-        ssum = s1 + s2  # type: ignore[var-annotated]
+        ssum = s1 + s2  # type: ignore[operator] # pyright: ignore[reportOperatorIssue]
         ts = pd.Timestamp("2022-06-30")
-        tsum = s1 + ts  # type: ignore[var-annotated]
+        tsum = s1 + ts  # type: ignore[operator] # pyright: ignore[reportOperatorIssue]
 
 
 def test_dtindex_tzinfo() -> None:
@@ -450,23 +432,16 @@
     s0_local = s0.dt.tz_localize("UTC")
     check(assert_type(s0_local, "pd.Series[pd.Timestamp]"), pd.Series, pd.Timestamp)
     check(
-<<<<<<< HEAD
+        assert_type(s0_local, "pd.Series[pd.Timestamp]"),
+        pd.Series,
+        pd.Timestamp,
+    )
+    check(
         assert_type(s0.dt.tz_localize(None), "pd.Series[pd.Timestamp]"),
-=======
-        assert_type(s0_local, "pd.Series[pd.Timestamp]"),
->>>>>>> 8e5c7543
-        pd.Series,
-        pd.Timestamp,
-    )
-    check(
-<<<<<<< HEAD
-=======
-        assert_type(s0.dt.tz_localize(None), "pd.Series[pd.Timestamp]"),
-        pd.Series,
-        pd.Timestamp,
-    )
-    check(
->>>>>>> 8e5c7543
+        pd.Series,
+        pd.Timestamp,
+    )
+    check(
         assert_type(
             s0.dt.tz_localize(pytz.UTC, nonexistent=dt.timedelta(0)),
             "pd.Series[pd.Timestamp]",
@@ -651,11 +626,7 @@
         pd.Timedelta,
     )
 
-<<<<<<< HEAD
-    # Checks for general Series other than pd.Series[pd.Timestamp] and pd.Series[pd.Timedelta]
-=======
-    # Checks for general Series other than Series[Timestamp] and TimedeltaSeries
->>>>>>> 8e5c7543
+    # Checks for general Series other than Series[Timestamp] and Series[Timedelta]
 
     s4 = pd.Series([pd.Timestamp("2024-01-01"), pd.Timestamp("2024-01-02")])
 
@@ -680,14 +651,6 @@
         assert_type(s4.dt.as_unit("ns"), "pd.Series[pd.Timestamp]"),
         pd.Series,
         pd.Timestamp,
-<<<<<<< HEAD
-=======
-    )
-
-    s5 = cast(
-        "pd.Series[pd.Timedelta]",
-        pd.Series([pd.Timedelta("1 day"), pd.Timedelta("2 days")]),
->>>>>>> 8e5c7543
     )
 
     s5 = pd.Series([pd.Timedelta("1 day"), pd.Timedelta("2 days")])
@@ -1491,8 +1454,6 @@
     check(assert_type(pd.to_datetime(df), "pd.Series[pd.Timestamp]"), pd.Series)
     check(assert_type(pd.to_datetime(d), "pd.Series[pd.Timestamp]"), pd.Series)
     check(assert_type(pd.to_datetime(d_ex), "pd.Series[pd.Timestamp]"), pd.Series)
-<<<<<<< HEAD
-=======
 
     # GH1352
     ts = pd.date_range("2023-10-01", "2024-05-01", freq="1h")
@@ -1524,7 +1485,6 @@
         pd.Series,
         pd.Timestamp,
     )
->>>>>>> 8e5c7543
 
 
 def test_to_datetime_array() -> None:
@@ -1773,16 +1733,11 @@
     td = np.timedelta64(1, "D")
     check(assert_type((s1 - td), "pd.Series[pd.Timestamp]"), pd.Series, pd.Timestamp)
     check(assert_type((s1 + td), "pd.Series[pd.Timestamp]"), pd.Series, pd.Timestamp)
-<<<<<<< HEAD
     check(assert_type((s3 - td), "pd.Series[pd.Timedelta]"), pd.Series, pd.Timedelta)
     check(assert_type((s3 + td), "pd.Series[pd.Timedelta]"), pd.Series, pd.Timedelta)
-=======
-    check(assert_type((s3 - td), "TimedeltaSeries"), pd.Series, pd.Timedelta)
-    check(assert_type((s3 + td), "TimedeltaSeries"), pd.Series, pd.Timedelta)
->>>>>>> 8e5c7543
     check(assert_type((s3 / td), "pd.Series[float]"), pd.Series, float)
     if TYPE_CHECKING_INVALID_USAGE:
-        r1 = s1 * td  # type: ignore[var-annotated]
+        r1 = s1 * td  # type: ignore[operator] # pyright: ignore[reportOperatorIssue]
         r2 = s1 / td  # type: ignore[operator] # pyright: ignore[reportOperatorIssue]
         r3 = s3 * td  # type: ignore[operator] # pyright: ignore[reportOperatorIssue]
 
@@ -2013,10 +1968,7 @@
     ts1 = pd.to_datetime(pd.Series(["2022-03-05", "2022-03-06"]))
     one_ts = ts1.iloc[0]
     check(assert_type(ts1.iloc[0], pd.Timestamp), pd.Timestamp)
-<<<<<<< HEAD
     check(assert_type(one_ts - ts1, "pd.Series[pd.Timedelta]"), pd.Series, pd.Timedelta)
-=======
-    check(assert_type(one_ts - ts1, "TimedeltaSeries"), pd.Series, pd.Timedelta)
 
 
 def test_creating_date_range() -> None:
@@ -2047,5 +1999,4 @@
         assert_type(sseries + pd.Timedelta(1, "D"), "pd.Series[pd.Timestamp]"),
         pd.Series,
         pd.Timestamp,
-    )
->>>>>>> 8e5c7543
+    )