--- conflicted
+++ resolved
@@ -12,11 +12,8 @@
 import pandas as pd
 from typing_extensions import assert_type
 
-<<<<<<< HEAD
 from tests import check
-=======
 from pandas._libs import NaTType
->>>>>>> d8aef91c
 
 if TYPE_CHECKING:
     from pandas.core.series import (
@@ -220,44 +217,35 @@
     # GH 74
     dti = pd.date_range("2000-01-01", "2000-01-10")
     ts = pd.Timestamp("2000-01-05")
-<<<<<<< HEAD
     check(assert_type((dti < ts), np_ndarray_bool), np.ndarray)
     check(assert_type((dti > ts), np_ndarray_bool), np.ndarray)
     check(assert_type((dti >= ts), np_ndarray_bool), np.ndarray)
     check(assert_type((dti <= ts), np_ndarray_bool), np.ndarray)
     check(assert_type((dti == ts), np_ndarray_bool), np.ndarray)
     check(assert_type((dti != ts), np_ndarray_bool), np.ndarray)
-=======
-    assert_type((dti < ts), np_ndarray_bool)
-    assert_type((dti > ts), np_ndarray_bool)
-    assert_type((dti >= ts), np_ndarray_bool)
-    assert_type((dti <= ts), np_ndarray_bool)
-    assert_type((dti == ts), np_ndarray_bool)
-    assert_type((dti != ts), np_ndarray_bool)
 
 
 def test_to_datetime_nat() -> None:
     # GH 88
-    assert isinstance(
-        assert_type(pd.to_datetime("2021-03-01", errors="ignore"), "pd.Timestamp"),
-        pd.Timestamp,
-    )
-    assert isinstance(
-        assert_type(pd.to_datetime("2021-03-01", errors="raise"), "pd.Timestamp"),
-        pd.Timestamp,
-    )
-    assert isinstance(
+    check(
+        assert_type(pd.to_datetime("2021-03-01", errors="ignore"), pd.Timestamp),
+        pd.Timestamp,
+    )
+    check(
+        assert_type(pd.to_datetime("2021-03-01", errors="raise"), pd.Timestamp),
+        pd.Timestamp,
+    )
+    check(
         assert_type(
             pd.to_datetime("2021-03-01", errors="coerce"),
             "Union[pd.Timestamp, NaTType]",
         ),
         pd.Timestamp,
     )
-    assert isinstance(
+    check(
         assert_type(
             pd.to_datetime("not a date", errors="coerce"),
             "Union[pd.Timestamp, NaTType]",
         ),
         NaTType,
-    )
->>>>>>> d8aef91c
+    )