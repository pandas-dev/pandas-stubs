# flake8: noqa: F841
from __future__ import annotations

import datetime as dt
from typing import (
    TYPE_CHECKING,
    Any,
    Optional,
    Union,
)

import numpy as np
from numpy import typing as npt
import pandas as pd
from pandas.core.indexes.numeric import IntegerIndex
import pytz
from typing_extensions import (
    Never,
    assert_type,
)

from pandas._libs import NaTType
from pandas._libs.tslibs import BaseOffset
from pandas._libs.tslibs.offsets import DateOffset

if TYPE_CHECKING:
    from pandas._typing import FulldatetimeDict
else:
    FulldatetimeDict = Any
from tests import (
    TYPE_CHECKING_INVALID_USAGE,
    check,
    pytest_warns_bounded,
)

from pandas.tseries.holiday import USFederalHolidayCalendar
from pandas.tseries.offsets import (
    BusinessDay,
    BusinessHour,
    CustomBusinessDay,
    CustomBusinessHour,
    Day,
)

if TYPE_CHECKING:
    from pandas.core.series import (
        PeriodSeries,
        TimedeltaSeries,
        TimestampSeries,
    )

# Separately define here so pytest works
np_ndarray_bool = npt.NDArray[np.bool_]


def test_types_init() -> None:
    ts: pd.Timestamp = pd.Timestamp("2021-03-01T12")
    ts1: pd.Timestamp = pd.Timestamp(dt.date(2021, 3, 15))
    ts2: pd.Timestamp = pd.Timestamp(dt.datetime(2021, 3, 10, 12))
    ts3: pd.Timestamp = pd.Timestamp(pd.Timestamp("2021-03-01T12"))
    ts4: pd.Timestamp = pd.Timestamp(1515590000.1, unit="s")
    ts5: pd.Timestamp = pd.Timestamp(1515590000.1, unit="s", tz="US/Pacific")
    ts6: pd.Timestamp = pd.Timestamp(1515590000100000000)  # plain integer (nanosecond)
    ts7: pd.Timestamp = pd.Timestamp(2021, 3, 10, 12)
    ts8: pd.Timestamp = pd.Timestamp(year=2021, month=3, day=10, hour=12)
    ts9: pd.Timestamp = pd.Timestamp(
        year=2021, month=3, day=10, hour=12, tz="US/Pacific"
    )


def test_types_arithmetic() -> None:
    ts: pd.Timestamp = pd.to_datetime("2021-03-01")
    ts2: pd.Timestamp = pd.to_datetime("2021-01-01")
    delta: pd.Timedelta = pd.to_timedelta("1 day")

    tsr: pd.Timedelta = ts - ts2
    tsr2: pd.Timestamp = ts + delta
    tsr3: pd.Timestamp = ts - delta
    tsr4: pd.Timedelta = ts - dt.datetime(2021, 1, 3)


def test_types_comparison() -> None:
    ts: pd.Timestamp = pd.to_datetime("2021-03-01")
    ts2: pd.Timestamp = pd.to_datetime("2021-01-01")

    tsr: bool = ts < ts2
    tsr2: bool = ts > ts2


def test_types_timestamp_series_comparisons() -> None:
    # GH 27
    df = pd.DataFrame(["2020-01-01", "2019-01-01"])
    tss = pd.to_datetime(df[0], format="%Y-%m-%d")
    ts = pd.to_datetime("2019-02-01", format="%Y-%m-%d")
    tssr = tss <= ts
    tssr2 = tss >= ts
    tssr3 = tss == ts
    check(assert_type(tssr, "pd.Series[bool]"), pd.Series, bool)
    check(assert_type(tssr2, "pd.Series[bool]"), pd.Series, bool)
    check(assert_type(tssr3, "pd.Series[bool]"), pd.Series, bool)
    # GH 265
    data = pd.date_range("2022-01-01", "2022-01-31", freq="D")
    s = pd.Series(data)
    ts2 = pd.Timestamp("2022-01-15")
    check(assert_type(s, "TimestampSeries"), pd.Series, pd.Timestamp)
    check(assert_type(ts2 <= s, "pd.Series[bool]"), pd.Series, bool)
    check(assert_type(ts2 >= s, "pd.Series[bool]"), pd.Series, bool)
    check(assert_type(ts2 < s, "pd.Series[bool]"), pd.Series, bool)
    check(assert_type(ts2 > s, "pd.Series[bool]"), pd.Series, bool)


def test_types_pydatetime() -> None:
    ts: pd.Timestamp = pd.Timestamp("2021-03-01T12")

    datet: dt.datetime = ts.to_pydatetime()
    datet2: dt.datetime = ts.to_pydatetime(False)
    datet3: dt.datetime = ts.to_pydatetime(warn=True)


def test_to_timedelta() -> None:
    td: pd.Timedelta = pd.to_timedelta(3, "days")
    tds: pd.TimedeltaIndex = pd.to_timedelta([2, 3], "minutes")


def test_timedelta_arithmetic() -> None:
    td1: pd.Timedelta = pd.to_timedelta(3, "days")
    td2: pd.Timedelta = pd.to_timedelta(4, "hours")
    td3: pd.Timedelta = td1 + td2
    td4: pd.Timedelta = td1 - td2
    td5: pd.Timedelta = td1 * 4.3
    td6: pd.Timedelta = td3 / 10.2


def test_timedelta_series_arithmetic() -> None:
    tds1: pd.TimedeltaIndex = pd.to_timedelta([2, 3], "minutes")
    td1: pd.Timedelta = pd.Timedelta("2 days")
    r1: pd.TimedeltaIndex = tds1 + td1
    r2: pd.TimedeltaIndex = tds1 - td1
    r3: pd.TimedeltaIndex = tds1 * 4.3
    r4: pd.TimedeltaIndex = tds1 / 10.2


def test_timestamp_timedelta_series_arithmetic() -> None:
    ts1 = pd.to_datetime(pd.Series(["2022-03-05", "2022-03-06"]))
    assert isinstance(ts1.iloc[0], pd.Timestamp)
    td1 = pd.to_timedelta([2, 3], "seconds")
    ts2 = pd.to_datetime(pd.Series(["2022-03-08", "2022-03-10"]))
    r1 = ts1 - ts2
    check(assert_type(r1, "TimedeltaSeries"), pd.Series, pd.Timedelta)
    r2 = r1 / td1
    check(assert_type(r2, "pd.Series[float]"), pd.Series, float)
    r3 = r1 - td1
    check(assert_type(r3, "TimedeltaSeries"), pd.Series, pd.Timedelta)
    r4 = pd.Timedelta(5, "days") / r1
    check(assert_type(r4, "pd.Series[float]"), pd.Series, float)
    sb = pd.Series([1, 2]) == pd.Series([1, 3])
    check(assert_type(sb, "pd.Series[bool]"), pd.Series, bool)
    r5 = sb * r1
    check(assert_type(r5, "TimedeltaSeries"), pd.Series, pd.Timedelta)
    r6 = r1 * 4
    check(assert_type(r6, "TimedeltaSeries"), pd.Series, pd.Timedelta)

    tsp1 = pd.Timestamp("2022-03-05")
    dt1 = dt.datetime(2022, 9, 1, 12, 5, 30)
    r7 = ts1 - tsp1
    check(assert_type(r7, "TimedeltaSeries"), pd.Series, pd.Timedelta)
    r8 = ts1 - dt1
    check(assert_type(r8, "TimedeltaSeries"), pd.Series, pd.Timedelta)


def test_timestamp_dateoffset_arithmetic() -> None:
    ts = pd.Timestamp("2022-03-18")
    do = pd.DateOffset(days=366)
    r1: pd.Timestamp = ts + do


def test_datetimeindex_plus_timedelta() -> None:
    tscheck = pd.Series([pd.Timestamp("2022-03-05"), pd.Timestamp("2022-03-06")])
    dti = pd.to_datetime(["2022-03-08", "2022-03-15"])
    td_s = pd.to_timedelta(pd.Series([10, 20]), "minutes")
    dti_td_s = dti + td_s
    check(
        assert_type(dti_td_s, "TimestampSeries"),
        pd.Series,
        pd.Timestamp,
    )
    td_dti_s = td_s + dti
    check(
        assert_type(td_dti_s, "TimestampSeries"),
        pd.Series,
        pd.Timestamp,
    )
    tdi = pd.to_timedelta([10, 20], "minutes")
    dti_tdi_dti = dti + tdi
    check(assert_type(dti_tdi_dti, "pd.DatetimeIndex"), pd.DatetimeIndex)
    tdi_dti_dti = tdi + dti
    check(assert_type(tdi_dti_dti, "pd.DatetimeIndex"), pd.DatetimeIndex)
    dti_td_dti = dti + pd.Timedelta(10, "minutes")
    check(assert_type(dti_td_dti, "pd.DatetimeIndex"), pd.DatetimeIndex)
    ts_tdi_dti = pd.Timestamp("2022-03-05") + tdi
    check(assert_type(ts_tdi_dti, pd.DatetimeIndex), pd.DatetimeIndex)


def test_datetimeindex_minus_timedelta() -> None:
    # GH 280
    tscheck = pd.Series([pd.Timestamp("2022-03-05"), pd.Timestamp("2022-03-06")])
    dti = pd.to_datetime(["2022-03-08", "2022-03-15"])
    td_s = pd.to_timedelta(pd.Series([10, 20]), "minutes")
    dti_td_s = dti - td_s
    check(
        assert_type(dti_td_s, "TimestampSeries"),
        pd.Series,
        pd.Timestamp,
    )
    tdi = pd.to_timedelta([10, 20], "minutes")
    dti_tdi_dti = dti - tdi
    check(assert_type(dti_tdi_dti, "pd.DatetimeIndex"), pd.DatetimeIndex)
    dti_td_dti = dti - pd.Timedelta(10, "minutes")
    check(assert_type(dti_td_dti, "pd.DatetimeIndex"), pd.DatetimeIndex)
    dti_ts_tdi = dti - pd.Timestamp("2022-03-05")
    check(assert_type(dti_ts_tdi, pd.TimedeltaIndex), pd.TimedeltaIndex)


def test_timestamp_plus_timedelta_series() -> None:
    tscheck = pd.Series([pd.Timestamp("2022-03-05"), pd.Timestamp("2022-03-06")])
    ts = pd.Timestamp("2022-03-05")
    td = pd.to_timedelta(pd.Series([10, 20]), "minutes")
    r3 = td + ts
    check(assert_type(r3, "TimestampSeries"), pd.Series, pd.Timestamp)
    r4 = ts + td
    check(assert_type(r4, "TimestampSeries"), pd.Series, pd.Timestamp)


def test_timedelta_series_mult() -> None:
    df = pd.DataFrame({"x": [1, 3, 5], "y": [2, 2, 6]})
    std = (df["x"] < df["y"]) * pd.Timedelta(10, "minutes")
    check(
        assert_type(std, "TimedeltaSeries"),
        pd.Series,
        pd.Timedelta,
    )


def test_timedelta_series_sum() -> None:
    s = pd.Series(pd.to_datetime(["04/05/2022 11:00", "04/03/2022 10:00"])) - pd.Series(
        pd.to_datetime(["04/05/2022 08:00", "04/03/2022 09:00"])
    )
    ssum = s.sum()
    ires: int = ssum.days

    sf = pd.Series([1.0, 2.2, 3.3])
    sfsum: float = sf.sum()


def test_iso_calendar() -> None:
    # GH 31
    dates = pd.date_range(start="2012-01-01", end="2019-12-31", freq="W-MON")
    dates.isocalendar()


def test_fail_on_adding_two_timestamps() -> None:
    s1 = pd.Series(pd.to_datetime(["2022-05-01", "2022-06-01"]))
    s2 = pd.Series(pd.to_datetime(["2022-05-15", "2022-06-15"]))
    if TYPE_CHECKING_INVALID_USAGE:
        ssum: pd.Series = s1 + s2  # type: ignore[operator]
        ts = pd.Timestamp("2022-06-30")
<<<<<<< HEAD
        tsum: pd.Series = s1 + ts  # pyright: ignore[reportGeneralTypeIssues]
=======
        tsum: pd.Series = s1 + ts  # type: ignore[operator]
>>>>>>> ab1de1f6


def test_dtindex_tzinfo() -> None:
    # GH 71
    dti = pd.date_range("2000-1-1", periods=10)
    assert assert_type(dti.tzinfo, Optional[dt.tzinfo]) is None


def test_todatetime_fromnumpy() -> None:
    # GH 72
    t1 = np.datetime64("2022-07-04 02:30")
    check(assert_type(pd.to_datetime(t1), pd.Timestamp), pd.Timestamp)


def test_comparisons_datetimeindex() -> None:
    # GH 74
    dti = pd.date_range("2000-01-01", "2000-01-10")
    ts = pd.Timestamp("2000-01-05")
    check(assert_type((dti < ts), np_ndarray_bool), np.ndarray)
    check(assert_type((dti > ts), np_ndarray_bool), np.ndarray)
    check(assert_type((dti >= ts), np_ndarray_bool), np.ndarray)
    check(assert_type((dti <= ts), np_ndarray_bool), np.ndarray)
    check(assert_type((dti == ts), np_ndarray_bool), np.ndarray)
    check(assert_type((dti != ts), np_ndarray_bool), np.ndarray)


def test_to_datetime_nat() -> None:
    # GH 88
    check(
        assert_type(pd.to_datetime("2021-03-01", errors="ignore"), pd.Timestamp),
        pd.Timestamp,
    )
    check(
        assert_type(pd.to_datetime("2021-03-01", errors="raise"), pd.Timestamp),
        pd.Timestamp,
    )
    check(
        assert_type(
            pd.to_datetime("2021-03-01", errors="coerce"),
            "Union[pd.Timestamp, NaTType]",
        ),
        pd.Timestamp,
    )
    with pytest_warns_bounded(
        UserWarning,
        match="Could not infer format, so each element",
        lower="1.5.99",
    ):
        check(
            assert_type(
                pd.to_datetime("not a date", errors="coerce"),
                "Union[pd.Timestamp, NaTType]",
            ),
            NaTType,
        )


def test_series_dt_accessors() -> None:
    # GH 131
    i0 = pd.date_range(start="2022-06-01", periods=10)
    check(assert_type(i0, pd.DatetimeIndex), pd.DatetimeIndex, pd.Timestamp)

    check(assert_type(i0.to_series(), "TimestampSeries"), pd.Series, pd.Timestamp)

    s0 = pd.Series(i0)

    check(assert_type(s0.dt.date, "pd.Series[dt.date]"), pd.Series, dt.date)
    check(assert_type(s0.dt.time, "pd.Series[dt.time]"), pd.Series, dt.time)
    check(assert_type(s0.dt.timetz, "pd.Series[dt.time]"), pd.Series, dt.time)
    check(assert_type(s0.dt.year, "pd.Series[int]"), pd.Series, int)
    check(assert_type(s0.dt.month, "pd.Series[int]"), pd.Series, int)
    check(assert_type(s0.dt.day, "pd.Series[int]"), pd.Series, int)
    check(assert_type(s0.dt.hour, "pd.Series[int]"), pd.Series, int)
    check(assert_type(s0.dt.minute, "pd.Series[int]"), pd.Series, int)
    check(assert_type(s0.dt.second, "pd.Series[int]"), pd.Series, int)
    check(assert_type(s0.dt.microsecond, "pd.Series[int]"), pd.Series, int)
    check(assert_type(s0.dt.nanosecond, "pd.Series[int]"), pd.Series, int)
    check(assert_type(s0.dt.dayofweek, "pd.Series[int]"), pd.Series, int)
    check(assert_type(s0.dt.day_of_week, "pd.Series[int]"), pd.Series, int)
    check(assert_type(s0.dt.weekday, "pd.Series[int]"), pd.Series, int)
    check(assert_type(s0.dt.dayofyear, "pd.Series[int]"), pd.Series, int)
    check(assert_type(s0.dt.day_of_year, "pd.Series[int]"), pd.Series, int)
    check(assert_type(s0.dt.quarter, "pd.Series[int]"), pd.Series, int)
    check(assert_type(s0.dt.is_month_start, "pd.Series[bool]"), pd.Series, bool)
    check(assert_type(s0.dt.is_month_end, "pd.Series[bool]"), pd.Series, bool)
    check(assert_type(s0.dt.is_quarter_start, "pd.Series[bool]"), pd.Series, bool)
    check(assert_type(s0.dt.is_quarter_end, "pd.Series[bool]"), pd.Series, bool)
    check(assert_type(s0.dt.is_year_start, "pd.Series[bool]"), pd.Series, bool)
    check(assert_type(s0.dt.is_year_end, "pd.Series[bool]"), pd.Series, bool)
    check(assert_type(s0.dt.is_leap_year, "pd.Series[bool]"), pd.Series, bool)
    check(assert_type(s0.dt.daysinmonth, "pd.Series[int]"), pd.Series, int)
    check(assert_type(s0.dt.days_in_month, "pd.Series[int]"), pd.Series, int)
    assert assert_type(s0.dt.tz, Optional[dt.tzinfo]) is None
    check(assert_type(s0.dt.freq, Optional[str]), str)
    check(assert_type(s0.dt.isocalendar(), pd.DataFrame), pd.DataFrame)
    check(assert_type(s0.dt.to_period("D"), "PeriodSeries"), pd.Series, pd.Period)
    check(assert_type(s0.dt.to_pydatetime(), np.ndarray), np.ndarray, dt.datetime)
    s0_local = s0.dt.tz_localize("UTC")
    check(
        assert_type(s0_local, "TimestampSeries"),
        pd.Series,
        pd.Timestamp,
    )
    check(
        assert_type(s0.dt.tz_localize(None), "TimestampSeries"), pd.Series, pd.Timestamp
    )
    check(
        assert_type(s0.dt.tz_localize(pytz.UTC), "TimestampSeries"),
        pd.Series,
        pd.Timestamp,
    )
    check(
        assert_type(s0.dt.tz_localize(pytz.timezone("US/Eastern")), "TimestampSeries"),
        pd.Series,
        pd.Timestamp,
    )
    check(
        assert_type(s0_local.dt.tz_convert("EST"), "TimestampSeries"),
        pd.Series,
        pd.Timestamp,
    )
    check(
        assert_type(s0_local.dt.tz_convert(None), "TimestampSeries"),
        pd.Series,
        pd.Timestamp,
    )
    check(
        assert_type(s0_local.dt.tz_convert(pytz.UTC), "TimestampSeries"),
        pd.Series,
        pd.Timestamp,
    )
    check(
        assert_type(
            s0_local.dt.tz_convert(pytz.timezone("US/Eastern")), "TimestampSeries"
        ),
        pd.Series,
        pd.Timestamp,
    )
    check(assert_type(s0.dt.tz, Optional[dt.tzinfo]), type(None))
    check(assert_type(s0_local.dt.tz, Optional[dt.tzinfo]), dt.tzinfo)
    check(assert_type(s0.dt.normalize(), "TimestampSeries"), pd.Series, pd.Timestamp)
    check(assert_type(s0.dt.strftime("%Y"), "pd.Series[str]"), pd.Series, str)
    check(assert_type(s0.dt.round("D"), "TimestampSeries"), pd.Series, pd.Timestamp)
    check(assert_type(s0.dt.floor("D"), "TimestampSeries"), pd.Series, pd.Timestamp)
    check(assert_type(s0.dt.ceil("D"), "TimestampSeries"), pd.Series, pd.Timestamp)
    check(assert_type(s0.dt.month_name(), "pd.Series[str]"), pd.Series, str)
    check(assert_type(s0.dt.day_name(), "pd.Series[str]"), pd.Series, str)

    i1 = pd.period_range(start="2022-06-01", periods=10)

    check(assert_type(i1, pd.PeriodIndex), pd.PeriodIndex)

    check(assert_type(i1.to_series(), pd.Series), pd.Series, pd.Period)

    s1 = pd.Series(i1)

    check(assert_type(s1.dt.qyear, "pd.Series[int]"), pd.Series, int)
    check(assert_type(s1.dt.start_time, "TimestampSeries"), pd.Series, pd.Timestamp)
    check(assert_type(s1.dt.end_time, "TimestampSeries"), pd.Series, pd.Timestamp)

    i2 = pd.timedelta_range(start="1 day", periods=10)
    check(assert_type(i2, pd.TimedeltaIndex), pd.TimedeltaIndex)

    check(assert_type(i2.to_series(), "TimedeltaSeries"), pd.Series, pd.Timedelta)

    s2 = pd.Series(i2)

    check(assert_type(s2.dt.days, "pd.Series[int]"), pd.Series, int)
    check(assert_type(s2.dt.seconds, "pd.Series[int]"), pd.Series, int)
    check(assert_type(s2.dt.microseconds, "pd.Series[int]"), pd.Series, int)
    check(assert_type(s2.dt.nanoseconds, "pd.Series[int]"), pd.Series, int)
    check(assert_type(s2.dt.components, pd.DataFrame), pd.DataFrame)
    check(assert_type(s2.dt.to_pytimedelta(), np.ndarray), np.ndarray)
    check(assert_type(s2.dt.total_seconds(), "pd.Series[float]"), pd.Series, float)


def test_datetimeindex_accessors() -> None:
    # GH 194
    x = pd.DatetimeIndex(["2022-08-14", "2022-08-20"])
    check(assert_type(x.month, IntegerIndex), IntegerIndex)

    i0 = pd.date_range(start="2022-06-01", periods=10)
    check(assert_type(i0, pd.DatetimeIndex), pd.DatetimeIndex, pd.Timestamp)

    check(assert_type(i0.date, np.ndarray), np.ndarray, dt.date)
    check(assert_type(i0.time, np.ndarray), np.ndarray, dt.time)
    check(assert_type(i0.timetz, np.ndarray), np.ndarray, dt.time)
    check(assert_type(i0.year, IntegerIndex), IntegerIndex, int)
    check(assert_type(i0.month, IntegerIndex), IntegerIndex, int)
    check(assert_type(i0.day, IntegerIndex), IntegerIndex, int)
    check(assert_type(i0.hour, IntegerIndex), IntegerIndex, int)
    check(assert_type(i0.minute, IntegerIndex), IntegerIndex, int)
    check(assert_type(i0.second, IntegerIndex), IntegerIndex, int)
    check(assert_type(i0.microsecond, IntegerIndex), IntegerIndex, int)
    check(assert_type(i0.nanosecond, IntegerIndex), IntegerIndex, int)
    check(assert_type(i0.dayofweek, IntegerIndex), IntegerIndex, int)
    check(assert_type(i0.day_of_week, IntegerIndex), IntegerIndex, int)
    check(assert_type(i0.weekday, IntegerIndex), IntegerIndex, int)
    check(assert_type(i0.dayofyear, IntegerIndex), IntegerIndex, int)
    check(assert_type(i0.day_of_year, IntegerIndex), IntegerIndex, int)
    check(assert_type(i0.quarter, IntegerIndex), IntegerIndex, int)
    check(assert_type(i0.is_month_start, npt.NDArray[np.bool_]), np.ndarray, np.bool_)
    check(assert_type(i0.is_month_end, npt.NDArray[np.bool_]), np.ndarray, np.bool_)
    check(assert_type(i0.is_quarter_start, npt.NDArray[np.bool_]), np.ndarray, np.bool_)
    check(assert_type(i0.is_quarter_end, npt.NDArray[np.bool_]), np.ndarray, np.bool_)
    check(assert_type(i0.is_year_start, npt.NDArray[np.bool_]), np.ndarray, np.bool_)
    check(assert_type(i0.is_year_end, npt.NDArray[np.bool_]), np.ndarray, np.bool_)
    check(assert_type(i0.is_leap_year, npt.NDArray[np.bool_]), np.ndarray, np.bool_)
    check(assert_type(i0.daysinmonth, IntegerIndex), IntegerIndex, int)
    check(assert_type(i0.days_in_month, IntegerIndex), IntegerIndex, int)
    check(assert_type(i0.tz, Optional[dt.tzinfo]), type(None))
    check(assert_type(i0.freq, Optional[BaseOffset]), BaseOffset)
    check(assert_type(i0.isocalendar(), pd.DataFrame), pd.DataFrame)
    check(assert_type(i0.to_period("D"), pd.PeriodIndex), pd.PeriodIndex, pd.Period)
    check(
        assert_type(i0.to_pydatetime(), npt.NDArray[np.object_]),
        np.ndarray,
        dt.datetime,
    )
    ilocal = i0.tz_localize("UTC")
    check(assert_type(ilocal, pd.DatetimeIndex), pd.DatetimeIndex)
    check(assert_type(i0.tz_localize(pytz.UTC), pd.DatetimeIndex), pd.DatetimeIndex)
    check(
        assert_type(i0.tz_localize(pytz.timezone("US/Central")), pd.DatetimeIndex),
        pd.DatetimeIndex,
    )
    check(assert_type(ilocal.tz_convert("EST"), pd.DatetimeIndex), pd.DatetimeIndex)
    check(assert_type(ilocal.tz_convert(pytz.UTC), pd.DatetimeIndex), pd.DatetimeIndex)
    check(
        assert_type(ilocal.tz_convert(pytz.timezone("US/Pacific")), pd.DatetimeIndex),
        pd.DatetimeIndex,
    )
    check(assert_type(ilocal.tz, Optional[dt.tzinfo]), dt.tzinfo)
    check(assert_type(i0.normalize(), pd.DatetimeIndex), pd.DatetimeIndex, pd.Timestamp)
    check(assert_type(i0.strftime("%Y"), pd.Index), pd.Index, str)
    check(assert_type(i0.round("D"), pd.DatetimeIndex), pd.DatetimeIndex, pd.Timestamp)
    check(assert_type(i0.floor("D"), pd.DatetimeIndex), pd.DatetimeIndex, pd.Timestamp)
    check(assert_type(i0.ceil("D"), pd.DatetimeIndex), pd.DatetimeIndex, pd.Timestamp)
    check(assert_type(i0.month_name(), pd.Index), pd.Index, str)
    check(assert_type(i0.day_name(), pd.Index), pd.Index, str)
    check(assert_type(i0.is_normalized, bool), bool)


def test_timedeltaindex_accessors() -> None:
    # GH 292
    i0 = pd.date_range("1/1/2021", "1/5/2021") - pd.Timestamp("1/3/2019")
    check(assert_type(i0, pd.TimedeltaIndex), pd.TimedeltaIndex)
    check(assert_type(i0.days, pd.Index), pd.Index, int)
    check(assert_type(i0.seconds, pd.Index), pd.Index, int)
    check(assert_type(i0.microseconds, pd.Index), pd.Index, int)
    check(assert_type(i0.nanoseconds, pd.Index), pd.Index, int)
    check(assert_type(i0.components, pd.DataFrame), pd.DataFrame)
    check(assert_type(i0.to_pytimedelta(), np.ndarray), np.ndarray)
    check(assert_type(i0.total_seconds(), pd.Index), pd.Index, float)
    check(
        assert_type(i0.round("D"), pd.TimedeltaIndex), pd.TimedeltaIndex, pd.Timedelta
    )
    check(
        assert_type(i0.floor("D"), pd.TimedeltaIndex), pd.TimedeltaIndex, pd.Timedelta
    )
    check(assert_type(i0.ceil("D"), pd.TimedeltaIndex), pd.TimedeltaIndex, pd.Timedelta)


def test_some_offsets() -> None:
    # GH 222
    check(
        assert_type(
            CustomBusinessDay(calendar=USFederalHolidayCalendar()), CustomBusinessDay
        ),
        CustomBusinessDay,
    )
    # GH 223
    check(
        assert_type(pd.date_range("1/1/2022", "2/1/2022", freq="1D"), pd.DatetimeIndex),
        pd.DatetimeIndex,
    )
    check(
        assert_type(
            pd.date_range("1/1/2022", "2/1/2022", freq=Day()), pd.DatetimeIndex
        ),
        pd.DatetimeIndex,
    )
    check(
        assert_type(
            pd.bdate_range("1/1/2022", "2/1/2022", freq=BusinessDay()), pd.DatetimeIndex
        ),
        pd.DatetimeIndex,
    )
    # GH 224
    check(assert_type(dt.date.today() - Day(), dt.date), dt.date)
    # GH 235
    check(
        assert_type(
            pd.date_range("1/1/2022", "2/1/2022", freq=dt.timedelta(days=2)),
            pd.DatetimeIndex,
        ),
        pd.DatetimeIndex,
    )
    check(
        assert_type(
            pd.bdate_range("1/1/2022", "2/1/2022", freq=dt.timedelta(days=2)),
            pd.DatetimeIndex,
        ),
        pd.DatetimeIndex,
    )
    check(
        assert_type(
            pd.date_range(
                dt.date(2022, 1, 1), dt.date(2022, 2, 1), freq=dt.timedelta(days=2)
            ),
            pd.DatetimeIndex,
        ),
        pd.DatetimeIndex,
    )
    check(
        assert_type(
            pd.bdate_range(
                dt.date(2022, 1, 1), dt.date(2022, 2, 1), freq=dt.timedelta(days=2)
            ),
            pd.DatetimeIndex,
        ),
        pd.DatetimeIndex,
    )
    check(
        assert_type(
            pd.date_range("1/1/2022", "2/1/2022", freq=pd.Timedelta(days=5)),
            pd.DatetimeIndex,
        ),
        pd.DatetimeIndex,
    )
    check(
        assert_type(
            pd.bdate_range("1/1/2022", "2/1/2022", freq=pd.Timedelta(days=5)),
            pd.DatetimeIndex,
        ),
        pd.DatetimeIndex,
    )
    # GH 320
    tswm1 = pd.Timestamp("9/23/2022") + pd.offsets.WeekOfMonth(2, 3)
    check(assert_type(tswm1, pd.Timestamp), pd.Timestamp)
    tswm2 = pd.Timestamp("9/23/2022") + pd.offsets.LastWeekOfMonth(2, 3)
    check(assert_type(tswm2, pd.Timestamp), pd.Timestamp)
    # GH 396
    check(
        assert_type(
            BusinessHour(start=dt.time(9, 30), end=dt.time(16, 0)), BusinessHour
        ),
        BusinessHour,
    )
    check(
        assert_type(BusinessHour(start="9:30", end="16:00"), BusinessHour), BusinessHour
    )
    check(
        assert_type(
            BusinessHour(
                start=["9:30", dt.time(11, 30)], end=[dt.time(10, 30), "13:00"]
            ),
            BusinessHour,
        ),
        BusinessHour,
    )
    check(
        assert_type(
            CustomBusinessHour(start=dt.time(9, 30), end=dt.time(16, 0)),
            CustomBusinessHour,
        ),
        CustomBusinessHour,
    )
    check(
        assert_type(CustomBusinessHour(start="9:30", end="16:00"), CustomBusinessHour),
        CustomBusinessHour,
    )
    check(
        assert_type(
            CustomBusinessHour(
                start=["9:30", dt.time(11, 30)], end=[dt.time(10, 30), "13:00"]
            ),
            CustomBusinessHour,
        ),
        CustomBusinessHour,
    )


def test_types_to_numpy() -> None:
    td_s = pd.to_timedelta(pd.Series([10, 20]), "minutes")
    check(assert_type(td_s.to_numpy(), np.ndarray), np.ndarray)
    check(assert_type(td_s.to_numpy(dtype="int", copy=True), np.ndarray), np.ndarray)
    check(assert_type(td_s.to_numpy(na_value=0), np.ndarray), np.ndarray)


def test_to_timdelta_units() -> None:
    check(assert_type(pd.to_timedelta(1, "W"), pd.Timedelta), pd.Timedelta)
    check(assert_type(pd.to_timedelta(1, "w"), pd.Timedelta), pd.Timedelta)
    check(assert_type(pd.to_timedelta(1, "D"), pd.Timedelta), pd.Timedelta)
    check(assert_type(pd.to_timedelta(1, "d"), pd.Timedelta), pd.Timedelta)
    check(assert_type(pd.to_timedelta(1, "days"), pd.Timedelta), pd.Timedelta)
    check(assert_type(pd.to_timedelta(1, "day"), pd.Timedelta), pd.Timedelta)
    check(assert_type(pd.to_timedelta(1, "hours"), pd.Timedelta), pd.Timedelta)
    check(assert_type(pd.to_timedelta(1, "hour"), pd.Timedelta), pd.Timedelta)
    check(assert_type(pd.to_timedelta(1, "hr"), pd.Timedelta), pd.Timedelta)
    check(assert_type(pd.to_timedelta(1, "h"), pd.Timedelta), pd.Timedelta)
    check(assert_type(pd.to_timedelta(1, "m"), pd.Timedelta), pd.Timedelta)
    check(assert_type(pd.to_timedelta(1, "minute"), pd.Timedelta), pd.Timedelta)
    check(assert_type(pd.to_timedelta(1, "min"), pd.Timedelta), pd.Timedelta)
    check(assert_type(pd.to_timedelta(1, "minutes"), pd.Timedelta), pd.Timedelta)
    check(assert_type(pd.to_timedelta(1, "t"), pd.Timedelta), pd.Timedelta)
    check(assert_type(pd.to_timedelta(1, "s"), pd.Timedelta), pd.Timedelta)
    check(assert_type(pd.to_timedelta(1, "seconds"), pd.Timedelta), pd.Timedelta)
    check(assert_type(pd.to_timedelta(1, "sec"), pd.Timedelta), pd.Timedelta)
    check(assert_type(pd.to_timedelta(1, "second"), pd.Timedelta), pd.Timedelta)
    check(assert_type(pd.to_timedelta(1, "ms"), pd.Timedelta), pd.Timedelta)
    check(assert_type(pd.to_timedelta(1, "milliseconds"), pd.Timedelta), pd.Timedelta)
    check(assert_type(pd.to_timedelta(1, "millisecond"), pd.Timedelta), pd.Timedelta)
    check(assert_type(pd.to_timedelta(1, "milli"), pd.Timedelta), pd.Timedelta)
    check(assert_type(pd.to_timedelta(1, "millis"), pd.Timedelta), pd.Timedelta)
    check(assert_type(pd.to_timedelta(1, "l"), pd.Timedelta), pd.Timedelta)
    check(assert_type(pd.to_timedelta(1, "us"), pd.Timedelta), pd.Timedelta)
    check(assert_type(pd.to_timedelta(1, "microseconds"), pd.Timedelta), pd.Timedelta)
    check(assert_type(pd.to_timedelta(1, "microsecond"), pd.Timedelta), pd.Timedelta)
    check(assert_type(pd.to_timedelta(1, "µs"), pd.Timedelta), pd.Timedelta)
    check(assert_type(pd.to_timedelta(1, "micro"), pd.Timedelta), pd.Timedelta)
    check(assert_type(pd.to_timedelta(1, "micros"), pd.Timedelta), pd.Timedelta)
    check(assert_type(pd.to_timedelta(1, "u"), pd.Timedelta), pd.Timedelta)
    check(assert_type(pd.to_timedelta(1, "ns"), pd.Timedelta), pd.Timedelta)
    check(assert_type(pd.to_timedelta(1, "nanoseconds"), pd.Timedelta), pd.Timedelta)
    check(assert_type(pd.to_timedelta(1, "nano"), pd.Timedelta), pd.Timedelta)
    check(assert_type(pd.to_timedelta(1, "nanos"), pd.Timedelta), pd.Timedelta)
    check(assert_type(pd.to_timedelta(1, "nanosecond"), pd.Timedelta), pd.Timedelta)
    check(assert_type(pd.to_timedelta(1, "n"), pd.Timedelta), pd.Timedelta)


def test_to_timedelta_scalar() -> None:
    check(
        assert_type(pd.to_timedelta(10, "ms", errors="raise"), pd.Timedelta),
        pd.Timedelta,
    )
    check(
        assert_type(pd.to_timedelta("10ms", errors="ignore"), pd.Timedelta),
        pd.Timedelta,
    )
    check(
        assert_type(
            pd.to_timedelta(dt.timedelta(milliseconds=10), errors="coerce"),
            pd.Timedelta,
        ),
        pd.Timedelta,
    )


def test_to_timedelta_series() -> None:
    s = pd.Series([10, 20, 30, 40])
    s2 = pd.Series(["10ms", "20ms", "30ms"])
    check(assert_type(pd.to_timedelta(s, "ms"), "TimedeltaSeries"), pd.Series)
    check(assert_type(pd.to_timedelta(s2), "TimedeltaSeries"), pd.Series)


def test_to_timedelta_index() -> None:
    arg0 = [1.0, 2.0, 3.0]
    arg1 = [
        dt.timedelta(milliseconds=1),
        dt.timedelta(milliseconds=2),
        dt.timedelta(milliseconds=3),
    ]
    arg2 = tuple(arg0)
    arg3 = tuple(arg1)
    arg4 = range(0, 10)
    arg5 = np.arange(10)
    arg6 = pd.Index(arg5)
    check(
        assert_type(pd.to_timedelta(arg0, "ms"), pd.TimedeltaIndex), pd.TimedeltaIndex
    )
    check(
        assert_type(pd.to_timedelta(arg1, "ms"), pd.TimedeltaIndex), pd.TimedeltaIndex
    )
    check(
        assert_type(pd.to_timedelta(arg2, "ms"), pd.TimedeltaIndex), pd.TimedeltaIndex
    )
    check(
        assert_type(pd.to_timedelta(arg3, "ms"), pd.TimedeltaIndex), pd.TimedeltaIndex
    )
    check(
        assert_type(pd.to_timedelta(arg4, "ms"), pd.TimedeltaIndex), pd.TimedeltaIndex
    )
    check(
        assert_type(pd.to_timedelta(arg5, "ms"), pd.TimedeltaIndex), pd.TimedeltaIndex
    )
    check(
        assert_type(pd.to_timedelta(arg6, "ms"), pd.TimedeltaIndex), pd.TimedeltaIndex
    )


def test_bdate_range_holidays() -> None:
    pd.bdate_range("2000-1-1", "2001-1-1", freq="C", holidays=["2000-12-15"])
    pd.bdate_range("2000-1-1", "2001-1-1", freq="C", holidays=[dt.date(2000, 12, 15)])
    pd.bdate_range(
        "2000-1-1", "2001-1-1", freq="C", holidays=[pd.Timestamp(2000, 12, 15)]
    )
    pd.bdate_range(
        "2000-1-1", "2001-1-1", freq="C", holidays=[np.datetime64("2000-12-15")]
    )
    pd.bdate_range(
        "2000-1-1", "2001-1-1", freq="C", holidays=[dt.datetime(2000, 12, 15)]
    )
    pd.bdate_range(
        "2000-1-1", "2001-1-1", freq="C", holidays=[dt.date(2000, 12, 15)], name=("a",)
    )


def test_period_range() -> None:
    check(
        assert_type(
            pd.period_range(pd.Period("2001Q1"), end=pd.Period("2010Q1")),
            pd.PeriodIndex,
        ),
        pd.PeriodIndex,
    )
    check(
        assert_type(pd.period_range("2001Q1", end=pd.Period("2010Q1")), pd.PeriodIndex),
        pd.PeriodIndex,
    )
    check(
        assert_type(
            pd.period_range("2001-01-01", end="2010-01-01", freq="Q"), pd.PeriodIndex
        ),
        pd.PeriodIndex,
    )
    check(
        assert_type(pd.period_range("2001Q1", periods=100, freq="Q"), pd.PeriodIndex),
        pd.PeriodIndex,
    )
    check(
        assert_type(pd.period_range("2001Q1", periods=100, freq=Day()), pd.PeriodIndex),
        pd.PeriodIndex,
    )
    check(
        assert_type(
            pd.period_range("2001Q1", periods=100, freq=Day(), name=("A",)),
            pd.PeriodIndex,
        ),
        pd.PeriodIndex,
    )


def test_to_datetime_scalar() -> None:
    check(assert_type(pd.to_datetime("2000-01-01"), pd.Timestamp), pd.Timestamp)
    check(assert_type(pd.to_datetime(1), pd.Timestamp), pd.Timestamp)
    check(assert_type(pd.to_datetime(1.5), pd.Timestamp), pd.Timestamp)
    check(
        assert_type(pd.to_datetime(dt.datetime(2000, 1, 1)), pd.Timestamp), pd.Timestamp
    )
    check(assert_type(pd.to_datetime(dt.date(2000, 1, 1)), pd.Timestamp), pd.Timestamp)
    check(
        assert_type(pd.to_datetime(np.datetime64("2000-01-01")), pd.Timestamp),
        pd.Timestamp,
    )


def test_to_datetime_scalar_extended() -> None:
    check(assert_type(pd.to_datetime("2000-01-01"), pd.Timestamp), pd.Timestamp)
    check(assert_type(pd.to_datetime(1), pd.Timestamp), pd.Timestamp)
    check(assert_type(pd.to_datetime(1.5), pd.Timestamp), pd.Timestamp)
    check(
        assert_type(pd.to_datetime(dt.datetime(2000, 1, 1)), pd.Timestamp), pd.Timestamp
    )
    check(assert_type(pd.to_datetime(dt.date(2000, 1, 1)), pd.Timestamp), pd.Timestamp)
    check(
        assert_type(pd.to_datetime(np.datetime64("2000-01-01")), pd.Timestamp),
        pd.Timestamp,
    )


def test_to_datetime_series() -> None:
    s = pd.Series(["2000-01-01", "2000-01-02"])
    check(assert_type(pd.to_datetime(s), "TimestampSeries"), pd.Series)
    d: FulldatetimeDict = {
        "year": [2000, 2000, 2000],
        "month": [1, 1, 1],
        "day": [1, 2, 3],
    }
    df = pd.DataFrame(d)
    d_ex: FulldatetimeDict = {
        "year": [2000, 2000, 2000],
        "month": [1, 1, 1],
        "day": [1, 2, 3],
        "hour": [1, 1, 1],
        "hours": [1, 1, 1],
        "minute": [1, 1, 1],
        "minutes": [1, 1, 1],
        "second": [1, 1, 1],
        "seconds": [1, 1, 1],
        "ms": [1, 1, 1],
        "us": [1, 1, 1],
        "ns": [1, 1, 1],
    }
    check(assert_type(pd.to_datetime(df), "TimestampSeries"), pd.Series)
    check(assert_type(pd.to_datetime(d), "TimestampSeries"), pd.Series)
    check(assert_type(pd.to_datetime(d_ex), "TimestampSeries"), pd.Series)


def test_to_datetime_array() -> None:
    check(assert_type(pd.to_datetime([1, 2, 3]), pd.DatetimeIndex), pd.DatetimeIndex)
    check(
        assert_type(pd.to_datetime([1.5, 2.5, 3.5]), pd.DatetimeIndex), pd.DatetimeIndex
    )
    check(
        assert_type(
            pd.to_datetime(
                [
                    dt.datetime(2000, 1, 1),
                    dt.datetime(2000, 1, 2),
                    dt.datetime(2000, 1, 3),
                ]
            ),
            pd.DatetimeIndex,
        ),
        pd.DatetimeIndex,
    )
    check(
        assert_type(
            pd.to_datetime(["2000-01-01", "2000-01-02", "2000-01-03"]), pd.DatetimeIndex
        ),
        pd.DatetimeIndex,
    )
    check(assert_type(pd.to_datetime((1, 2, 3)), pd.DatetimeIndex), pd.DatetimeIndex)
    check(
        assert_type(pd.to_datetime((1.5, 2.5, 3.5)), pd.DatetimeIndex), pd.DatetimeIndex
    )
    check(
        assert_type(
            pd.to_datetime(
                (
                    dt.datetime(2000, 1, 1),
                    dt.datetime(2000, 1, 2),
                    dt.datetime(2000, 1, 3),
                )
            ),
            pd.DatetimeIndex,
        ),
        pd.DatetimeIndex,
    )
    check(
        assert_type(
            pd.to_datetime(("2000-01-01", "2000-01-02", "2000-01-03")), pd.DatetimeIndex
        ),
        pd.DatetimeIndex,
    )
    check(
        assert_type(
            pd.to_datetime(
                np.array(
                    [
                        np.datetime64("2000-01-01"),
                        np.datetime64("2000-01-02"),
                        np.datetime64("2000-01-03"),
                    ]
                )
            ),
            pd.DatetimeIndex,
        ),
        pd.DatetimeIndex,
    )
    check(
        assert_type(
            pd.to_datetime(np.array(["2000-01-01", "2000-01-02", "2000-01-03"])),
            pd.DatetimeIndex,
        ),
        pd.DatetimeIndex,
    )
    check(
        assert_type(pd.to_datetime(np.array([1, 2, 3])), pd.DatetimeIndex),
        pd.DatetimeIndex,
    )
    pd.to_datetime(
        pd.Index([2451544.5, 2451545.5, 2451546.5]),
        unit="D",
        origin="julian",
    )
    check(
        assert_type(
            pd.to_datetime(pd.Index([1, 2, 3]), origin="unix"), pd.DatetimeIndex
        ),
        pd.DatetimeIndex,
    )
    check(
        assert_type(pd.to_datetime(pd.Index([1, 2, 3]), origin=4), pd.DatetimeIndex),
        pd.DatetimeIndex,
    )
    check(
        assert_type(
            pd.to_datetime(pd.Index([1, 2, 3]), origin=pd.Timestamp("1999-12-31")),
            pd.DatetimeIndex,
        ),
        pd.DatetimeIndex,
    )
    check(
        assert_type(
            pd.to_datetime(pd.Index([1, 2, 3]), origin=np.datetime64("1999-12-31")),
            pd.DatetimeIndex,
        ),
        pd.DatetimeIndex,
    )
    check(
        assert_type(
            pd.to_datetime(pd.Index([1, 2, 3]), origin=dt.datetime(1999, 12, 31)),
            pd.DatetimeIndex,
        ),
        pd.DatetimeIndex,
    )
    check(
        assert_type(
            pd.to_datetime(pd.Index([1, 2, 3]), origin=dt.date(1999, 12, 31)),
            pd.DatetimeIndex,
        ),
        pd.DatetimeIndex,
    )


def test_timedelta_range() -> None:
    check(
        assert_type(
            pd.timedelta_range(
                pd.Timedelta(1, unit="D"), pd.Timedelta(10, unit="D"), periods=10
            ),
            pd.TimedeltaIndex,
        ),
        pd.TimedeltaIndex,
    )
    check(
        assert_type(
            pd.timedelta_range(dt.timedelta(1), dt.timedelta(10), periods=10),
            pd.TimedeltaIndex,
        ),
        pd.TimedeltaIndex,
    )
    check(
        assert_type(
            pd.timedelta_range(
                np.timedelta64(86400000000000),
                np.timedelta64(864000000000000),
                periods=10,
            ),
            pd.TimedeltaIndex,
        ),
        pd.TimedeltaIndex,
    )
    check(
        assert_type(
            pd.timedelta_range("1 day", "10 days", periods=10), pd.TimedeltaIndex
        ),
        pd.TimedeltaIndex,
    )
    check(
        assert_type(
            pd.timedelta_range(
                np.int64(86400000000000), np.int64(864000000000000), periods=10
            ),
            pd.TimedeltaIndex,
        ),
        pd.TimedeltaIndex,
    )
    check(
        assert_type(
            pd.timedelta_range(86400000000000, 864000000000000, periods=10),
            pd.TimedeltaIndex,
        ),
        pd.TimedeltaIndex,
    )
    check(
        assert_type(
            pd.timedelta_range(86400000000000.0, 864000000000000.0, periods=10),
            pd.TimedeltaIndex,
        ),
        pd.TimedeltaIndex,
    )


def test_dateoffset_freqstr() -> None:
    offset = DateOffset(minutes=10)
    check(assert_type(offset.freqstr, str), str)


def test_timedelta64_and_arithmatic_operator() -> None:
    s1 = pd.Series(data=pd.date_range("1/1/2020", "2/1/2020"))
    s2 = pd.Series(data=pd.date_range("1/1/2021", "2/1/2021"))
    s3 = s2 - s1
    td = np.timedelta64(1, "M")
    check(assert_type((s1 - td), "TimestampSeries"), pd.Series, pd.Timestamp)
    check(assert_type((s1 + td), "TimestampSeries"), pd.Series, pd.Timestamp)
    check(assert_type((s3 - td), "TimedeltaSeries"), pd.Series, pd.Timedelta)
    check(assert_type((s3 + td), "TimedeltaSeries"), pd.Series, pd.Timedelta)
    check(assert_type((s3 / td), "pd.Series[float]"), pd.Series, float)
    if TYPE_CHECKING_INVALID_USAGE:
        assert_type((s1 * td), Never)  # pyright: ignore[reportGeneralTypeIssues]
        assert_type((s1 / td), Never)  # pyright: ignore[reportGeneralTypeIssues]
        assert_type((s3 * td), Never)  # pyright: ignore[reportGeneralTypeIssues]


def test_timedeltaseries_add_timestampseries() -> None:
    tds = pd.Series(pd.timedelta_range(start="1 day", periods=10))
    tss = pd.Series(pd.date_range(start="2012-01-01", periods=10, freq="W-MON"))
    plus = tds + tss
    check(assert_type(plus, "TimestampSeries"), pd.Series, pd.Timestamp)<|MERGE_RESOLUTION|>--- conflicted
+++ resolved
@@ -264,11 +264,7 @@
     if TYPE_CHECKING_INVALID_USAGE:
         ssum: pd.Series = s1 + s2  # type: ignore[operator]
         ts = pd.Timestamp("2022-06-30")
-<<<<<<< HEAD
-        tsum: pd.Series = s1 + ts  # pyright: ignore[reportGeneralTypeIssues]
-=======
-        tsum: pd.Series = s1 + ts  # type: ignore[operator]
->>>>>>> ab1de1f6
+        tsum: pd.Series = s1 + ts  # type: ignore[operator] # pyright: ignore[reportGeneralTypeIssues]
 
 
 def test_dtindex_tzinfo() -> None:
